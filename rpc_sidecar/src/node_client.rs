use std::{convert::TryFrom, future::Future, net::SocketAddr, sync::Arc, time::Duration};

use async_trait::async_trait;
use serde::de::DeserializeOwned;

use crate::{config::ExponentialBackoffConfig, NodeClientConfig};
use casper_types::{
    binary_port::{
        binary_request::BinaryRequest,
        db_id::DbId,
        get::GetRequest,
        global_state::GlobalStateQueryResult,
        non_persistent_data::NonPersistedDataRequest,
        type_wrappers::{
            ConsensusValidatorChanges, GetTrieFullResult, HighestBlockSequenceCheckResult,
            LastProgress, NetworkName, SpeculativeExecutionResult, StoredValues,
        },
        ErrorCode as BinaryPortError,
    },
    bytesrepr::{self, FromBytes, ToBytes},
    execution::{ExecutionResult, ExecutionResultV1},
    AvailableBlockRange, BinaryResponse, BinaryResponseAndRequest, BlockBody, BlockBodyV1,
    BlockHash, BlockHashAndHeight, BlockHeader, BlockHeaderV1, BlockSignatures,
    BlockSynchronizerStatus, ChainspecRawBytes, Deploy, Digest, FinalizedApprovals,
    FinalizedDeployApprovals, Key, KeyTag, NextUpgrade, PayloadType, Peers, ProtocolVersion,
    PublicKey, ReactorState, TimeDiff, Timestamp, Transaction, TransactionHash, Transfer, Uptime,
};
use juliet::{
    io::IoCoreBuilder,
    protocol::ProtocolBuilder,
    rpc::{JulietRpcClient, JulietRpcServer, RpcBuilder},
    ChannelConfiguration, ChannelId,
};
use tokio::{
    net::{
        tcp::{OwnedReadHalf, OwnedWriteHalf},
        TcpStream,
    },
    sync::RwLock,
};
use tracing::{error, info, warn};

#[async_trait]
pub trait NodeClient: Send + Sync {
    async fn read_from_db(&self, db: DbId, key: &[u8]) -> Result<BinaryResponseAndRequest, Error>;

    async fn read_from_mem(
        &self,
        req: NonPersistedDataRequest,
    ) -> Result<BinaryResponseAndRequest, Error>;

    async fn read_trie_bytes(&self, trie_key: Digest) -> Result<Option<Vec<u8>>, Error>;

    async fn query_global_state(
        &self,
        state_root_hash: Digest,
        base_key: Key,
        path: Vec<String>,
    ) -> Result<Option<GlobalStateQueryResult>, Error>;

    async fn query_global_state_by_tag(
        &self,
        state_root_hash: Digest,
        tag: KeyTag,
    ) -> Result<StoredValues, Error>;

    async fn try_accept_transaction(&self, transaction: Transaction) -> Result<(), Error>;

    async fn exec_speculatively(
        &self,
        state_root_hash: Digest,
        block_time: Timestamp,
        protocol_version: ProtocolVersion,
        transaction: Transaction,
        exec_at_block: BlockHeader,
    ) -> Result<SpeculativeExecutionResult, Error>;

    async fn read_transaction(&self, hash: TransactionHash) -> Result<Option<Transaction>, Error> {
        let key = hash.to_bytes().expect("should always serialize a digest");
        let resp = self.read_from_db(DbId::Transaction, &key).await?;
        parse_response_versioned::<Deploy, Transaction>(&resp.into())
    }

    async fn read_finalized_approvals(
        &self,
        hash: TransactionHash,
    ) -> Result<Option<FinalizedApprovals>, Error> {
        let key = hash.to_bytes().expect("should always serialize a digest");
        let resp = self
            .read_from_db(DbId::FinalizedTransactionApprovals, &key)
            .await?;
        parse_response_versioned::<FinalizedDeployApprovals, FinalizedApprovals>(&resp.into())
    }

    async fn read_block_header(&self, hash: BlockHash) -> Result<Option<BlockHeader>, Error> {
        let key = hash.to_bytes().expect("should always serialize a digest");
        let resp = self.read_from_db(DbId::BlockHeader, &key).await?;
        parse_response_versioned::<BlockHeaderV1, BlockHeader>(&resp.into())
    }

    async fn read_block_body(&self, hash: Digest) -> Result<Option<BlockBody>, Error> {
        let key = hash.to_bytes().expect("should always serialize a digest");
        let resp = self.read_from_db(DbId::BlockBody, &key).await?;
        parse_response_versioned::<BlockBodyV1, BlockBody>(&resp.into())
    }

    async fn read_block_signatures(
        &self,
        hash: BlockHash,
    ) -> Result<Option<BlockSignatures>, Error> {
        let key = hash.to_bytes().expect("should always serialize a digest");
        let resp = self.read_from_db(DbId::BlockMetadata, &key).await?;
        parse_response_bincode::<BlockSignatures>(&resp.into())
    }

    async fn read_block_transfers(&self, hash: BlockHash) -> Result<Option<Vec<Transfer>>, Error> {
        let key = hash.to_bytes().expect("should always serialize a digest");
        let resp = self.read_from_db(DbId::Transfer, &key).await?;
        parse_response_bincode::<Vec<Transfer>>(&resp.into())
    }

    async fn read_execution_result(
        &self,
        hash: TransactionHash,
    ) -> Result<Option<ExecutionResult>, Error> {
        let key = hash.to_bytes().expect("should always serialize a digest");
        let resp = self.read_from_db(DbId::ExecutionResult, &key).await?;
        parse_response_versioned::<ExecutionResultV1, ExecutionResult>(&resp.into())
    }

    async fn read_transaction_block_info(
        &self,
        transaction_hash: TransactionHash,
    ) -> Result<Option<BlockHashAndHeight>, Error> {
        let req = NonPersistedDataRequest::TransactionHash2BlockHashAndHeight { transaction_hash };
        let resp = self.read_from_mem(req).await?;
        parse_response::<BlockHashAndHeight>(&resp.into())
    }

    async fn read_highest_completed_block_info(&self) -> Result<Option<BlockHashAndHeight>, Error> {
        let resp = self
            .read_from_mem(NonPersistedDataRequest::HighestCompleteBlock)
            .await?;
        parse_response::<BlockHashAndHeight>(&resp.into())
    }

    async fn read_block_hash_from_height(&self, height: u64) -> Result<Option<BlockHash>, Error> {
        let req = NonPersistedDataRequest::BlockHeight2Hash { height };
        let resp = self.read_from_mem(req).await?;
        parse_response::<BlockHash>(&resp.into())
    }

    async fn does_exist_in_completed_blocks(&self, block_hash: BlockHash) -> Result<bool, Error> {
        let req = NonPersistedDataRequest::CompletedBlocksContain { block_hash };
        let resp = self.read_from_mem(req).await?;
<<<<<<< HEAD
        parse_response::<HighestBlockSequenceCheckResult>(&resp.into())?.ok_or(Error::EmptyEnvelope)
=======
        parse_response::<HighestBlockSequenceCheckResult>(&resp)?
            .map(bool::from)
            .ok_or(Error::EmptyEnvelope)
>>>>>>> d81b4c3e
    }

    async fn read_peers(&self) -> Result<Peers, Error> {
        let resp = self.read_from_mem(NonPersistedDataRequest::Peers).await?;
        parse_response::<Peers>(&resp.into())?.ok_or(Error::EmptyEnvelope)
    }

    async fn read_uptime(&self) -> Result<Duration, Error> {
        let resp = self.read_from_mem(NonPersistedDataRequest::Uptime).await?;
<<<<<<< HEAD
        parse_response::<Uptime>(&resp.into())?
            .map(Into::into)
=======
        parse_response::<Uptime>(&resp)?
            .map(Duration::from)
>>>>>>> d81b4c3e
            .ok_or(Error::EmptyEnvelope)
    }

    async fn read_last_progress(&self) -> Result<Timestamp, Error> {
        let resp = self
            .read_from_mem(NonPersistedDataRequest::LastProgress)
            .await?;
<<<<<<< HEAD
        parse_response::<LastProgress>(&resp.into())?
            .map(Into::into)
=======
        parse_response::<LastProgress>(&resp)?
            .map(Timestamp::from)
>>>>>>> d81b4c3e
            .ok_or(Error::EmptyEnvelope)
    }

    async fn read_reactor_state(&self) -> Result<ReactorState, Error> {
        let resp = self
            .read_from_mem(NonPersistedDataRequest::ReactorState)
            .await?;
        parse_response::<ReactorState>(&resp.into())?.ok_or(Error::EmptyEnvelope)
    }

    async fn read_network_name(&self) -> Result<String, Error> {
        let resp = self
            .read_from_mem(NonPersistedDataRequest::NetworkName)
            .await?;
<<<<<<< HEAD
        parse_response::<NetworkName>(&resp.into())?
            .map(Into::into)
=======
        parse_response::<NetworkName>(&resp)?
            .map(String::from)
>>>>>>> d81b4c3e
            .ok_or(Error::EmptyEnvelope)
    }

    async fn read_block_sync_status(&self) -> Result<BlockSynchronizerStatus, Error> {
        let resp = self
            .read_from_mem(NonPersistedDataRequest::BlockSynchronizerStatus)
            .await?;
        parse_response::<BlockSynchronizerStatus>(&resp.into())?.ok_or(Error::EmptyEnvelope)
    }

    async fn read_available_block_range(&self) -> Result<AvailableBlockRange, Error> {
        let resp = self
            .read_from_mem(NonPersistedDataRequest::AvailableBlockRange)
            .await?;
        parse_response::<AvailableBlockRange>(&resp.into())?.ok_or(Error::EmptyEnvelope)
    }

    async fn read_next_upgrade(&self) -> Result<Option<NextUpgrade>, Error> {
        let resp = self
            .read_from_mem(NonPersistedDataRequest::NextUpgrade)
            .await?;
        parse_response::<NextUpgrade>(&resp.into())
    }

    async fn read_consensus_status(&self) -> Result<Option<(PublicKey, Option<TimeDiff>)>, Error> {
        let resp = self
            .read_from_mem(NonPersistedDataRequest::ConsensusStatus)
            .await?;
        parse_response(&resp.into())
    }

    async fn read_chainspec_bytes(&self) -> Result<ChainspecRawBytes, Error> {
        let resp = self
            .read_from_mem(NonPersistedDataRequest::ChainspecRawBytes)
            .await?;
        parse_response::<ChainspecRawBytes>(&resp.into())?.ok_or(Error::EmptyEnvelope)
    }

    async fn read_validator_changes(&self) -> Result<ConsensusValidatorChanges, Error> {
        let resp = self
            .read_from_mem(NonPersistedDataRequest::ConsensusValidatorChanges)
            .await?;
        parse_response::<ConsensusValidatorChanges>(&resp.into())?.ok_or(Error::EmptyEnvelope)
    }
}

#[derive(Debug, thiserror::Error)]
pub enum Error {
    #[error("request error: {0}")]
    RequestFailed(String),
    #[error("failed to deserialize the envelope of a response: {0}")]
    EnvelopeDeserialization(String),
    #[error("failed to deserialize a response: {0}")]
    Deserialization(String),
    #[error("failed to serialize a request: {0}")]
    Serialization(String),
    #[error("unexpectedly received no response body")]
    NoResponseBody,
    #[error("unexpectedly received an empty envelope")]
    EmptyEnvelope,
    #[error("unexpected variant received in the response: {0}")]
    UnexpectedVariantReceived(PayloadType),
    #[error("attempted to use a function that's disabled on the node")]
    FunctionIsDisabled,
    #[error("could not find the provided state root hash")]
    UnknownStateRootHash,
    #[error("the provided global state query failed to execute")]
    QueryFailedToExecute,
    #[error("could not execute the provided deploy")]
    InvalidDeploy,
    #[error("speculative execution has failed: {0}")]
    SpecExecutionFailed(String),
    #[error("received an unexpected node error: {message} ({code})")]
    UnexpectedNodeError { message: String, code: u8 },
}

impl Error {
    fn from_error_code(code: u8) -> Self {
        match BinaryPortError::try_from(code) {
            Ok(BinaryPortError::FunctionIsDisabled) => Self::FunctionIsDisabled,
            Ok(BinaryPortError::InvalidDeploy) => Self::InvalidDeploy,
            Ok(BinaryPortError::RootNotFound) => Self::UnknownStateRootHash,
            Ok(BinaryPortError::QueryFailedToExecute) => Self::QueryFailedToExecute,
            Ok(
                err @ (BinaryPortError::WasmPreprocessing
                | BinaryPortError::InvalidProtocolVersion
                | BinaryPortError::InvalidDeployItemVariant),
            ) => Self::SpecExecutionFailed(err.to_string()),
            Ok(err) => Self::UnexpectedNodeError {
                message: err.to_string(),
                code,
            },
            Err(err) => Self::UnexpectedNodeError {
                message: err.to_string(),
                code,
            },
        }
    }
}

const CHANNEL_COUNT: usize = 1;

#[derive(Debug)]
pub struct JulietNodeClient {
    client: Arc<RwLock<JulietRpcClient<CHANNEL_COUNT>>>,
}

impl JulietNodeClient {
    pub async fn new(config: &NodeClientConfig) -> (Self, impl Future<Output = ()> + '_) {
        let protocol_builder = ProtocolBuilder::<1>::with_default_channel_config(
            ChannelConfiguration::default()
                .with_request_limit(config.request_limit)
                .with_max_request_payload_size(config.max_request_size_bytes)
                .with_max_response_payload_size(config.max_response_size_bytes),
        );
        let io_builder = IoCoreBuilder::new(protocol_builder)
            .buffer_size(ChannelId::new(0), config.queue_buffer_size);
        let rpc_builder = RpcBuilder::new(io_builder);

        let stream = Self::connect_with_retries(config.address, &config.exponential_backoff).await;
        let (reader, writer) = stream.into_split();
        let (client, server) = rpc_builder.build(reader, writer);
        let client = Arc::new(RwLock::new(client));
        let server_loop = Self::server_loop(
            config.address,
            &config.exponential_backoff,
            rpc_builder,
            Arc::clone(&client),
            server,
        );

        (Self { client }, server_loop)
    }

    async fn server_loop(
        addr: SocketAddr,
        config: &ExponentialBackoffConfig,
        rpc_builder: RpcBuilder<CHANNEL_COUNT>,
        client: Arc<RwLock<JulietRpcClient<CHANNEL_COUNT>>>,
        mut server: JulietRpcServer<CHANNEL_COUNT, OwnedReadHalf, OwnedWriteHalf>,
    ) {
        loop {
            match server.next_request().await {
                Ok(None) | Err(_) => {
                    error!("node connection closed, will attempt to reconnect");
                    let (reader, writer) =
                        Self::connect_with_retries(addr, config).await.into_split();
                    let (new_client, new_server) = rpc_builder.build(reader, writer);

                    info!("connection with the node has been re-established");
                    *client.write().await = new_client;
                    server = new_server;
                }
                Ok(Some(_)) => {
                    error!("node client received a request from the node, it's going to be ignored")
                }
            }
        }
    }

    async fn connect_with_retries(
        addr: SocketAddr,
        config: &ExponentialBackoffConfig,
    ) -> TcpStream {
        let mut wait = config.initial_delay_ms;
        loop {
            match TcpStream::connect(addr).await {
                Ok(server) => break server,
                Err(err) => {
                    warn!(%err, "failed to connect to the node, waiting {wait}ms before retrying");
                    tokio::time::sleep(Duration::from_millis(wait)).await;
                    wait = (wait * config.coefficient).min(config.max_delay_ms);
                }
            }
        }
    }

    async fn dispatch(&self, req: BinaryRequest) -> Result<BinaryResponseAndRequest, Error> {
        let payload = req.to_bytes().expect("should always serialize a request");
        let request_guard = self
            .client
            .read()
            .await
            .create_request(ChannelId::new(0))
            .with_payload(payload.into())
            .queue_for_sending()
            .await;
        let response = request_guard
            .wait_for_response()
            .await
            .map_err(|err| Error::RequestFailed(err.to_string()))?
            .ok_or(Error::NoResponseBody)?;
        bytesrepr::deserialize_from_slice(&response)
            .map_err(|err| Error::EnvelopeDeserialization(err.to_string()))
    }
}

#[async_trait]
impl NodeClient for JulietNodeClient {
    async fn read_from_db(&self, db: DbId, key: &[u8]) -> Result<BinaryResponseAndRequest, Error> {
        let get = GetRequest::Db {
            db,
            key: key.to_vec(),
        };
        self.dispatch(BinaryRequest::Get(get)).await
    }

    async fn read_from_mem(
        &self,
        req: NonPersistedDataRequest,
    ) -> Result<BinaryResponseAndRequest, Error> {
        let get = GetRequest::NonPersistedData(req);
        self.dispatch(BinaryRequest::Get(get)).await
    }

    async fn read_trie_bytes(&self, trie_key: Digest) -> Result<Option<Vec<u8>>, Error> {
        let get = GetRequest::Trie { trie_key };
        let resp = self.dispatch(BinaryRequest::Get(get)).await?;
<<<<<<< HEAD
        let res = parse_response::<GetTrieFullResult>(&resp.into())?.ok_or(Error::EmptyEnvelope)?;
        Ok(res.into_inner().map(Into::into))
=======
        let res = parse_response::<GetTrieFullResult>(&resp)?.ok_or(Error::EmptyEnvelope)?;
        Ok(res.into_inner().map(<Vec<u8>>::from))
>>>>>>> d81b4c3e
    }

    async fn query_global_state(
        &self,
        state_root_hash: Digest,
        base_key: Key,
        path: Vec<String>,
    ) -> Result<Option<GlobalStateQueryResult>, Error> {
        let get = GetRequest::State {
            state_root_hash,
            base_key,
            path,
        };
        let resp = self.dispatch(BinaryRequest::Get(get)).await?;
        parse_response::<GlobalStateQueryResult>(&resp.into())
    }

    async fn query_global_state_by_tag(
        &self,
        state_root_hash: Digest,
        key_tag: KeyTag,
    ) -> Result<StoredValues, Error> {
        let get = GetRequest::AllValues {
            state_root_hash,
            key_tag,
        };
        let resp = self.dispatch(BinaryRequest::Get(get)).await?;
<<<<<<< HEAD
        parse_response::<GetAllValuesResult>(&resp.into())?.ok_or(Error::EmptyEnvelope)
=======
        parse_response::<StoredValues>(&resp)?.ok_or(Error::EmptyEnvelope)
>>>>>>> d81b4c3e
    }

    async fn try_accept_transaction(&self, transaction: Transaction) -> Result<(), Error> {
        let request = BinaryRequest::TryAcceptTransaction { transaction };
        let response = self.dispatch(request).await?;

        if response.is_success() {
            return Ok(());
        } else {
            return Err(Error::from_error_code(response.error_code()));
        }
    }

    async fn exec_speculatively(
        &self,
        state_root_hash: Digest,
        block_time: Timestamp,
        protocol_version: ProtocolVersion,
        transaction: Transaction,
        exec_at_block: BlockHeader,
    ) -> Result<SpeculativeExecutionResult, Error> {
        let request = BinaryRequest::TrySpeculativeExec {
            transaction,
            state_root_hash,
            block_time,
            protocol_version,
            speculative_exec_at_block: exec_at_block,
        };
        let resp = self.dispatch(request).await?;
        parse_response::<SpeculativeExecutionResult>(&resp.into())?.ok_or(Error::EmptyEnvelope)
    }
}

fn parse_response<A>(resp: &BinaryResponse) -> Result<Option<A>, Error>
where
    A: FromBytes + PayloadEntity,
{
    if resp.is_not_found() {
        return Ok(None);
    }
    if !resp.is_success() {
        return Err(Error::from_error_code(resp.error_code()));
    }
    match resp.returned_data_type() {
        Some(found) if found == A::PAYLOAD_TYPE => {
            bytesrepr::deserialize_from_slice(resp.payload())
                .map(Some)
                .map_err(|err| Error::Deserialization(err.to_string()))
        }
        Some(other) => Err(Error::UnexpectedVariantReceived(other)),
        _ => Ok(None),
    }
}

fn parse_response_versioned<V1, V2>(resp: &BinaryResponse) -> Result<Option<V2>, Error>
where
    V1: DeserializeOwned + PayloadEntity,
    V2: FromBytes + PayloadEntity + From<V1>,
{
    if resp.is_not_found() {
        return Ok(None);
    }
    if !resp.is_success() {
        return Err(Error::from_error_code(resp.error_code()));
    }
    match resp.returned_data_type() {
        Some(found) if found == V1::PAYLOAD_TYPE => bincode::deserialize(resp.payload())
            .map(|val| Some(V2::from(val)))
            .map_err(|err| Error::Deserialization(err.to_string())),
        Some(found) if found == V2::PAYLOAD_TYPE => {
            bytesrepr::deserialize_from_slice(resp.payload())
                .map(Some)
                .map_err(|err| Error::Deserialization(err.to_string()))
        }
        Some(other) => Err(Error::UnexpectedVariantReceived(other)),
        _ => Ok(None),
    }
}

fn parse_response_bincode<A>(resp: &BinaryResponse) -> Result<Option<A>, Error>
where
    A: DeserializeOwned + PayloadEntity,
{
    if resp.is_not_found() {
        return Ok(None);
    }
    if !resp.is_success() {
        return Err(Error::from_error_code(resp.error_code()));
    }
    match resp.returned_data_type() {
        Some(found) if found == A::PAYLOAD_TYPE => bincode::deserialize(resp.payload())
            .map(Some)
            .map_err(|err| Error::Deserialization(err.to_string())),
        Some(other) => Err(Error::UnexpectedVariantReceived(other)),
        _ => Ok(None),
    }
}

trait PayloadEntity {
    const PAYLOAD_TYPE: PayloadType;
}

impl PayloadEntity for Transaction {
    const PAYLOAD_TYPE: PayloadType = PayloadType::Transaction;
}

impl PayloadEntity for Deploy {
    const PAYLOAD_TYPE: PayloadType = PayloadType::Deploy;
}

impl PayloadEntity for BlockHeader {
    const PAYLOAD_TYPE: PayloadType = PayloadType::BlockHeader;
}

impl PayloadEntity for BlockHeaderV1 {
    const PAYLOAD_TYPE: PayloadType = PayloadType::BlockHeaderV1;
}

impl PayloadEntity for BlockBody {
    const PAYLOAD_TYPE: PayloadType = PayloadType::BlockBody;
}

impl PayloadEntity for BlockBodyV1 {
    const PAYLOAD_TYPE: PayloadType = PayloadType::BlockBodyV1;
}

impl PayloadEntity for ExecutionResult {
    const PAYLOAD_TYPE: PayloadType = PayloadType::ExecutionResult;
}

impl PayloadEntity for FinalizedApprovals {
    const PAYLOAD_TYPE: PayloadType = PayloadType::FinalizedApprovals;
}

impl PayloadEntity for FinalizedDeployApprovals {
    const PAYLOAD_TYPE: PayloadType = PayloadType::FinalizedDeployApprovals;
}

impl PayloadEntity for BlockHashAndHeight {
    const PAYLOAD_TYPE: PayloadType = PayloadType::BlockHashAndHeight;
}

impl PayloadEntity for ExecutionResultV1 {
    const PAYLOAD_TYPE: PayloadType = PayloadType::ExecutionResultV1;
}

impl PayloadEntity for Peers {
    const PAYLOAD_TYPE: PayloadType = PayloadType::Peers;
}

impl PayloadEntity for BlockSignatures {
    const PAYLOAD_TYPE: PayloadType = PayloadType::BlockSignatures;
}

impl PayloadEntity for Vec<Transfer> {
    const PAYLOAD_TYPE: PayloadType = PayloadType::VecTransfers;
}

impl PayloadEntity for BlockHash {
    const PAYLOAD_TYPE: PayloadType = PayloadType::BlockHash;
}

impl PayloadEntity for HighestBlockSequenceCheckResult {
    const PAYLOAD_TYPE: PayloadType = PayloadType::HighestBlockSequenceCheckResult;
}

impl PayloadEntity for LastProgress {
    const PAYLOAD_TYPE: PayloadType = PayloadType::LastProgress;
}

impl PayloadEntity for Uptime {
    const PAYLOAD_TYPE: PayloadType = PayloadType::Uptime;
}

impl PayloadEntity for ReactorState {
    const PAYLOAD_TYPE: PayloadType = PayloadType::ReactorState;
}

impl PayloadEntity for NetworkName {
    const PAYLOAD_TYPE: PayloadType = PayloadType::NetworkName;
}

impl PayloadEntity for BlockSynchronizerStatus {
    const PAYLOAD_TYPE: PayloadType = PayloadType::BlockSynchronizerStatus;
}

impl PayloadEntity for AvailableBlockRange {
    const PAYLOAD_TYPE: PayloadType = PayloadType::AvailableBlockRange;
}

impl PayloadEntity for NextUpgrade {
    const PAYLOAD_TYPE: PayloadType = PayloadType::NextUpgrade;
}

impl PayloadEntity for (PublicKey, Option<TimeDiff>) {
    const PAYLOAD_TYPE: PayloadType = PayloadType::ConsensusStatus;
}

impl PayloadEntity for ChainspecRawBytes {
    const PAYLOAD_TYPE: PayloadType = PayloadType::ChainspecRawBytes;
}

impl PayloadEntity for ConsensusValidatorChanges {
    const PAYLOAD_TYPE: PayloadType = PayloadType::ConsensusValidatorChanges;
}

impl PayloadEntity for GlobalStateQueryResult {
    const PAYLOAD_TYPE: PayloadType = PayloadType::GlobalStateQueryResult;
}

impl PayloadEntity for StoredValues {
    const PAYLOAD_TYPE: PayloadType = PayloadType::StoredValues;
}

impl PayloadEntity for GetTrieFullResult {
    const PAYLOAD_TYPE: PayloadType = PayloadType::GetTrieFullResult;
}

impl PayloadEntity for SpeculativeExecutionResult {
    const PAYLOAD_TYPE: PayloadType = PayloadType::SpeculativeExecutionResult;
}<|MERGE_RESOLUTION|>--- conflicted
+++ resolved
@@ -153,13 +153,9 @@
     async fn does_exist_in_completed_blocks(&self, block_hash: BlockHash) -> Result<bool, Error> {
         let req = NonPersistedDataRequest::CompletedBlocksContain { block_hash };
         let resp = self.read_from_mem(req).await?;
-<<<<<<< HEAD
-        parse_response::<HighestBlockSequenceCheckResult>(&resp.into())?.ok_or(Error::EmptyEnvelope)
-=======
-        parse_response::<HighestBlockSequenceCheckResult>(&resp)?
+        parse_response::<HighestBlockSequenceCheckResult>(&resp.into())?
             .map(bool::from)
             .ok_or(Error::EmptyEnvelope)
->>>>>>> d81b4c3e
     }
 
     async fn read_peers(&self) -> Result<Peers, Error> {
@@ -169,13 +165,8 @@
 
     async fn read_uptime(&self) -> Result<Duration, Error> {
         let resp = self.read_from_mem(NonPersistedDataRequest::Uptime).await?;
-<<<<<<< HEAD
         parse_response::<Uptime>(&resp.into())?
-            .map(Into::into)
-=======
-        parse_response::<Uptime>(&resp)?
             .map(Duration::from)
->>>>>>> d81b4c3e
             .ok_or(Error::EmptyEnvelope)
     }
 
@@ -183,13 +174,8 @@
         let resp = self
             .read_from_mem(NonPersistedDataRequest::LastProgress)
             .await?;
-<<<<<<< HEAD
         parse_response::<LastProgress>(&resp.into())?
-            .map(Into::into)
-=======
-        parse_response::<LastProgress>(&resp)?
             .map(Timestamp::from)
->>>>>>> d81b4c3e
             .ok_or(Error::EmptyEnvelope)
     }
 
@@ -204,13 +190,8 @@
         let resp = self
             .read_from_mem(NonPersistedDataRequest::NetworkName)
             .await?;
-<<<<<<< HEAD
         parse_response::<NetworkName>(&resp.into())?
-            .map(Into::into)
-=======
-        parse_response::<NetworkName>(&resp)?
             .map(String::from)
->>>>>>> d81b4c3e
             .ok_or(Error::EmptyEnvelope)
     }
 
@@ -429,13 +410,8 @@
     async fn read_trie_bytes(&self, trie_key: Digest) -> Result<Option<Vec<u8>>, Error> {
         let get = GetRequest::Trie { trie_key };
         let resp = self.dispatch(BinaryRequest::Get(get)).await?;
-<<<<<<< HEAD
         let res = parse_response::<GetTrieFullResult>(&resp.into())?.ok_or(Error::EmptyEnvelope)?;
-        Ok(res.into_inner().map(Into::into))
-=======
-        let res = parse_response::<GetTrieFullResult>(&resp)?.ok_or(Error::EmptyEnvelope)?;
         Ok(res.into_inner().map(<Vec<u8>>::from))
->>>>>>> d81b4c3e
     }
 
     async fn query_global_state(
@@ -463,11 +439,7 @@
             key_tag,
         };
         let resp = self.dispatch(BinaryRequest::Get(get)).await?;
-<<<<<<< HEAD
-        parse_response::<GetAllValuesResult>(&resp.into())?.ok_or(Error::EmptyEnvelope)
-=======
-        parse_response::<StoredValues>(&resp)?.ok_or(Error::EmptyEnvelope)
->>>>>>> d81b4c3e
+        parse_response::<StoredValues>(&resp.into())?.ok_or(Error::EmptyEnvelope)
     }
 
     async fn try_accept_transaction(&self, transaction: Transaction) -> Result<(), Error> {
