# Changelog

All notable changes to this project will be documented in this file.  The format is based on [Keep a Changelog].

[comment]: <> (Added:      new features)
[comment]: <> (Changed:    changes in existing functionality)
[comment]: <> (Deprecated: soon-to-be removed features)
[comment]: <> (Removed:    now removed features)
[comment]: <> (Fixed:      any bug fixes)
[comment]: <> (Security:   in case of vulnerabilities)



## [Unreleased]

### Added
* Added genesis validation step to ensure there are more genesis validators than validator slots.
* Added a support for passing a public key as a `target` argument in native transfers.
* Added a `max_associated_keys` configuration option for a hard limit of associated keys under accounts.



### Changed
* Documented `storage` module and children.
* Reduced visibility to `pub(crate)` in several areas, allowing some dead code to be noticed and pruned.
* Support building and testing using stable Rust.
* Increase price of `create_purse` to 2.5CSPR.
* Improve doc comments to clarify behavior of the bidding functionality.
<<<<<<< HEAD
* Documented `core` module and children.
=======
* Changed parameters to `LmdbEnvironment`'s constructor enabling manual flushing to disk.
>>>>>>> 186ef8ba

### Fixed
* Fix a case where user could potentially supply a refund purse as a payment purse.



## [1.3.0] - 2021-07-19

### Changed
* Update pinned version of Rust to `nightly-2021-06-17`.



## [1.2.0] - 2021-05-27

### Added
* Add validation that the delegated amount of each genesis account is non-zero.
* Add `activate-bid` client contract.
* Add a check in `Mint::transfer` that the source has `Read` permissions.

### Changed
* Change to Apache 2.0 license.
* Remove the strict expectation that minor and patch protocol versions must always increase by 1.

### Removed
* Remove `RootNotFound` error struct.



## [1.1.1] - 2021-04-19

No changes.



## [1.1.0] - 2021-04-13 [YANKED]

No changes.



## [1.0.1] - 2021-04-08

No changes.



## [1.0.0] - 2021-03-30

### Added
* Initial release of execution engine for Casper mainnet.



[Keep a Changelog]: https://keepachangelog.com/en/1.0.0
[unreleased]: https://github.com/casper-network/casper-node/compare/v1.3.0...dev
[1.3.0]: https://github.com/casper-network/casper-node/compare/v1.2.0...v1.3.0
[1.2.0]: https://github.com/casper-network/casper-node/compare/v1.1.1...v1.2.0
[1.1.1]: https://github.com/casper-network/casper-node/compare/v1.0.1...v1.1.1
[1.1.0]: https://github.com/casper-network/casper-node/compare/v1.0.1...v1.1.1
[1.0.1]: https://github.com/casper-network/casper-node/compare/v1.0.0...v1.0.1
[1.0.0]: https://github.com/casper-network/casper-node/releases/tag/v1.0.0<|MERGE_RESOLUTION|>--- conflicted
+++ resolved
@@ -26,11 +26,8 @@
 * Support building and testing using stable Rust.
 * Increase price of `create_purse` to 2.5CSPR.
 * Improve doc comments to clarify behavior of the bidding functionality.
-<<<<<<< HEAD
 * Documented `core` module and children.
-=======
 * Changed parameters to `LmdbEnvironment`'s constructor enabling manual flushing to disk.
->>>>>>> 186ef8ba
 
 ### Fixed
 * Fix a case where user could potentially supply a refund purse as a payment purse.
