--- conflicted
+++ resolved
@@ -20,12 +20,7 @@
 
 use num_rational::Ratio;
 use once_cell::sync::Lazy;
-<<<<<<< HEAD
-use tracing::{debug, error, warn};
-=======
-use parity_wasm::elements::Module;
 use tracing::{debug, error};
->>>>>>> 954a045d
 
 use casper_types::{
     account::AccountHash,
@@ -1200,22 +1195,9 @@
         // Execute provided payment code
         let payment_result = {
             // payment_code_spec_1: init pay environment w/ gas limit == (max_payment_cost /
-<<<<<<< HEAD
-            // conv_rate)
+            // gas_price)
             let payment_gas_limit =
-                Gas::from_motes(max_payment_cost, CONV_RATE).unwrap_or_default();
-=======
-            // gas_price)
-            let pay_gas_limit =
                 Gas::from_motes(max_payment_cost, deploy_item.gas_price).unwrap_or_default();
-
-            let module_bytes_is_empty = match payment {
-                ExecutableDeployItem::ModuleBytes {
-                    ref module_bytes, ..
-                } => module_bytes.is_empty(),
-                _ => false,
-            };
->>>>>>> 954a045d
 
             // Create payment code module from bytes
             // validation_spec_1: valid wasm bytes
