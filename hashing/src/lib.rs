--- conflicted
+++ resolved
@@ -607,7 +607,16 @@
     }
 
     #[test]
-<<<<<<< HEAD
+    fn should_assert_simple_digest_serialization_format() {
+        let digest_bytes = [0; 32];
+
+        assert_eq!(
+            Digest(digest_bytes).to_bytes().unwrap(),
+            digest_bytes.to_vec()
+        );
+    }
+
+    #[test]
     fn merkle_roots_are_preimage_resistent() {
         // Input data is two chunks long.
         //
@@ -689,14 +698,6 @@
         assert_ne!(
             Digest::hash(long_data),
             Digest::hash(expected_final_hash_input)
-=======
-    fn should_assert_simple_digest_serialization_format() {
-        let digest_bytes = [0; 32];
-
-        assert_eq!(
-            Digest(digest_bytes).to_bytes().unwrap(),
-            digest_bytes.to_vec()
->>>>>>> 1d7aa544
         );
     }
 }