use tracing::error;

use crate::{
    global_state::{error::Error as GlobalStateError, state::StateReader},
    system::{
        error::ProviderError,
        mint::{
            runtime_provider::RuntimeProvider, storage_provider::StorageProvider,
            system_provider::SystemProvider, Mint,
        },
        runtime_native::{Id, RuntimeNative},
    },
    tracking_copy::{TrackingCopyEntityExt, TrackingCopyExt},
};
use casper_types::{
    account::AccountHash,
    bytesrepr::{FromBytes, ToBytes},
    system::{mint::Error, Caller},
<<<<<<< HEAD
    AccessRights, AddressableEntity, CLTyped, CLValue, ContextAccessRights, Gas, InitiatorAddr,
    Key, Phase, ProtocolVersion, PublicKey, StoredValue, SystemEntityRegistry, TransactionHash,
    Transfer, TransferAddr, TransferV2, TransferV2Addr, URef, U512,
};

pub struct NativeMintRuntime<S> {
    address_generator: AddressGenerator,
    transfer_config: transfer::TransferConfig,
    protocol_version: ProtocolVersion,

    tracking_copy: Rc<RefCell<TrackingCopy<S>>>,
    address: AccountHash,
    addressable_entity: AddressableEntity,
    named_keys: NamedKeys,
    access_rights: ContextAccessRights,
    remaining_spending_limit: U512,
    transfers: Vec<TransferAddr>,
    transaction_hash: TransactionHash,
    phase: Phase,
}

impl<S> NativeMintRuntime<S>
where
    S: StateReader<Key, StoredValue, Error = GlobalStateError>,
{
    #[allow(clippy::too_many_arguments)]
    pub fn new(
        transfer_config: transfer::TransferConfig,
        protocol_version: ProtocolVersion,
        tracking_copy: Rc<RefCell<TrackingCopy<S>>>,
        address: AccountHash,
        addressable_entity: AddressableEntity,
        named_keys: NamedKeys,
        access_rights: ContextAccessRights,
        remaining_spending_limit: U512,
        transaction_hash: TransactionHash,
        phase: Phase,
    ) -> Self {
        let hash_slice = match &transaction_hash {
            TransactionHash::Deploy(hash) => hash.as_ref(),
            TransactionHash::V1(hash) => hash.as_ref(),
        };
        let address_generator = AddressGenerator::new(hash_slice, phase);
        let transfers = vec![];
        NativeMintRuntime {
            address_generator,
            transfer_config,
            protocol_version,

            tracking_copy,
            address,
            addressable_entity,
            named_keys,
            access_rights,
            remaining_spending_limit,
            transfers,
            transaction_hash,
            phase,
        }
    }

    pub fn into_transfers(self) -> Vec<TransferAddr> {
        self.transfers
    }
}

impl<S> RuntimeProvider for NativeMintRuntime<S>
=======
    AccessRights, AddressableEntity, CLTyped, CLValue, DeployHash, Digest, Key, Phase, PublicKey,
    StoredValue, SystemEntityRegistry, TransactionHash, Transfer, TransferAddr, URef, U512,
};

impl<S> RuntimeProvider for RuntimeNative<S>
>>>>>>> 7af9475a
where
    S: StateReader<Key, StoredValue, Error = GlobalStateError>,
{
    fn get_caller(&self) -> AccountHash {
        self.address()
    }

    fn get_immediate_caller(&self) -> Option<Caller> {
        let caller = Caller::Session {
            account_hash: PublicKey::System.to_account_hash(),
        };
        Some(caller)
    }

    fn is_called_from_standard_payment(&self) -> bool {
        false
    }

    fn get_system_entity_registry(&self) -> Result<SystemEntityRegistry, ProviderError> {
        self.tracking_copy()
            .borrow_mut()
            .get_system_entity_registry()
            .map_err(|tce| {
                error!(%tce, "unable to obtain system entity registry during transfer");
                ProviderError::SystemEntityRegistry
            })
    }

    fn read_addressable_entity_by_account_hash(
        &mut self,
        account_hash: AccountHash,
    ) -> Result<Option<AddressableEntity>, ProviderError> {
        match self
            .tracking_copy()
            .borrow_mut()
            .read_addressable_entity_by_account_hash(self.protocol_version(), account_hash)
        {
            Ok(entity) => Ok(Some(entity)),
            Err(tce) => {
                error!(%tce, "error reading addressable entity by account hash");
                Err(ProviderError::AddressableEntityByAccountHash(account_hash))
            }
        }
    }

    fn get_phase(&self) -> Phase {
        self.phase()
    }

    fn get_key(&self, name: &str) -> Option<Key> {
        self.named_keys().get(name).cloned()
    }

    fn get_approved_spending_limit(&self) -> U512 {
        self.remaining_spending_limit()
    }

    fn sub_approved_spending_limit(&mut self, amount: U512) {
        if let Some(remaining) = self.remaining_spending_limit().checked_sub(amount) {
            self.set_remaining_spending_limit(remaining);
        } else {
            error!(
                limit = %self.remaining_spending_limit(),
                spent = %amount,
                "exceeded main purse spending limit"
            );
            self.set_remaining_spending_limit(U512::zero());
        }
    }

    fn get_main_purse(&self) -> URef {
        self.addressable_entity().main_purse()
    }

    fn is_administrator(&self, account_hash: &AccountHash) -> bool {
        self.transfer_config().is_administrator(account_hash)
    }

    fn allow_unrestricted_transfers(&self) -> bool {
        self.transfer_config().allow_unrestricted_transfers()
    }
}

impl<S> StorageProvider for RuntimeNative<S>
where
    S: StateReader<Key, StoredValue, Error = GlobalStateError>,
{
    fn new_uref<T: CLTyped + ToBytes>(&mut self, value: T) -> Result<URef, Error> {
        let cl_value: CLValue = CLValue::from_t(value).map_err(|_| Error::CLValue)?;
        let uref = self
            .address_generator()
            .new_uref(AccessRights::READ_ADD_WRITE);
        self.extend_access_rights(&[uref]);
        // we are creating this key now, thus we know it is a Key::URef and we grant the creator
        // full permissions on it, thus we do not need to do validate key / validate uref access
        // before storing it.
        self.tracking_copy()
            .borrow_mut()
            .write(Key::URef(uref), StoredValue::CLValue(cl_value));
        Ok(uref)
    }

    fn read<T: CLTyped + FromBytes>(&mut self, uref: URef) -> Result<Option<T>, Error> {
        // check access rights on uref
        if !self.access_rights().has_access_rights_to_uref(&uref) {
            return Err(Error::ForgedReference);
        }
        let key = &Key::URef(uref);
        let stored_value = match self.tracking_copy().borrow_mut().read(key) {
            Ok(Some(stored_value)) => stored_value,
            Ok(None) => return Ok(None),
            Err(_) => return Err(Error::Storage),
        };
        // by convention, we only store CLValues under Key::URef
        if let StoredValue::CLValue(value) = stored_value {
            // Only CLTyped instances should be stored as a CLValue.
            let value = CLValue::into_t(value).map_err(|_| Error::CLValue)?;
            Ok(Some(value))
        } else {
            Err(Error::CLValue)
        }
    }

    fn write_amount(&mut self, uref: URef, amount: U512) -> Result<(), Error> {
        let cl_value = CLValue::from_t(amount).map_err(|_| Error::CLValue)?;
        // is the uref writeable?
        if !uref.is_writeable() {
            return Err(Error::Storage);
        }
        // check access rights on uref
        if !self.access_rights().has_access_rights_to_uref(&uref) {
            return Err(Error::ForgedReference);
        }
        self.tracking_copy()
            .borrow_mut()
            .write(Key::URef(uref), StoredValue::CLValue(cl_value));
        Ok(())
    }

    fn add<T: CLTyped + ToBytes>(&mut self, uref: URef, value: T) -> Result<(), Error> {
        let cl_value = CLValue::from_t(value).map_err(|_| Error::CLValue)?;
        self.tracking_copy()
            .borrow_mut()
            .add(Key::URef(uref), StoredValue::CLValue(cl_value))
            .map_err(|_| Error::Storage)?;
        Ok(())
    }

    fn read_balance(&mut self, uref: URef) -> Result<Option<U512>, Error> {
        match self
            .tracking_copy()
            .borrow_mut()
            .get_purse_balance(Key::Balance(uref.addr()))
        {
            Ok(motes) => Ok(Some(motes.value())),
            Err(_) => Err(Error::Storage),
        }
    }

    fn write_balance(&mut self, uref: URef, balance: U512) -> Result<(), Error> {
        let cl_value = CLValue::from_t(balance).map_err(|_| Error::CLValue)?;
        self.tracking_copy()
            .borrow_mut()
            .write(Key::Balance(uref.addr()), StoredValue::CLValue(cl_value));
        Ok(())
    }

    fn add_balance(&mut self, uref: URef, value: U512) -> Result<(), Error> {
        let cl_value = CLValue::from_t(value).map_err(|_| Error::CLValue)?;
        self.tracking_copy()
            .borrow_mut()
            .add(Key::Balance(uref.addr()), StoredValue::CLValue(cl_value))
            .map_err(|_| Error::Storage)?;
        Ok(())
    }
}

impl<S> SystemProvider for RuntimeNative<S>
where
    S: StateReader<Key, StoredValue, Error = GlobalStateError>,
{
    fn record_transfer(
        &mut self,
        maybe_to: Option<AccountHash>,
        source: URef,
        target: URef,
        amount: U512,
        id: Option<u64>,
    ) -> Result<(), Error> {
        if self.phase() != Phase::Session {
            return Ok(());
        }
<<<<<<< HEAD
        let transfer_addr =
            TransferAddr::from(TransferV2Addr::new(self.address_generator.create_address()));
        let key = Key::Transfer(transfer_addr);
        let txn_hash = self.transaction_hash;
        let from = InitiatorAddr::AccountHash(self.get_caller());
        let fee = Gas::zero(); // TODO
        let transfer = Transfer::V2(TransferV2::new(
            txn_hash, from, maybe_to, source, target, amount, fee, id,
        ));
        self.transfers.push(transfer_addr);
        self.tracking_copy
=======
        let transfer_addr = TransferAddr::new(self.address_generator().create_address());
        let key = Key::Transfer(transfer_addr); // <-- a new key variant needed to deal w/ versioned transaction hash
                                                //let transaction_hash = self.transaction_hash();
        let transfer = {
            // the below line is incorrect; new transaction hash is not currently supported here
            // ...the transfer struct needs to be upgraded to TransactionHash
            let deploy_hash = match self.id() {
                Id::Transaction(transaction) => {
                    match transaction {
                        TransactionHash::Deploy(deploy_hash) => *deploy_hash,
                        TransactionHash::V1(hash) => {
                            // TODO: this is bogus...update when new transfer record is available
                            let hash = hash.inner();
                            DeployHash::new(*hash)
                        }
                    }
                }
                Id::Seed(seed) => DeployHash::new(Digest::hash(seed)),
            };
            let from: AccountHash = self.get_caller();
            let fee: U512 = U512::zero();
            Transfer::new(deploy_hash, from, maybe_to, source, target, amount, fee, id)
        };
        self.push_transfer(transfer_addr);

        self.tracking_copy()
>>>>>>> 7af9475a
            .borrow_mut()
            .write(key, StoredValue::Transfer(transfer));
        Ok(())
    }
}

impl<S> Mint for RuntimeNative<S> where S: StateReader<Key, StoredValue, Error = GlobalStateError> {}<|MERGE_RESOLUTION|>--- conflicted
+++ resolved
@@ -8,7 +8,7 @@
             runtime_provider::RuntimeProvider, storage_provider::StorageProvider,
             system_provider::SystemProvider, Mint,
         },
-        runtime_native::{Id, RuntimeNative},
+        runtime_native::RuntimeNative,
     },
     tracking_copy::{TrackingCopyEntityExt, TrackingCopyExt},
 };
@@ -16,81 +16,12 @@
     account::AccountHash,
     bytesrepr::{FromBytes, ToBytes},
     system::{mint::Error, Caller},
-<<<<<<< HEAD
-    AccessRights, AddressableEntity, CLTyped, CLValue, ContextAccessRights, Gas, InitiatorAddr,
-    Key, Phase, ProtocolVersion, PublicKey, StoredValue, SystemEntityRegistry, TransactionHash,
-    Transfer, TransferAddr, TransferV2, TransferV2Addr, URef, U512,
+    AccessRights, AddressableEntity, CLTyped, CLValue, Gas, InitiatorAddr, Key, Phase, PublicKey,
+    StoredValue, SystemEntityRegistry, Transfer, TransferAddr, TransferV2, TransferV2Addr, URef,
+    U512,
 };
 
-pub struct NativeMintRuntime<S> {
-    address_generator: AddressGenerator,
-    transfer_config: transfer::TransferConfig,
-    protocol_version: ProtocolVersion,
-
-    tracking_copy: Rc<RefCell<TrackingCopy<S>>>,
-    address: AccountHash,
-    addressable_entity: AddressableEntity,
-    named_keys: NamedKeys,
-    access_rights: ContextAccessRights,
-    remaining_spending_limit: U512,
-    transfers: Vec<TransferAddr>,
-    transaction_hash: TransactionHash,
-    phase: Phase,
-}
-
-impl<S> NativeMintRuntime<S>
-where
-    S: StateReader<Key, StoredValue, Error = GlobalStateError>,
-{
-    #[allow(clippy::too_many_arguments)]
-    pub fn new(
-        transfer_config: transfer::TransferConfig,
-        protocol_version: ProtocolVersion,
-        tracking_copy: Rc<RefCell<TrackingCopy<S>>>,
-        address: AccountHash,
-        addressable_entity: AddressableEntity,
-        named_keys: NamedKeys,
-        access_rights: ContextAccessRights,
-        remaining_spending_limit: U512,
-        transaction_hash: TransactionHash,
-        phase: Phase,
-    ) -> Self {
-        let hash_slice = match &transaction_hash {
-            TransactionHash::Deploy(hash) => hash.as_ref(),
-            TransactionHash::V1(hash) => hash.as_ref(),
-        };
-        let address_generator = AddressGenerator::new(hash_slice, phase);
-        let transfers = vec![];
-        NativeMintRuntime {
-            address_generator,
-            transfer_config,
-            protocol_version,
-
-            tracking_copy,
-            address,
-            addressable_entity,
-            named_keys,
-            access_rights,
-            remaining_spending_limit,
-            transfers,
-            transaction_hash,
-            phase,
-        }
-    }
-
-    pub fn into_transfers(self) -> Vec<TransferAddr> {
-        self.transfers
-    }
-}
-
-impl<S> RuntimeProvider for NativeMintRuntime<S>
-=======
-    AccessRights, AddressableEntity, CLTyped, CLValue, DeployHash, Digest, Key, Phase, PublicKey,
-    StoredValue, SystemEntityRegistry, TransactionHash, Transfer, TransferAddr, URef, U512,
-};
-
 impl<S> RuntimeProvider for RuntimeNative<S>
->>>>>>> 7af9475a
 where
     S: StateReader<Key, StoredValue, Error = GlobalStateError>,
 {
@@ -283,46 +214,20 @@
         if self.phase() != Phase::Session {
             return Ok(());
         }
-<<<<<<< HEAD
-        let transfer_addr =
-            TransferAddr::from(TransferV2Addr::new(self.address_generator.create_address()));
+        let transfer_addr = TransferAddr::from(TransferV2Addr::new(
+            self.address_generator().create_address(),
+        ));
         let key = Key::Transfer(transfer_addr);
-        let txn_hash = self.transaction_hash;
+        let Some(txn_hash) = self.maybe_transaction_hash() else {
+            return Err(Error::RecordTransferFailure)
+        };
         let from = InitiatorAddr::AccountHash(self.get_caller());
         let fee = Gas::zero(); // TODO
         let transfer = Transfer::V2(TransferV2::new(
             txn_hash, from, maybe_to, source, target, amount, fee, id,
         ));
-        self.transfers.push(transfer_addr);
-        self.tracking_copy
-=======
-        let transfer_addr = TransferAddr::new(self.address_generator().create_address());
-        let key = Key::Transfer(transfer_addr); // <-- a new key variant needed to deal w/ versioned transaction hash
-                                                //let transaction_hash = self.transaction_hash();
-        let transfer = {
-            // the below line is incorrect; new transaction hash is not currently supported here
-            // ...the transfer struct needs to be upgraded to TransactionHash
-            let deploy_hash = match self.id() {
-                Id::Transaction(transaction) => {
-                    match transaction {
-                        TransactionHash::Deploy(deploy_hash) => *deploy_hash,
-                        TransactionHash::V1(hash) => {
-                            // TODO: this is bogus...update when new transfer record is available
-                            let hash = hash.inner();
-                            DeployHash::new(*hash)
-                        }
-                    }
-                }
-                Id::Seed(seed) => DeployHash::new(Digest::hash(seed)),
-            };
-            let from: AccountHash = self.get_caller();
-            let fee: U512 = U512::zero();
-            Transfer::new(deploy_hash, from, maybe_to, source, target, amount, fee, id)
-        };
         self.push_transfer(transfer_addr);
-
-        self.tracking_copy()
->>>>>>> 7af9475a
+        self.tracking_copy()
             .borrow_mut()
             .write(key, StoredValue::Transfer(transfer));
         Ok(())
