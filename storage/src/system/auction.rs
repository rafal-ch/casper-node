--- conflicted
+++ resolved
@@ -70,12 +70,8 @@
         public_key: PublicKey,
         delegation_rate: DelegationRate,
         amount: U512,
-<<<<<<< HEAD
         minimum_delegation_amount: u64,
         maximum_delegation_amount: u64,
-        holds_epoch: HoldsEpoch,
-=======
->>>>>>> 1ba245ec
     ) -> Result<U512, ApiError> {
         if !self.allow_auction_bids() {
             // The validator set may be closed on some side chains,
@@ -227,11 +223,6 @@
         validator_public_key: PublicKey,
         amount: U512,
         max_delegators_per_validator: u32,
-<<<<<<< HEAD
-        holds_epoch: HoldsEpoch,
-=======
-        minimum_delegation_amount: u64,
->>>>>>> 1ba245ec
     ) -> Result<U512, ApiError> {
         if !self.allow_auction_bids() {
             // Validation set rotation might be disabled on some private chains and we should not
@@ -252,11 +243,6 @@
             source,
             amount,
             max_delegators_per_validator,
-<<<<<<< HEAD
-            holds_epoch,
-=======
-            minimum_delegation_amount,
->>>>>>> 1ba245ec
         )
     }
 
