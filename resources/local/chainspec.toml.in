--- conflicted
+++ resolved
@@ -161,7 +161,10 @@
 # Expressed as a fraction (1/5 by default).
 reduced_reward_multiplier = [1, 5]
 
-<<<<<<< HEAD
+[highway.performance_meter]
+# The number of recent blocks to consider when measuring performance for the purpose of deciding the round length.
+blocks_to_consider = 10
+
 [transactions]
 # The duration after the transaction timestamp that it can be included in a block.
 max_ttl = '18 hours'
@@ -175,10 +178,6 @@
 block_max_install_upgrade_count = 2
 # Maximum number of other transactions (non-transfer, non-staking, non-installer/upgrader) allowed in a block.
 block_max_standard_count = 50
-=======
-[highway.performance_meter]
-# The number of recent blocks to consider when measuring performance for the purpose of deciding the round length.
-blocks_to_consider = 10
 
 [deploys]
 # The maximum number of Motes allowed to be spent during payment.  0 means unlimited.
@@ -195,7 +194,6 @@
 block_max_deploy_count = 100
 # The maximum number of wasm-less transfer deploys permitted in a single block.
 block_max_transfer_count = 1000
->>>>>>> e4e700e4
 # The maximum number of approvals permitted in a single block.
 block_max_approval_count = 2600
 # Maximum block size in bytes including transactions contained by the block.  0 means unlimited.
