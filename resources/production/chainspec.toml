--- conflicted
+++ resolved
@@ -138,11 +138,10 @@
 block_max_standard_count = 100
 # The maximum number of approvals permitted in a single block.
 block_max_approval_count = 2600
-<<<<<<< HEAD
 # Maximum block size in bytes including transactions contained by the block.  0 means unlimited.
 max_block_size = 10_485_760
 # The upper limit of total gas of all transactions in a block.
-block_gas_limit = 10_000_000_000_000
+block_gas_limit = 4_000_000_000_000
 # The minimum amount in motes for a valid native transfer.
 native_transfer_minimum_motes = 2_500_000_000
 # The maximum value to which `transaction_acceptor.timestamp_leeway` can be set in the config.toml file.
@@ -157,10 +156,6 @@
 max_payment_cost = '0'
 # The maximum number of other deploys a deploy can depend on (require to have been executed before it can execute).
 max_dependencies = 10
-=======
-# The upper limit of total gas of all deploys in a block.
-block_gas_limit = 4_000_000_000_000
->>>>>>> 29466f90
 # The limit of length of serialized payment code arguments.
 payment_args_max_length = 1024
 # The limit of length of serialized session code arguments.
