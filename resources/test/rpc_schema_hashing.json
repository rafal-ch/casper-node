--- conflicted
+++ resolved
@@ -2543,18 +2543,6 @@
             },
             "additionalProperties": false
           },
-<<<<<<< HEAD
-          "OpKind": {
-            "description": "The type of operation performed while executing a deploy.",
-            "type": "string",
-            "enum": [
-              "Read",
-              "Write",
-              "Add",
-              "NoOp",
-              "Delete"
-            ]
-=======
           {
             "description": "Writes the given DeployInfo to global state.",
             "type": "object",
@@ -2567,7 +2555,6 @@
               }
             },
             "additionalProperties": false
->>>>>>> be8e93c2
           },
           {
             "description": "Writes the given EraInfo to global state.",
@@ -2582,227 +2569,6 @@
             },
             "additionalProperties": false
           },
-<<<<<<< HEAD
-          "Transform": {
-            "description": "The actual transformation performed while executing a deploy.",
-            "anyOf": [
-              {
-                "type": "string",
-                "enum": [
-                  "Identity",
-                  "WriteContractWasm",
-                  "WriteContract",
-                  "WriteContractPackage",
-                  "Prune"
-                ]
-              },
-              {
-                "description": "Writes the given CLValue to global state.",
-                "type": "object",
-                "required": [
-                  "WriteCLValue"
-                ],
-                "properties": {
-                  "WriteCLValue": {
-                    "$ref": "#/components/schemas/CLValue"
-                  }
-                },
-                "additionalProperties": false
-              },
-              {
-                "description": "Writes the given Account to global state.",
-                "type": "object",
-                "required": [
-                  "WriteAccount"
-                ],
-                "properties": {
-                  "WriteAccount": {
-                    "$ref": "#/components/schemas/AccountHash"
-                  }
-                },
-                "additionalProperties": false
-              },
-              {
-                "description": "Writes the given DeployInfo to global state.",
-                "type": "object",
-                "required": [
-                  "WriteDeployInfo"
-                ],
-                "properties": {
-                  "WriteDeployInfo": {
-                    "$ref": "#/components/schemas/DeployInfo"
-                  }
-                },
-                "additionalProperties": false
-              },
-              {
-                "description": "Writes the given EraInfo to global state.",
-                "type": "object",
-                "required": [
-                  "WriteEraInfo"
-                ],
-                "properties": {
-                  "WriteEraInfo": {
-                    "$ref": "#/components/schemas/EraInfo"
-                  }
-                },
-                "additionalProperties": false
-              },
-              {
-                "description": "Writes the given Transfer to global state.",
-                "type": "object",
-                "required": [
-                  "WriteTransfer"
-                ],
-                "properties": {
-                  "WriteTransfer": {
-                    "$ref": "#/components/schemas/Transfer"
-                  }
-                },
-                "additionalProperties": false
-              },
-              {
-                "description": "Writes the given Bid to global state.",
-                "type": "object",
-                "required": [
-                  "WriteBid"
-                ],
-                "properties": {
-                  "WriteBid": {
-                    "$ref": "#/components/schemas/Bid"
-                  }
-                },
-                "additionalProperties": false
-              },
-              {
-                "description": "Writes the given Withdraw to global state.",
-                "type": "object",
-                "required": [
-                  "WriteWithdraw"
-                ],
-                "properties": {
-                  "WriteWithdraw": {
-                    "type": "array",
-                    "items": {
-                      "$ref": "#/components/schemas/WithdrawPurse"
-                    }
-                  }
-                },
-                "additionalProperties": false
-              },
-              {
-                "description": "Adds the given `i32`.",
-                "type": "object",
-                "required": [
-                  "AddInt32"
-                ],
-                "properties": {
-                  "AddInt32": {
-                    "type": "integer",
-                    "format": "int32"
-                  }
-                },
-                "additionalProperties": false
-              },
-              {
-                "description": "Adds the given `u64`.",
-                "type": "object",
-                "required": [
-                  "AddUInt64"
-                ],
-                "properties": {
-                  "AddUInt64": {
-                    "type": "integer",
-                    "format": "uint64",
-                    "minimum": 0.0
-                  }
-                },
-                "additionalProperties": false
-              },
-              {
-                "description": "Adds the given `U128`.",
-                "type": "object",
-                "required": [
-                  "AddUInt128"
-                ],
-                "properties": {
-                  "AddUInt128": {
-                    "$ref": "#/components/schemas/U128"
-                  }
-                },
-                "additionalProperties": false
-              },
-              {
-                "description": "Adds the given `U256`.",
-                "type": "object",
-                "required": [
-                  "AddUInt256"
-                ],
-                "properties": {
-                  "AddUInt256": {
-                    "$ref": "#/components/schemas/U256"
-                  }
-                },
-                "additionalProperties": false
-              },
-              {
-                "description": "Adds the given `U512`.",
-                "type": "object",
-                "required": [
-                  "AddUInt512"
-                ],
-                "properties": {
-                  "AddUInt512": {
-                    "$ref": "#/components/schemas/U512"
-                  }
-                },
-                "additionalProperties": false
-              },
-              {
-                "description": "Adds the given collection of named keys.",
-                "type": "object",
-                "required": [
-                  "AddKeys"
-                ],
-                "properties": {
-                  "AddKeys": {
-                    "type": "array",
-                    "items": {
-                      "$ref": "#/components/schemas/NamedKey"
-                    }
-                  }
-                },
-                "additionalProperties": false
-              },
-              {
-                "description": "A failed transformation, containing an error message.",
-                "type": "object",
-                "required": [
-                  "Failure"
-                ],
-                "properties": {
-                  "Failure": {
-                    "type": "string"
-                  }
-                },
-                "additionalProperties": false
-              },
-              {
-                "description": "Writes the given Unbonding to global state.",
-                "type": "object",
-                "required": [
-                  "WriteUnbonding"
-                ],
-                "properties": {
-                  "WriteUnbonding": {
-                    "type": "array",
-                    "items": {
-                      "$ref": "#/components/schemas/UnbondingPurse"
-                    }
-                  }
-                },
-                "additionalProperties": false
-=======
           {
             "description": "Writes the given Transfer to global state.",
             "type": "object",
@@ -2812,7 +2578,6 @@
             "properties": {
               "WriteTransfer": {
                 "$ref": "#/components/schemas/Transfer"
->>>>>>> be8e93c2
               }
             },
             "additionalProperties": false
