//! # Casper node client library
#![doc(
    html_root_url = "https://docs.rs/casper-client/0.1.0",
    html_favicon_url = "https://raw.githubusercontent.com/CasperLabs/casper-node/master/images/CasperLabs_Logo_Favicon_RGB_50px.png",
    html_logo_url = "https://raw.githubusercontent.com/CasperLabs/casper-node/master/images/CasperLabs_Logo_Symbol_RGB.png",
    test(attr(forbid(warnings)))
)]
#![warn(
    missing_docs,
    trivial_casts,
    trivial_numeric_casts,
    unused_qualifications
)]

mod cl_type;
mod deploy;
mod error;
#[cfg(feature = "ffi")]
pub mod ffi;
pub mod keygen;
mod parsing;
mod rpc;
mod validation;

use std::{convert::TryInto, fs, io::Cursor};

use jsonrpc_lite::JsonRpc;
use serde::Serialize;

use casper_execution_engine::core::engine_state::ExecutableDeployItem;
use casper_node::{rpcs::state::DictionaryIdentifier, types::Deploy};
use casper_types::{Key, UIntParseError, U512};

pub use cl_type::help;
pub use deploy::ListDeploysResult;
use deploy::{DeployExt, DeployParams, OutputKind};
pub use error::Error;
use error::Result;
use rpc::RpcCall;
pub use validation::ValidateResponseError;

/// Creates a `Deploy` and sends it to the network for execution.
///
/// * `maybe_rpc_id` is the JSON-RPC identifier, applied to the request and returned in the
///   response. If it can be parsed as an `i64` it will be used as a JSON integer. If empty, a
///   random `i64` will be assigned. Otherwise the provided string will be used verbatim.
/// * `node_address` is the hostname or IP and port of the node on which the HTTP service is
///   running, e.g. `"http://127.0.0.1:7777"`.
/// * When `verbosity_level` is `1`, the JSON-RPC request will be printed to `stdout` with long
///   string fields (e.g. hex-formatted raw Wasm bytes) shortened to a string indicating the char
///   count of the field.  When `verbosity_level` is greater than `1`, the request will be printed
///   to `stdout` with no abbreviation of long fields.  When `verbosity_level` is `0`, the request
///   will not be printed to `stdout`.
/// * `deploy_params` contains deploy-related options for this `Deploy`. See
///   [`DeployStrParams`](struct.DeployStrParams.html) for more details.
/// * `session_params` contains session-related options for this `Deploy`. See
///   [`SessionStrParams`](struct.SessionStrParams.html) for more details.
/// * `payment_params` contains payment-related options for this `Deploy`. See
///   [`PaymentStrParams`](struct.PaymentStrParams.html) for more details.
pub async fn put_deploy(
    maybe_rpc_id: &str,
    node_address: &str,
    verbosity_level: u64,
    deploy_params: DeployStrParams<'_>,
    session_params: SessionStrParams<'_>,
    payment_params: PaymentStrParams<'_>,
) -> Result<JsonRpc> {
    let deploy = Deploy::with_payment_and_session(
        deploy_params.try_into()?,
        payment_params.try_into()?,
        session_params.try_into()?,
    )?;
    RpcCall::new(maybe_rpc_id, node_address, verbosity_level)
        .put_deploy(deploy)
        .await
}

/// Creates a `Deploy` and outputs it to a file or stdout.
///
/// As a file, the `Deploy` can subsequently be signed by other parties using
/// [`sign_deploy_file()`](fn.sign_deploy_file.html) and then sent to the network for execution
/// using [`send_deploy_file()`](fn.send_deploy_file.html).
///
/// * `maybe_output_path` specifies the output file, or if empty, will print it to `stdout`.
/// * `deploy_params` contains deploy-related options for this `Deploy`. See
///   [`DeployStrParams`](struct.DeployStrParams.html) for more details.
/// * `session_params` contains session-related options for this `Deploy`. See
///   [`SessionStrParams`](struct.SessionStrParams.html) for more details.
/// * `payment_params` contains payment-related options for this `Deploy`. See
///   [`PaymentStrParams`](struct.PaymentStrParams.html) for more details.
/// * If `force` is true, and a file exists at `maybe_output_path`, it will be overwritten. If
///   `force` is false and a file exists at `maybe_output_path`,
///   [`Error::FileAlreadyExists`](enum.Error.html#variant.FileAlreadyExists) is returned and a file
///   will not be written.
pub fn make_deploy(
    maybe_output_path: &str,
    deploy_params: DeployStrParams<'_>,
    session_params: SessionStrParams<'_>,
    payment_params: PaymentStrParams<'_>,
    force: bool,
) -> Result<()> {
    let output = if maybe_output_path.is_empty() {
        OutputKind::Stdout
    } else {
        OutputKind::file(maybe_output_path, force)
    };

    Deploy::with_payment_and_session(
        deploy_params.try_into()?,
        payment_params.try_into()?,
        session_params.try_into()?,
    )?
    .write_deploy(output.get()?)?;

    output.commit()
}

/// Reads a previously-saved `Deploy` from a file, cryptographically signs it, and outputs it to a
/// file or stdout.
///
/// * `input_path` specifies the path to the previously-saved `Deploy` file.
/// * `secret_key` specifies the path to the secret key with which to sign the `Deploy`.
/// * `maybe_output_path` specifies the output file, or if empty, will print it to `stdout`.
/// * If `force` is true, and a file exists at `maybe_output_path`, it will be overwritten. If
///   `force` is false and a file exists at `maybe_output_path`,
///   [`Error::FileAlreadyExists`](enum.Error.html#variant.FileAlreadyExists) is returned and a file
///   will not be written.
pub fn sign_deploy_file(
    input_path: &str,
    secret_key: &str,
    maybe_output_path: &str,
    force: bool,
) -> Result<()> {
    let secret_key = parsing::secret_key(secret_key)?;

    let input = fs::read(input_path).map_err(|error| Error::IoError {
        context: format!("unable to read deploy file at '{}'", input_path),
        error,
    })?;

    let output = if maybe_output_path.is_empty() {
        OutputKind::Stdout
    } else {
        OutputKind::file(maybe_output_path, force)
    };

    Deploy::sign_and_write_deploy(Cursor::new(input), secret_key, output.get()?)?;

    output.commit()
}

/// Reads a previously-saved `Deploy` from a file and sends it to the network for execution.
///
/// * `maybe_rpc_id` is the JSON-RPC identifier, applied to the request and returned in the
///   response. If it can be parsed as an `i64` it will be used as a JSON integer. If empty, a
///   random `i64` will be assigned. Otherwise the provided string will be used verbatim.
/// * `node_address` is the hostname or IP and port of the node on which the HTTP service is
///   running, e.g. `"http://127.0.0.1:7777"`.
/// * When `verbosity_level` is `1`, the JSON-RPC request will be printed to `stdout` with long
///   string fields (e.g. hex-formatted raw Wasm bytes) shortened to a string indicating the char
///   count of the field.  When `verbosity_level` is greater than `1`, the request will be printed
///   to `stdout` with no abbreviation of long fields.  When `verbosity_level` is `0`, the request
///   will not be printed to `stdout`.
/// * `input_path` specifies the path to the previously-saved `Deploy` file.
pub async fn send_deploy_file(
    maybe_rpc_id: &str,
    node_address: &str,
    verbosity_level: u64,
    input_path: &str,
) -> Result<JsonRpc> {
    RpcCall::new(maybe_rpc_id, node_address, verbosity_level)
        .send_deploy_file(input_path)
        .await
}

/// Transfers funds between purses.
///
/// * `maybe_rpc_id` is the JSON-RPC identifier, applied to the request and returned in the
///   response. If it can be parsed as an `i64` it will be used as a JSON integer. If empty, a
///   random `i64` will be assigned. Otherwise the provided string will be used verbatim.
/// * `node_address` is the hostname or IP and port of the node on which the HTTP service is
///   running, e.g. `"http://127.0.0.1:7777"`.
/// * When `verbosity_level` is `1`, the JSON-RPC request will be printed to `stdout` with long
///   string fields (e.g. hex-formatted raw Wasm bytes) shortened to a string indicating the char
///   count of the field.  When `verbosity_level` is greater than `1`, the request will be printed
///   to `stdout` with no abbreviation of long fields.  When `verbosity_level` is `0`, the request
///   will not be printed to `stdout`.
/// * `amount` is a string to be parsed as a `U512` specifying the amount to be transferred.
/// * `target_account` is the account `PublicKey` into which the funds will be transferred,
///   formatted as a hex-encoded string. The account's main purse will receive the funds.
/// * `transfer_id` is a string to be parsed as a `u64` representing a user-defined identifier which
///   will be permanently associated with the transfer.
/// * `deploy_params` contains deploy-related options for this `Deploy`. See
///   [`DeployStrParams`](struct.DeployStrParams.html) for more details.
/// * `payment_params` contains payment-related options for this `Deploy`. See
///   [`PaymentStrParams`](struct.PaymentStrParams.html) for more details.
#[allow(clippy::too_many_arguments)]
pub async fn transfer(
    maybe_rpc_id: &str,
    node_address: &str,
    verbosity_level: u64,
    amount: &str,
    target_account: &str,
    transfer_id: &str,
    deploy_params: DeployStrParams<'_>,
    payment_params: PaymentStrParams<'_>,
) -> Result<JsonRpc> {
    let amount = U512::from_dec_str(amount).map_err(|err| Error::FailedToParseUint {
        context: "amount",
        error: UIntParseError::FromDecStr(err),
    })?;
    let source_purse = None;
    let target_account = parsing::get_target_account(target_account)?;
    let transfer_id = parsing::transfer_id(transfer_id)?;

<<<<<<< HEAD
    RpcCall::new(maybe_rpc_id, node_address, verbosity_level).transfer(
        amount,
        source_purse,
        target_account,
        transfer_id,
        deploy_params.try_into()?,
        payment_params.try_into()?,
    )
=======
    RpcCall::new(maybe_rpc_id, node_address, verbosity_level)
        .transfer(
            amount,
            source_purse,
            target,
            transfer_id,
            deploy_params.try_into()?,
            payment_params.try_into()?,
        )
        .await
>>>>>>> d959ff08
}

/// Creates a transfer `Deploy` and outputs it to a file or stdout.
///
/// As a file, the transfer `Deploy` can subsequently be signed by other parties using
/// [`sign_deploy_file()`](fn.sign_deploy_file.html) and then sent to the network for execution
/// using [`send_deploy_file()`](fn.send_deploy_file.html).
///
/// * `maybe_output_path` specifies the output file, or if empty, will print it to `stdout`.
/// * `amount` is a string to be parsed as a `U512` specifying the amount to be transferred.
/// * `target_account` is the account `PublicKey` into which the funds will be transferred,
///   formatted as a hex-encoded string. The account's main purse will receive the funds.
/// * `transfer_id` is a string to be parsed as a `u64` representing a user-defined identifier which
///   will be permanently associated with the transfer.
/// * `deploy_params` contains deploy-related options for this `Deploy`. See
///   [`DeployStrParams`](struct.DeployStrParams.html) for more details.
/// * `payment_params` contains payment-related options for this `Deploy`. See
///   [`PaymentStrParams`](struct.PaymentStrParams.html) for more details.
/// * If `force` is true, and a file exists at `maybe_output_path`, it will be overwritten. If
///   `force` is false and a file exists at `maybe_output_path`,
///   [`Error::FileAlreadyExists`](enum.Error.html#variant.FileAlreadyExists) is returned and a file
///   will not be written.
pub fn make_transfer(
    maybe_output_path: &str,
    amount: &str,
    target_account: &str,
    transfer_id: &str,
    deploy_params: DeployStrParams<'_>,
    payment_params: PaymentStrParams<'_>,
    force: bool,
) -> Result<()> {
    let amount = U512::from_dec_str(amount).map_err(|err| Error::FailedToParseUint {
        context: "amount",
        error: UIntParseError::FromDecStr(err),
    })?;
    let source_purse = None;
    let target_account = parsing::get_target_account(target_account)?;
    let transfer_id = parsing::transfer_id(transfer_id)?;

    let output = if maybe_output_path.is_empty() {
        OutputKind::Stdout
    } else {
        OutputKind::file(maybe_output_path, force)
    };

    Deploy::new_transfer(
        amount,
        source_purse,
        target_account,
        transfer_id,
        deploy_params.try_into()?,
        payment_params.try_into()?,
    )?
    .write_deploy(output.get()?)?;

    output.commit()
}

/// Retrieves a `Deploy` from the network.
///
/// * `maybe_rpc_id` is the JSON-RPC identifier, applied to the request and returned in the
///   response. If it can be parsed as an `i64` it will be used as a JSON integer. If empty, a
///   random `i64` will be assigned. Otherwise the provided string will be used verbatim.
/// * `node_address` is the hostname or IP and port of the node on which the HTTP service is
///   running, e.g. `"http://127.0.0.1:7777"`.
/// * When `verbosity_level` is `1`, the JSON-RPC request will be printed to `stdout` with long
///   string fields (e.g. hex-formatted raw Wasm bytes) shortened to a string indicating the char
///   count of the field.  When `verbosity_level` is greater than `1`, the request will be printed
///   to `stdout` with no abbreviation of long fields.  When `verbosity_level` is `0`, the request
///   will not be printed to `stdout`.
/// * `deploy_hash` must be a hex-encoded, 32-byte hash digest.
pub async fn get_deploy(
    maybe_rpc_id: &str,
    node_address: &str,
    verbosity_level: u64,
    deploy_hash: &str,
) -> Result<JsonRpc> {
    RpcCall::new(maybe_rpc_id, node_address, verbosity_level)
        .get_deploy(deploy_hash)
        .await
}

/// Retrieves a `Block` from the network.
///
/// * `maybe_rpc_id` is the JSON-RPC identifier, applied to the request and returned in the
///   response. If it can be parsed as an `i64` it will be used as a JSON integer. If empty, a
///   random `i64` will be assigned. Otherwise the provided string will be used verbatim.
/// * `node_address` is the hostname or IP and port of the node on which the HTTP service is
///   running, e.g. `"http://127.0.0.1:7777"`.
/// * When `verbosity_level` is `1`, the JSON-RPC request will be printed to `stdout` with long
///   string fields (e.g. hex-formatted raw Wasm bytes) shortened to a string indicating the char
///   count of the field.  When `verbosity_level` is greater than `1`, the request will be printed
///   to `stdout` with no abbreviation of long fields.  When `verbosity_level` is `0`, the request
///   will not be printed to `stdout`.
/// * `maybe_block_id` must be a hex-encoded, 32-byte hash digest or a `u64` representing the
///   `Block` height or empty. If empty, the latest `Block` will be retrieved.
pub async fn get_block(
    maybe_rpc_id: &str,
    node_address: &str,
    verbosity_level: u64,
    maybe_block_id: &str,
) -> Result<JsonRpc> {
    RpcCall::new(maybe_rpc_id, node_address, verbosity_level)
        .get_block(maybe_block_id)
        .await
}

/// Retrieves all `Transfer` items for a `Block` from the network.
///
/// * `maybe_rpc_id` is the JSON-RPC identifier, applied to the request and returned in the
///   response. If it can be parsed as an `i64` it will be used as a JSON integer. If empty, a
///   random `i64` will be assigned. Otherwise the provided string will be used verbatim.
/// * `node_address` is the hostname or IP and port of the node on which the HTTP service is
///   running, e.g. `"http://127.0.0.1:7777"`.
/// * When `verbosity_level` is `1`, the JSON-RPC request will be printed to `stdout` with long
///   string fields (e.g. hex-formatted raw Wasm bytes) shortened to a string indicating the char
///   count of the field.  When `verbosity_level` is greater than `1`, the request will be printed
///   to `stdout` with no abbreviation of long fields.  When `verbosity_level` is `0`, the request
///   will not be printed to `stdout`.
/// * `maybe_block_id` must be a hex-encoded, 32-byte hash digest or a `u64` representing the
///   `Block` height or empty. If empty, the latest `Block` transfers will be retrieved.
pub async fn get_block_transfers(
    maybe_rpc_id: &str,
    node_address: &str,
    verbosity_level: u64,
    maybe_block_id: &str,
) -> Result<JsonRpc> {
    RpcCall::new(maybe_rpc_id, node_address, verbosity_level)
        .get_block_transfers(maybe_block_id)
        .await
}

/// Retrieves a state root hash at a given `Block`.
///
/// * `maybe_rpc_id` is the JSON-RPC identifier, applied to the request and returned in the
///   response. If it can be parsed as an `i64` it will be used as a JSON integer. If empty, a
///   random `i64` will be assigned. Otherwise the provided string will be used verbatim.
/// * `node_address` is the hostname or IP and port of the node on which the HTTP service is
///   running, e.g. `"http://127.0.0.1:7777"`.
/// * When `verbosity_level` is `1`, the JSON-RPC request will be printed to `stdout` with long
///   string fields (e.g. hex-formatted raw Wasm bytes) shortened to a string indicating the char
///   count of the field.  When `verbosity_level` is greater than `1`, the request will be printed
///   to `stdout` with no abbreviation of long fields.  When `verbosity_level` is `0`, the request
///   will not be printed to `stdout`.
/// * `maybe_block_id` must be a hex-encoded, 32-byte hash digest or a `u64` representing the
///   `Block` height or empty. If empty, the latest `Block` will be used.
pub async fn get_state_root_hash(
    maybe_rpc_id: &str,
    node_address: &str,
    verbosity_level: u64,
    maybe_block_id: &str,
) -> Result<JsonRpc> {
    RpcCall::new(maybe_rpc_id, node_address, verbosity_level)
        .get_state_root_hash(maybe_block_id)
        .await
}

/// Retrieves a stored value from the network.
///
/// * `maybe_rpc_id` is the JSON-RPC identifier, applied to the request and returned in the
///   response. If it can be parsed as an `i64` it will be used as a JSON integer. If empty, a
///   random `i64` will be assigned. Otherwise the provided string will be used verbatim.
/// * `node_address` is the hostname or IP and port of the node on which the HTTP service is
///   running, e.g. `"http://127.0.0.1:7777"`.
/// * When `verbosity_level` is `1`, the JSON-RPC request will be printed to `stdout` with long
///   string fields (e.g. hex-formatted raw Wasm bytes) shortened to a string indicating the char
///   count of the field.  When `verbosity_level` is greater than `1`, the request will be printed
///   to `stdout` with no abbreviation of long fields.  When `verbosity_level` is `0`, the request
///   will not be printed to `stdout`.
/// * `state_root_hash` must be a hex-encoded, 32-byte hash digest.
/// * `key` must be a formatted [`PublicKey`](https://docs.rs/casper-node/latest/casper-node/crypto/asymmetric_key/enum.PublicKey.html)
///   or [`Key`](https://docs.rs/casper-types/latest/casper-types/enum.PublicKey.html). This will
///   take one of the following forms:
/// ```text
/// 01c9e33693951aaac23c49bee44ad6f863eedcd38c084a3a8f11237716a3df9c2c           # PublicKey
/// account-hash-0102030405060708090a0b0c0d0e0f101112131415161718191a1b1c1d1e1f20  # Key::Account
/// hash-0102030405060708090a0b0c0d0e0f101112131415161718191a1b1c1d1e1f20        # Key::Hash
/// uref-0102030405060708090a0b0c0d0e0f101112131415161718191a1b1c1d1e1f20-007    # Key::URef
/// transfer-0102030405060708090a0b0c0d0e0f101112131415161718191a1b1c1d1e1f20    # Key::Transfer
/// deploy-0102030405060708090a0b0c0d0e0f101112131415161718191a1b1c1d1e1f20      # Key::DeployInfo
/// ```
/// * `path` is comprised of components starting from the `key`, separated by `/`s.
pub async fn get_item(
    maybe_rpc_id: &str,
    node_address: &str,
    verbosity_level: u64,
    state_root_hash: &str,
    key: &str,
    path: &str,
) -> Result<JsonRpc> {
    RpcCall::new(maybe_rpc_id, node_address, verbosity_level)
        .get_item(state_root_hash, key, path)
        .await
}

/// Retrieves a purse's balance from the network.
///
/// * `maybe_rpc_id` is the JSON-RPC identifier, applied to the request and returned in the
///   response. If it can be parsed as an `i64` it will be used as a JSON integer. If empty, a
///   random `i64` will be assigned. Otherwise the provided string will be used verbatim.
/// * `node_address` is the hostname or IP and port of the node on which the HTTP service is
///   running, e.g. `"http://127.0.0.1:7777"`.
/// * When `verbosity_level` is `1`, the JSON-RPC request will be printed to `stdout` with long
///   string fields (e.g. hex-formatted raw Wasm bytes) shortened to a string indicating the char
///   count of the field.  When `verbosity_level` is greater than `1`, the request will be printed
///   to `stdout` with no abbreviation of long fields.  When `verbosity_level` is `0`, the request
///   will not be printed to `stdout`.
/// * `state_root_hash` must be a hex-encoded, 32-byte hash digest.
/// * `purse` is a URef, formatted as e.g.
/// ```text
/// uref-0102030405060708090a0b0c0d0e0f101112131415161718191a1b1c1d1e1f20-007
/// ```
pub async fn get_balance(
    maybe_rpc_id: &str,
    node_address: &str,
    verbosity_level: u64,
    state_root_hash: &str,
    purse: &str,
) -> Result<JsonRpc> {
    RpcCall::new(maybe_rpc_id, node_address, verbosity_level)
        .get_balance(state_root_hash, purse)
        .await
}

/// Retrieves era information from the network.
///
/// * `maybe_rpc_id` is the JSON-RPC identifier, applied to the request and returned in the
///   response. If it can be parsed as an `i64` it will be used as a JSON integer. If empty, a
///   random `i64` will be assigned. Otherwise the provided string will be used verbatim.
/// * `node_address` is the hostname or IP and port of the node on which the HTTP service is
///   running, e.g. `"http://127.0.0.1:7777"`.
/// * When `verbosity_level` is `1`, the JSON-RPC request will be printed to `stdout` with long
///   string fields (e.g. hex-formatted raw Wasm bytes) shortened to a string indicating the char
///   count of the field.  When `verbosity_level` is greater than `1`, the request will be printed
///   to `stdout` with no abbreviation of long fields.  When `verbosity_level` is `0`, the request
///   will not be printed to `stdout`.
/// * `maybe_block_id` must be a hex-encoded, 32-byte hash digest or a `u64` representing the
///   `Block` height or empty. If empty, era information from the latest block will be returned if
///   available.
pub async fn get_era_info_by_switch_block(
    maybe_rpc_id: &str,
    node_address: &str,
    verbosity_level: u64,
    maybe_block_id: &str,
) -> Result<JsonRpc> {
    RpcCall::new(maybe_rpc_id, node_address, verbosity_level)
        .get_era_info_by_switch_block(maybe_block_id)
        .await
}

/// Retrieves the bids and validators as of the most recently added `Block`.
///
/// * `maybe_rpc_id` is the JSON-RPC identifier, applied to the request and returned in the
///   response. If it can be parsed as an `i64` it will be used as a JSON integer. If empty, a
///   random `i64` will be assigned. Otherwise the provided string will be used verbatim.
/// * `node_address` is the hostname or IP and port of the node on which the HTTP service is
///   running, e.g. `"http://127.0.0.1:7777"`.
/// * When `verbosity_level` is `1`, the JSON-RPC request will be printed to `stdout` with long
///   string fields (e.g. hex-formatted raw Wasm bytes) shortened to a string indicating the char
///   count of the field.  When `verbosity_level` is greater than `1`, the request will be printed
///   to `stdout` with no abbreviation of long fields.  When `verbosity_level` is `0`, the request
///   will not be printed to `stdout`.
/// * `maybe_block_id` must be a hex-encoded, 32-byte hash digest or a `u64` representing the
///   `Block` height or empty. If empty, era information from the latest block will be returned if
///   available.
pub async fn get_auction_info(
    maybe_rpc_id: &str,
    node_address: &str,
    verbosity_level: u64,
    maybe_block_id: &str,
) -> Result<JsonRpc> {
    RpcCall::new(maybe_rpc_id, node_address, verbosity_level)
        .get_auction_info(maybe_block_id)
        .await
}

/// Retrieves an Account from the network.
///
/// * `maybe_rpc_id` is the JSON-RPC identifier, applied to the request and returned in the
///   response. If it can be parsed as an `i64` it will be used as a JSON integer. If empty, a
///   random `i64` will be assigned. Otherwise the provided string will be used verbatim.
/// * `node_address` is the hostname or IP and port of the node on which the HTTP service is
///   running, e.g. `"http://127.0.0.1:7777"`.
/// * When `verbosity_level` is `1`, the JSON-RPC request will be printed to `stdout` with long
///   string fields (e.g. hex-formatted raw Wasm bytes) shortened to a string indicating the char
///   count of the field.  When `verbosity_level` is greater than `1`, the request will be printed
///   to `stdout` with no abbreviation of long fields.  When `verbosity_level` is `0`, the request
///   will not be printed to `stdout`.
/// * `public_key` the public key associated with the `Account`
/// * `maybe_block_id` must be a hex-encoded, 32-byte hash digest or a `u64` representing the
///   `Block` height or empty. If empty, the latest `Block` will be retrieved.
pub async fn get_account_info(
    maybe_rpc_id: &str,
    node_address: &str,
    verbosity_level: u64,
    public_key: &str,
    maybe_block_id: &str,
) -> Result<JsonRpc> {
    RpcCall::new(maybe_rpc_id, node_address, verbosity_level)
        .get_account_info(public_key, maybe_block_id)
        .await
}

/// Retrieves information and examples for all currently supported RPCs.
///
/// * `maybe_rpc_id` is the JSON-RPC identifier, applied to the request and returned in the
///   response. If it can be parsed as an `i64` it will be used as a JSON integer. If empty, a
///   random `i64` will be assigned. Otherwise the provided string will be used verbatim.
/// * `node_address` is the hostname or IP and port of the node on which the HTTP service is
///   running, e.g. `"http://127.0.0.1:7777"`.
/// * When `verbosity_level` is `1`, the JSON-RPC request will be printed to `stdout` with long
///   string fields (e.g. hex-formatted raw Wasm bytes) shortened to a string indicating the char
///   count of the field.  When `verbosity_level` is greater than `1`, the request will be printed
///   to `stdout` with no abbreviation of long fields.  When `verbosity_level` is `0`, the request
///   will not be printed to `stdout`.
pub async fn list_rpcs(
    maybe_rpc_id: &str,
    node_address: &str,
    verbosity_level: u64,
) -> Result<JsonRpc> {
    RpcCall::new(maybe_rpc_id, node_address, verbosity_level)
        .list_rpcs()
        .await
}

/// Retrieves a stored value from the network.
///
/// * `maybe_rpc_id` is the JSON-RPC identifier, applied to the request and returned in the
///   response. If it can be parsed as an `i64` it will be used as a JSON integer. If empty, a
///   random `i64` will be assigned. Otherwise the provided string will be used verbatim.
/// * `node_address` is the hostname or IP and port of the node on which the HTTP service is
///   running, e.g. `"http://127.0.0.1:7777"`.
/// * When `verbosity_level` is `1`, the JSON-RPC request will be printed to `stdout` with long
///   string fields (e.g. hex-formatted raw Wasm bytes) shortened to a string indicating the char
///   count of the field.  When `verbosity_level` is greater than `1`, the request will be printed
///   to `stdout` with no abbreviation of long fields.  When `verbosity_level` is `0`, the request
///   will not be printed to `stdout`.
/// * `state_root_hash` must be a hex-encoded, 32-byte hash digest.
/// * `dictionary_str_params` contains options to query a dictionary item.
pub async fn get_dictionary(
    maybe_rpc_id: &str,
    node_address: &str,
    verbosity_level: u64,
    state_root_hash: &str,
    dictionary_str_params: DictionaryItemStrParams<'_>,
) -> Result<JsonRpc> {
    RpcCall::new(maybe_rpc_id, node_address, verbosity_level)
        .get_dictionary_item(state_root_hash, dictionary_str_params)
        .await
}

/// Container for `Deploy` construction options.
#[derive(Default, Debug)]
pub struct DeployStrParams<'a> {
    /// Path to secret key file.
    pub secret_key: &'a str,
    /// RFC3339-like formatted timestamp. e.g. `2018-02-16T00:31:37Z`.
    ///
    /// If `timestamp` is empty, the current time will be used. Note that timestamp is UTC, not
    /// local.
    ///
    /// See
    /// [the `humantime` docs](https://docs.rs/humantime/latest/humantime/fn.parse_rfc3339_weak.html)
    /// for more information.
    pub timestamp: &'a str,
    /// Time that the `Deploy` will remain valid for.
    ///
    /// A `Deploy` can only be included in a `Block` between `timestamp` and `timestamp + ttl`.
    /// Input examples: '1hr 12min', '30min 50sec', '1day'.
    ///
    /// See
    /// [the `humantime` docs](https://docs.rs/humantime/latest/humantime/fn.parse_duration.html)
    /// for more information.
    pub ttl: &'a str,
    /// Conversion rate between the cost of Wasm opcodes and the motes sent by the payment code.
    pub gas_price: &'a str,
    /// Hex-encoded `Deploy` hashes of deploys which must be executed before this one.
    pub dependencies: Vec<&'a str>,
    /// Name of the chain, to avoid the `Deploy` from being accidentally or maliciously included in
    /// a different chain.
    pub chain_name: &'a str,
}

impl<'a> TryInto<DeployParams> for DeployStrParams<'a> {
    type Error = Error;

    fn try_into(self) -> Result<DeployParams> {
        let DeployStrParams {
            secret_key,
            timestamp,
            ttl,
            gas_price,
            dependencies,
            chain_name,
        } = self;
        parsing::parse_deploy_params(
            secret_key,
            timestamp,
            ttl,
            gas_price,
            &dependencies,
            chain_name,
        )
    }
}

/// Container for payment-related arguments used while constructing a `Deploy`.
///
/// ## `payment_args_simple`
///
/// For methods taking `payment_args_simple`, this parameter is the payment contract arguments, in
/// the form `<NAME:TYPE='VALUE'>` or `<NAME:TYPE=null>`.
///
/// It can only be used with the following simple `CLType`s: bool, i32, i64, u8, u32, u64, u128,
/// u256, u512, unit, string, key, account_hash, uref, public_key and `Option` of each of these.
///
/// Example inputs are:
///
/// ```text
/// name_01:bool='false'
/// name_02:i32='-1'
/// name_03:i64='-2'
/// name_04:u8='3'
/// name_05:u32='4'
/// name_06:u64='5'
/// name_07:u128='6'
/// name_08:u256='7'
/// name_09:u512='8'
/// name_10:unit=''
/// name_11:string='a value'
/// key_account_name:key='account-hash-0102030405060708090a0b0c0d0e0f101112131415161718191a1b1c1d1e1f20'
/// key_hash_name:key='hash-0102030405060708090a0b0c0d0e0f101112131415161718191a1b1c1d1e1f20'
/// key_uref_name:key='uref-0102030405060708090a0b0c0d0e0f101112131415161718191a1b1c1d1e1f20-000'
/// account_hash_name:account_hash='account-hash-0102030405060708090a0b0c0d0e0f101112131415161718191a1b1c1d1e1f20'
/// uref_name:uref='uref-0102030405060708090a0b0c0d0e0f101112131415161718191a1b1c1d1e1f20-007'
/// public_key_name:public_key='0119bf44096984cdfe8541bac167dc3b96c85086aa30b6b6cb0c5c38ad703166e1'
/// ```
///
/// For optional values of any these types, prefix the type with "opt_" and use the term "null"
/// without quotes to specify a None value:
///
/// ```text
/// name_01:opt_bool='true'       # Some(true)
/// name_02:opt_bool='false'      # Some(false)
/// name_03:opt_bool=null         # None
/// name_04:opt_i32='-1'          # Some(-1)
/// name_05:opt_i32=null          # None
/// name_06:opt_unit=''           # Some(())
/// name_07:opt_unit=null         # None
/// name_08:opt_string='a value'  # Some("a value".to_string())
/// name_09:opt_string='null'     # Some("null".to_string())
/// name_10:opt_string=null       # None
/// ```
///
/// To get a list of supported types, call
/// [`supported_cl_type_list()`](help/fn.supported_cl_type_list.html). To get this list of examples
/// for supported types, call
/// [`supported_cl_type_examples()`](help/fn.supported_cl_type_examples.html).
///
/// ## `payment_args_complex`
///
/// For methods taking `payment_args_complex`, this parameter is the payment contract arguments, in
/// the form of a `ToBytes`-encoded file.
///
/// ---
///
/// **Note** while multiple payment args can be specified for a single payment code instance, only
/// one of `payment_args_simple` and `payment_args_complex` may be used.
#[derive(Default)]
pub struct PaymentStrParams<'a> {
    payment_amount: &'a str,
    payment_hash: &'a str,
    payment_name: &'a str,
    payment_package_hash: &'a str,
    payment_package_name: &'a str,
    payment_path: &'a str,
    payment_args_simple: Vec<&'a str>,
    payment_args_complex: &'a str,
    payment_version: &'a str,
    payment_entry_point: &'a str,
}

impl<'a> TryInto<ExecutableDeployItem> for PaymentStrParams<'a> {
    type Error = Error;

    fn try_into(self) -> Result<ExecutableDeployItem> {
        parsing::parse_payment_info(self)
    }
}

impl<'a> PaymentStrParams<'a> {
    /// Constructs a `PaymentStrParams` using a payment smart contract file.
    ///
    /// * `payment_path` is the path to the compiled Wasm payment code.
    /// * See the struct docs for a description of [`payment_args_simple`](#payment_args_simple) and
    ///   [`payment_args_complex`](#payment_args_complex).
    pub fn with_path(
        payment_path: &'a str,
        payment_args_simple: Vec<&'a str>,
        payment_args_complex: &'a str,
    ) -> Self {
        Self {
            payment_path,
            payment_args_simple,
            payment_args_complex,
            ..Default::default()
        }
    }

    /// Constructs a `PaymentStrParams` using a payment amount.
    ///
    /// `payment_amount` uses the standard-payment system contract rather than custom payment Wasm.
    /// The value is the 'amount' arg of the standard-payment contract.
    pub fn with_amount(payment_amount: &'a str) -> Self {
        Self {
            payment_amount,
            ..Default::default()
        }
    }

    /// Constructs a `PaymentStrParams` using a stored contract's name.
    ///
    /// * `payment_name` is the name of the stored contract (associated with the executing account)
    ///   to be called as the payment.
    /// * `payment_entry_point` is the name of the method that will be used when calling the payment
    ///   contract.
    /// * See the struct docs for a description of [`payment_args_simple`](#payment_args_simple) and
    ///   [`payment_args_complex`](#payment_args_complex).
    pub fn with_name(
        payment_name: &'a str,
        payment_entry_point: &'a str,
        payment_args_simple: Vec<&'a str>,
        payment_args_complex: &'a str,
    ) -> Self {
        Self {
            payment_name,
            payment_args_simple,
            payment_args_complex,
            payment_entry_point,
            ..Default::default()
        }
    }

    /// Constructs a `PaymentStrParams` using a stored contract's hex-encoded hash.
    ///
    /// * `payment_hash` is the hex-encoded hash of the stored contract to be called as the payment.
    /// * `payment_entry_point` is the name of the method that will be used when calling the payment
    ///   contract.
    /// * See the struct docs for a description of [`payment_args_simple`](#payment_args_simple) and
    ///   [`payment_args_complex`](#payment_args_complex).
    pub fn with_hash(
        payment_hash: &'a str,
        payment_entry_point: &'a str,
        payment_args_simple: Vec<&'a str>,
        payment_args_complex: &'a str,
    ) -> Self {
        Self {
            payment_hash,
            payment_args_simple,
            payment_args_complex,
            payment_entry_point,
            ..Default::default()
        }
    }

    /// Constructs a `PaymentStrParams` using a stored contract's package name.
    ///
    /// * `payment_package_name` is the name of the stored package to be called as the payment.
    /// * `payment_version` is the version of the called payment contract. The latest will be used
    ///   if `payment_version` is empty.
    /// * `payment_entry_point` is the name of the method that will be used when calling the payment
    ///   contract.
    /// * See the struct docs for a description of [`payment_args_simple`](#payment_args_simple) and
    ///   [`payment_args_complex`](#payment_args_complex).
    pub fn with_package_name(
        payment_package_name: &'a str,
        payment_version: &'a str,
        payment_entry_point: &'a str,
        payment_args_simple: Vec<&'a str>,
        payment_args_complex: &'a str,
    ) -> Self {
        Self {
            payment_package_name,
            payment_args_simple,
            payment_args_complex,
            payment_version,
            payment_entry_point,
            ..Default::default()
        }
    }

    /// Constructs a `PaymentStrParams` using a stored contract's package hash.
    ///
    /// * `payment_package_hash` is the hex-encoded hash of the stored package to be called as the
    ///   payment.
    /// * `payment_version` is the version of the called payment contract. The latest will be used
    ///   if `payment_version` is empty.
    /// * `payment_entry_point` is the name of the method that will be used when calling the payment
    ///   contract.
    /// * See the struct docs for a description of [`payment_args_simple`](#payment_args_simple) and
    ///   [`payment_args_complex`](#payment_args_complex).
    pub fn with_package_hash(
        payment_package_hash: &'a str,
        payment_version: &'a str,
        payment_entry_point: &'a str,
        payment_args_simple: Vec<&'a str>,
        payment_args_complex: &'a str,
    ) -> Self {
        Self {
            payment_package_hash,
            payment_args_simple,
            payment_args_complex,
            payment_version,
            payment_entry_point,
            ..Default::default()
        }
    }
}

impl<'a> TryInto<ExecutableDeployItem> for SessionStrParams<'a> {
    type Error = Error;

    fn try_into(self) -> Result<ExecutableDeployItem> {
        parsing::parse_session_info(self)
    }
}

/// Container for session-related arguments used while constructing a `Deploy`.
///
/// ## `session_args_simple`
///
/// For methods taking `session_args_simple`, this parameter is the session contract arguments, in
/// the form `<NAME:TYPE='VALUE'>` or `<NAME:TYPE=null>`.
///
/// There are further details in
/// [the docs for the equivalent
/// `payment_args_simple`](struct.PaymentStrParams.html#payment_args_simple).
///
/// ## `session_args_complex`
///
/// For methods taking `session_args_complex`, this parameter is the session contract arguments, in
/// the form of a `ToBytes`-encoded file.
///
/// ---
///
/// **Note** while multiple payment args can be specified for a single session code instance, only
/// one of `session_args_simple` and `session_args_complex` may be used.
#[derive(Default)]
pub struct SessionStrParams<'a> {
    session_hash: &'a str,
    session_name: &'a str,
    session_package_hash: &'a str,
    session_package_name: &'a str,
    session_path: &'a str,
    session_args_simple: Vec<&'a str>,
    session_args_complex: &'a str,
    session_version: &'a str,
    session_entry_point: &'a str,
    is_session_transfer: bool,
}

impl<'a> SessionStrParams<'a> {
    /// Constructs a `SessionStrParams` using a session smart contract file.
    ///
    /// * `session_path` is the path to the compiled Wasm session code.
    /// * See the struct docs for a description of [`session_args_simple`](#session_args_simple) and
    ///   [`session_args_complex`](#session_args_complex).
    pub fn with_path(
        session_path: &'a str,
        session_args_simple: Vec<&'a str>,
        session_args_complex: &'a str,
    ) -> Self {
        Self {
            session_path,
            session_args_simple,
            session_args_complex,
            ..Default::default()
        }
    }

    /// Constructs a `SessionStrParams` using a stored contract's name.
    ///
    /// * `session_name` is the name of the stored contract (associated with the executing account)
    ///   to be called as the session.
    /// * `session_entry_point` is the name of the method that will be used when calling the session
    ///   contract.
    /// * See the struct docs for a description of [`session_args_simple`](#session_args_simple) and
    ///   [`session_args_complex`](#session_args_complex).
    pub fn with_name(
        session_name: &'a str,
        session_entry_point: &'a str,
        session_args_simple: Vec<&'a str>,
        session_args_complex: &'a str,
    ) -> Self {
        Self {
            session_name,
            session_args_simple,
            session_args_complex,
            session_entry_point,
            ..Default::default()
        }
    }

    /// Constructs a `SessionStrParams` using a stored contract's hex-encoded hash.
    ///
    /// * `session_hash` is the hex-encoded hash of the stored contract to be called as the session.
    /// * `session_entry_point` is the name of the method that will be used when calling the session
    ///   contract.
    /// * See the struct docs for a description of [`session_args_simple`](#session_args_simple) and
    ///   [`session_args_complex`](#session_args_complex).
    pub fn with_hash(
        session_hash: &'a str,
        session_entry_point: &'a str,
        session_args_simple: Vec<&'a str>,
        session_args_complex: &'a str,
    ) -> Self {
        Self {
            session_hash,
            session_args_simple,
            session_args_complex,
            session_entry_point,
            ..Default::default()
        }
    }

    /// Constructs a `SessionStrParams` using a stored contract's package name.
    ///
    /// * `session_package_name` is the name of the stored package to be called as the session.
    /// * `session_version` is the version of the called session contract. The latest will be used
    ///   if `session_version` is empty.
    /// * `session_entry_point` is the name of the method that will be used when calling the session
    ///   contract.
    /// * See the struct docs for a description of [`session_args_simple`](#session_args_simple) and
    ///   [`session_args_complex`](#session_args_complex).
    pub fn with_package_name(
        session_package_name: &'a str,
        session_version: &'a str,
        session_entry_point: &'a str,
        session_args_simple: Vec<&'a str>,
        session_args_complex: &'a str,
    ) -> Self {
        Self {
            session_package_name,
            session_args_simple,
            session_args_complex,
            session_version,
            session_entry_point,
            ..Default::default()
        }
    }

    /// Constructs a `SessionStrParams` using a stored contract's package hash.
    ///
    /// * `session_package_hash` is the hex-encoded hash of the stored package to be called as the
    ///   session.
    /// * `session_version` is the version of the called session contract. The latest will be used
    ///   if `session_version` is empty.
    /// * `session_entry_point` is the name of the method that will be used when calling the session
    ///   contract.
    /// * See the struct docs for a description of [`session_args_simple`](#session_args_simple) and
    ///   [`session_args_complex`](#session_args_complex).
    pub fn with_package_hash(
        session_package_hash: &'a str,
        session_version: &'a str,
        session_entry_point: &'a str,
        session_args_simple: Vec<&'a str>,
        session_args_complex: &'a str,
    ) -> Self {
        Self {
            session_package_hash,
            session_args_simple,
            session_args_complex,
            session_version,
            session_entry_point,
            ..Default::default()
        }
    }

    /// Constructs a `SessionStrParams` representing a `Transfer` type of `Deploy`.
    ///
    /// * See the struct docs for a description of [`session_args_simple`](#session_args_simple) and
    ///   [`session_args_complex`](#session_args_complex).
    pub fn with_transfer(session_args_simple: Vec<&'a str>, session_args_complex: &'a str) -> Self {
        Self {
            is_session_transfer: true,
            session_args_simple,
            session_args_complex,
            ..Default::default()
        }
    }
}

/// Various ways of uniquely identifying a dictionary entry.
pub enum DictionaryItemStrParams<'a> {
    /// Lookup a dictionary item via an Account's named keys.
    AccountNamedKey {
        /// The account key as a formatted string whose named keys contains dictionary_name.
        key: &'a str,
        /// The named key under which the dictionary seed URef is stored.
        dictionary_name: &'a str,
        /// The dictionary item key formatted as a string.
        dictionary_item_key: &'a str,
    },
    /// Lookup a dictionary item via a Contract's named keys.
    ContractNamedKey {
        /// The contract key as a formatted string whose named keys contains dictionary_name.
        key: &'a str,
        /// The named key under which the dictionary seed URef is stored.
        dictionary_name: &'a str,
        /// The dictionary item key formatted as a string.
        dictionary_item_key: &'a str,
    },
    /// Lookup a dictionary item via its seed URef.
    URef {
        /// The dictionary's seed URef.
        seed_uref: &'a str,
        /// The dictionary item key formatted as a string.
        dictionary_item_key: &'a str,
    },
    /// Lookup a dictionary item via its unique key.
    Dictionary(&'a str),
}

impl<'a> TryInto<DictionaryIdentifier> for DictionaryItemStrParams<'a> {
    type Error = Error;

    fn try_into(self) -> Result<DictionaryIdentifier> {
        match self {
            DictionaryItemStrParams::AccountNamedKey {
                key,
                dictionary_item_key,
                dictionary_name,
            } => {
                let key = Key::from_formatted_str(key)
                    .map_err(|_| Error::FailedToParseDictionaryIdentifier)?;
                Ok(DictionaryIdentifier::AccountNamedKey {
                    key: key.to_formatted_string(),
                    dictionary_name: dictionary_name.to_string(),
                    dictionary_item_key: dictionary_item_key.to_string(),
                })
            }
            DictionaryItemStrParams::ContractNamedKey {
                key,
                dictionary_item_key,
                dictionary_name,
            } => {
                let key = Key::from_formatted_str(key)
                    .map_err(|_| Error::FailedToParseDictionaryIdentifier)?;
                Ok(DictionaryIdentifier::ContractNamedKey {
                    key: key.to_formatted_string(),
                    dictionary_name: dictionary_name.to_string(),
                    dictionary_item_key: dictionary_item_key.to_string(),
                })
            }
            DictionaryItemStrParams::URef {
                seed_uref,
                dictionary_item_key,
            } => {
                let uref = Key::from_formatted_str(seed_uref)
                    .map_err(|_| Error::FailedToParseDictionaryIdentifier)?;
                Ok(DictionaryIdentifier::URef {
                    seed_uref: uref.to_formatted_string(),
                    dictionary_item_key: dictionary_item_key.to_string(),
                })
            }
            DictionaryItemStrParams::Dictionary(dictionary_key) => {
                let dictionary_key = Key::from_formatted_str(dictionary_key)
                    .map_err(|_| Error::FailedToParseDictionaryIdentifier)?;
                Ok(DictionaryIdentifier::Dictionary(
                    dictionary_key.to_formatted_string(),
                ))
            }
        }
    }
}

/// When `verbosity_level` is `1`, the value will be printed to `stdout` with long string fields
/// (e.g. hex-formatted raw Wasm bytes) shortened to a string indicating the char count of the
/// field.  When `verbosity_level` is greater than `1`, the value will be printed to `stdout` with
/// no abbreviation of long fields.  When `verbosity_level` is `0`, the value will not be printed to
/// `stdout`.
pub fn pretty_print_at_level<T: ?Sized + Serialize>(value: &T, verbosity_level: u64) {
    match verbosity_level {
        0 => (),
        1 => {
            println!(
                "{}",
                casper_types::json_pretty_print(value).expect("should encode to JSON")
            );
        }
        _ => {
            println!(
                "{}",
                serde_json::to_string_pretty(value).expect("should encode to JSON")
            );
        }
    }
}

#[cfg(test)]
mod param_tests {
    use super::*;

    const HASH: &str = "09dcee4b212cfd53642ab323fbef07dafafc6f945a80a00147f62910a915c4e6";
    const NAME: &str = "name";
    const PKG_NAME: &str = "pkg_name";
    const PKG_HASH: &str = "09dcee4b212cfd53642ab323fbef07dafafc6f945a80a00147f62910a915c4e6";
    const ENTRYPOINT: &str = "entrypoint";
    const VERSION: &str = "0.1.0";

    fn args_simple() -> Vec<&'static str> {
        vec!["name_01:bool='false'", "name_02:u32='42'"]
    }

    /// Sample data creation methods for PaymentStrParams
    mod session_params {
        use std::collections::BTreeMap;

        use casper_types::CLValue;

        use super::*;

        #[test]
        pub fn with_hash() {
            let params: Result<ExecutableDeployItem> =
                SessionStrParams::with_hash(HASH, ENTRYPOINT, args_simple(), "").try_into();
            match params {
                Ok(item @ ExecutableDeployItem::StoredContractByHash { .. }) => {
                    let actual: BTreeMap<String, CLValue> = item.args().clone().into();
                    let mut expected = BTreeMap::new();
                    expected.insert("name_01".to_owned(), CLValue::from_t(false).unwrap());
                    expected.insert("name_02".to_owned(), CLValue::from_t(42u32).unwrap());
                    assert_eq!(actual, expected);
                }
                other => panic!("incorrect type parsed {:?}", other),
            }
        }

        #[test]
        pub fn with_name() {
            let params: Result<ExecutableDeployItem> =
                SessionStrParams::with_name(NAME, ENTRYPOINT, args_simple(), "").try_into();
            match params {
                Ok(item @ ExecutableDeployItem::StoredContractByName { .. }) => {
                    let actual: BTreeMap<String, CLValue> = item.args().clone().into();
                    let mut expected = BTreeMap::new();
                    expected.insert("name_01".to_owned(), CLValue::from_t(false).unwrap());
                    expected.insert("name_02".to_owned(), CLValue::from_t(42u32).unwrap());
                    assert_eq!(actual, expected);
                }
                other => panic!("incorrect type parsed {:?}", other),
            }
        }

        #[test]
        pub fn with_package_name() {
            let params: Result<ExecutableDeployItem> = SessionStrParams::with_package_name(
                PKG_NAME,
                VERSION,
                ENTRYPOINT,
                args_simple(),
                "",
            )
            .try_into();
            match params {
                Ok(item @ ExecutableDeployItem::StoredVersionedContractByName { .. }) => {
                    let actual: BTreeMap<String, CLValue> = item.args().clone().into();
                    let mut expected = BTreeMap::new();
                    expected.insert("name_01".to_owned(), CLValue::from_t(false).unwrap());
                    expected.insert("name_02".to_owned(), CLValue::from_t(42u32).unwrap());
                    assert_eq!(actual, expected);
                }
                other => panic!("incorrect type parsed {:?}", other),
            }
        }

        #[test]
        pub fn with_package_hash() {
            let params: Result<ExecutableDeployItem> = SessionStrParams::with_package_hash(
                PKG_HASH,
                VERSION,
                ENTRYPOINT,
                args_simple(),
                "",
            )
            .try_into();
            match params {
                Ok(item @ ExecutableDeployItem::StoredVersionedContractByHash { .. }) => {
                    let actual: BTreeMap<String, CLValue> = item.args().clone().into();
                    let mut expected = BTreeMap::new();
                    expected.insert("name_01".to_owned(), CLValue::from_t(false).unwrap());
                    expected.insert("name_02".to_owned(), CLValue::from_t(42u32).unwrap());
                    assert_eq!(actual, expected);
                }
                other => panic!("incorrect type parsed {:?}", other),
            }
        }
    }

    /// Sample data creation methods for PaymentStrParams
    mod payment_params {
        use std::collections::BTreeMap;

        use casper_types::CLValue;

        use super::*;

        #[test]
        pub fn with_amount() {
            let params: Result<ExecutableDeployItem> =
                PaymentStrParams::with_amount("100").try_into();
            match params {
                Ok(item @ ExecutableDeployItem::ModuleBytes { .. }) => {
                    let amount = CLValue::from_t(U512::from(100)).unwrap();
                    assert_eq!(item.args().get("amount"), Some(&amount));
                }
                other => panic!("incorrect type parsed {:?}", other),
            }
        }

        #[test]
        pub fn with_hash() {
            let params: Result<ExecutableDeployItem> =
                PaymentStrParams::with_hash(HASH, ENTRYPOINT, args_simple(), "").try_into();
            match params {
                Ok(item @ ExecutableDeployItem::StoredContractByHash { .. }) => {
                    let actual: BTreeMap<String, CLValue> = item.args().clone().into();
                    let mut expected = BTreeMap::new();
                    expected.insert("name_01".to_owned(), CLValue::from_t(false).unwrap());
                    expected.insert("name_02".to_owned(), CLValue::from_t(42u32).unwrap());
                    assert_eq!(actual, expected);
                }
                other => panic!("incorrect type parsed {:?}", other),
            }
        }

        #[test]
        pub fn with_name() {
            let params: Result<ExecutableDeployItem> =
                PaymentStrParams::with_name(NAME, ENTRYPOINT, args_simple(), "").try_into();
            match params {
                Ok(item @ ExecutableDeployItem::StoredContractByName { .. }) => {
                    let actual: BTreeMap<String, CLValue> = item.args().clone().into();
                    let mut expected = BTreeMap::new();
                    expected.insert("name_01".to_owned(), CLValue::from_t(false).unwrap());
                    expected.insert("name_02".to_owned(), CLValue::from_t(42u32).unwrap());
                    assert_eq!(actual, expected);
                }
                other => panic!("incorrect type parsed {:?}", other),
            }
        }

        #[test]
        pub fn with_package_name() {
            let params: Result<ExecutableDeployItem> = PaymentStrParams::with_package_name(
                PKG_NAME,
                VERSION,
                ENTRYPOINT,
                args_simple(),
                "",
            )
            .try_into();
            match params {
                Ok(item @ ExecutableDeployItem::StoredVersionedContractByName { .. }) => {
                    let actual: BTreeMap<String, CLValue> = item.args().clone().into();
                    let mut expected = BTreeMap::new();
                    expected.insert("name_01".to_owned(), CLValue::from_t(false).unwrap());
                    expected.insert("name_02".to_owned(), CLValue::from_t(42u32).unwrap());
                    assert_eq!(actual, expected);
                }
                other => panic!("incorrect type parsed {:?}", other),
            }
        }

        #[test]
        pub fn with_package_hash() {
            let params: Result<ExecutableDeployItem> = PaymentStrParams::with_package_hash(
                PKG_HASH,
                VERSION,
                ENTRYPOINT,
                args_simple(),
                "",
            )
            .try_into();
            match params {
                Ok(item @ ExecutableDeployItem::StoredVersionedContractByHash { .. }) => {
                    let actual: BTreeMap<String, CLValue> = item.args().clone().into();
                    let mut expected = BTreeMap::new();
                    expected.insert("name_01".to_owned(), CLValue::from_t(false).unwrap());
                    expected.insert("name_02".to_owned(), CLValue::from_t(42u32).unwrap());
                    assert_eq!(actual, expected);
                }
                other => panic!("incorrect type parsed {:?}", other),
            }
        }
    }

    mod deploy_str_params {
        use humantime::{DurationError, TimestampError};

        use super::*;

        use std::{convert::TryInto, result::Result as StdResult};

        use crate::DeployStrParams;

        fn test_value() -> DeployStrParams<'static> {
            DeployStrParams {
                secret_key: "../resources/local/secret_keys/node-1.pem",
                ttl: "10s",
                chain_name: "casper-test-chain-name-1",
                gas_price: "1",
                ..Default::default()
            }
        }

        #[test]
        fn should_convert_into_deploy_params() {
            let deploy_params: StdResult<DeployParams, _> = test_value().try_into();
            assert!(deploy_params.is_ok());
        }

        #[test]
        fn should_fail_to_convert_with_bad_timestamp() {
            let mut params = test_value();
            params.timestamp = "garbage";
            let result: StdResult<DeployParams, Error> = params.try_into();
            assert!(matches!(
                result,
                Err(Error::FailedToParseTimestamp {
                    context: "timestamp",
                    error: TimestampError::InvalidFormat
                })
            ));
        }

        #[test]
        fn should_fail_to_convert_with_bad_gas_price() {
            let mut params = test_value();
            params.gas_price = "fifteen";
            let result: StdResult<DeployParams, Error> = params.try_into();
            let result = result.map(|_| ());
            if let Err(Error::FailedToParseInt { context, error: _ }) = result {
                assert_eq!(context, "gas_price");
            } else {
                panic!("should be an error");
            }
        }

        #[test]
        fn should_fail_to_convert_with_bad_chain_name() {
            let mut params = test_value();
            params.chain_name = "";
            let result: StdResult<DeployParams, Error> = params.try_into();
            assert!(matches!(result, Ok(_)));
        }

        #[test]
        fn should_fail_to_convert_with_bad_ttl() {
            let mut params = test_value();
            params.ttl = "not_a_ttl";
            let result: StdResult<DeployParams, Error> = params.try_into();
            assert!(matches!(
                result,
                Err(Error::FailedToParseTimeDiff {
                    context: "ttl",
                    error: DurationError::NumberExpected(0)
                })
            ));
        }

        #[test]
        fn should_fail_to_convert_with_bad_secret_key_path() {
            let mut params = test_value();
            params.secret_key = "";
            let result: StdResult<DeployParams, Error> = params.try_into();
            if let Err(Error::CryptoError { context, .. }) = result {
                assert_eq!(context, "secret_key");
            } else {
                panic!("should be an error")
            }
        }

        #[test]
        fn should_fail_to_convert_with_bad_dependencies() {
            use casper_node::crypto::Error as CryptoError;
            let mut params = test_value();
            params.dependencies = vec!["invalid dep"];
            let result: StdResult<DeployParams, Error> = params.try_into();
            assert!(matches!(
                result,
                Err(Error::CryptoError {
                    context: "dependencies",
                    error: CryptoError::FromHex(hex::FromHexError::OddLength)
                })
            ));
        }
    }
}<|MERGE_RESOLUTION|>--- conflicted
+++ resolved
@@ -213,16 +213,6 @@
     let target_account = parsing::get_target_account(target_account)?;
     let transfer_id = parsing::transfer_id(transfer_id)?;
 
-<<<<<<< HEAD
-    RpcCall::new(maybe_rpc_id, node_address, verbosity_level).transfer(
-        amount,
-        source_purse,
-        target_account,
-        transfer_id,
-        deploy_params.try_into()?,
-        payment_params.try_into()?,
-    )
-=======
     RpcCall::new(maybe_rpc_id, node_address, verbosity_level)
         .transfer(
             amount,
@@ -233,7 +223,6 @@
             payment_params.try_into()?,
         )
         .await
->>>>>>> d959ff08
 }
 
 /// Creates a transfer `Deploy` and outputs it to a file or stdout.
