--- conflicted
+++ resolved
@@ -54,12 +54,8 @@
 * Switch blocks immediately after genesis or an upgrade are now signed.
 * Added CORS behavior to allow any route on the JSON-RPC, REST and SSE servers.
 * The network message format has been replaced with a more efficient encoding while keeping the initial handshake intact.
-<<<<<<< HEAD
-* The node flushes outgoing messages immediately, trading bandwidth for latecy. This change is made to optimize feedback loops of various components in the system.
+* The node flushes outgoing messages immediately, trading bandwidth for latency. This change is made to optimize feedback loops of various components in the system.
 * The JSON-RPC server now returns more useful responses in many error cases.
-=======
-* The node flushes outgoing messages immediately, trading bandwidth for latency. This change is made to optimize feedback loops of various components in the system.
->>>>>>> 6e1bd78c
 
 ### Deprecated
 * Deprecate the `starting_state_root_hash` field from the REST and JSON-RPC status endpoints.
