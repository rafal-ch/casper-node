//! Announcement effects.
//!
//! Announcements indicate new incoming data or events from various sources. See the top-level
//! module documentation for details.

use std::{
    collections::HashMap,
    fmt::{self, Display, Formatter},
};

use serde::Serialize;

use casper_types::{ExecutionResult, PublicKey};

use crate::{
    components::{
        chainspec_loader::NextUpgrade, consensus::EraId, deploy_acceptor::Error,
        small_network::GossipedAddress,
    },
    effect::Responder,
    types::{
        Block, Deploy, DeployHash, DeployHeader, FinalitySignature, FinalizedBlock, Item, Timestamp,
    },
    utils::Source,
};

/// Control announcements are special announcements handled directly by the runtime/runner.
///
/// Reactors are never passed control announcements back in and every reactor event must be able to
/// be constructed from a `ControlAnnouncement` to be run.
///
/// Control announcements also use a priority queue to ensure that a component that reports a fatal
/// error is given as few follow-up events as possible. However, there currently is no guarantee
/// that this happens.
#[derive(Debug, Serialize)]
#[must_use]
pub enum ControlAnnouncement {
    /// The component has encountered a fatal error and cannot continue.
    ///
    /// This usually triggers a shutdown of the component, reactor or whole application.
    FatalError {
        /// File the fatal error occurred in.
        file: &'static str,
        /// Line number where the fatal error occurred.
        line: u32,
        /// Error message.
        msg: String,
    },
}

impl Display for ControlAnnouncement {
    fn fmt(&self, f: &mut Formatter<'_>) -> fmt::Result {
        match self {
            ControlAnnouncement::FatalError { file, line, msg } => {
                write!(f, "fatal error [{}:{}]: {}", file, line, msg)
            }
        }
    }
}

/// A networking layer announcement.
#[derive(Debug, Serialize)]
#[must_use]
pub enum NetworkAnnouncement<I, P> {
    /// A payload message has been received from a peer.
    MessageReceived {
        /// The sender of the message
        sender: I,
        /// The message payload
        payload: P,
    },
    /// Our public listening address should be gossiped across the network.
    GossipOurAddress(GossipedAddress),
    /// A new peer connection was established.
    ///
    /// IMPORTANT NOTE: This announcement is a work-around for some short-term functionality. Do
    ///                 not rely on or use this for anything without asking anyone that has written
    ///                 this section of the code first!
    NewPeer(I),
}

impl<I, P> Display for NetworkAnnouncement<I, P>
where
    I: Display,
    P: Display,
{
    fn fmt(&self, formatter: &mut Formatter<'_>) -> fmt::Result {
        match self {
            NetworkAnnouncement::MessageReceived { sender, payload } => {
                write!(formatter, "received from {}: {}", sender, payload)
            }
            NetworkAnnouncement::GossipOurAddress(_) => write!(formatter, "gossip our address"),
            NetworkAnnouncement::NewPeer(id) => {
                write!(formatter, "new peer connection established to {}", id)
            }
        }
    }
}

/// An RPC API server announcement.
#[derive(Debug, Serialize)]
#[must_use]
pub enum RpcServerAnnouncement {
    /// A new deploy received.
    DeployReceived {
        /// The received deploy.
        deploy: Box<Deploy>,
        /// A client responder in the case where a client submits a deploy.
        responder: Option<Responder<Result<(), Error>>>,
    },
}

impl Display for RpcServerAnnouncement {
    fn fmt(&self, formatter: &mut Formatter<'_>) -> fmt::Result {
        match self {
            RpcServerAnnouncement::DeployReceived { deploy, .. } => {
                write!(formatter, "api server received {}", deploy.id())
            }
        }
    }
}

/// A `DeployAcceptor` announcement.
#[derive(Debug, Serialize)]
pub enum DeployAcceptorAnnouncement<I> {
    /// A deploy which wasn't previously stored on this node has been accepted and stored.
    AcceptedNewDeploy {
        /// The new deploy.
        deploy: Box<Deploy>,
        /// The source (peer or client) of the deploy.
        source: Source<I>,
    },

    /// An invalid deploy was received.
    InvalidDeploy {
        /// The invalid deploy.
        deploy: Box<Deploy>,
        /// The source (peer or client) of the deploy.
        source: Source<I>,
    },
}

impl<I: Display> Display for DeployAcceptorAnnouncement<I> {
    fn fmt(&self, formatter: &mut Formatter<'_>) -> fmt::Result {
        match self {
            DeployAcceptorAnnouncement::AcceptedNewDeploy { deploy, source } => write!(
                formatter,
                "accepted new deploy {} from {}",
                deploy.id(),
                source
            ),
            DeployAcceptorAnnouncement::InvalidDeploy { deploy, source } => {
                write!(formatter, "invalid deploy {} from {}", deploy.id(), source)
            }
        }
    }
}

/// A consensus announcement.
#[derive(Debug)]
pub enum ConsensusAnnouncement<I> {
    /// A block was finalized.
    Finalized(Box<FinalizedBlock>),
    /// A finality signature was created.
    CreatedFinalitySignature(Box<FinalitySignature>),
    /// An equivocation has been detected.
    Fault {
        /// The Id of the era in which the equivocation was detected
        era_id: EraId,
        /// The public key of the equivocator.
        public_key: Box<PublicKey>,
        /// The timestamp when the evidence of the equivocation was detected.
        timestamp: Timestamp,
    },
    /// We want to disconnect from a peer due to its transgressions.
    DisconnectFromPeer(I),
}

impl<I> Display for ConsensusAnnouncement<I>
where
    I: Display,
{
    fn fmt(&self, formatter: &mut Formatter<'_>) -> fmt::Result {
        match self {
            ConsensusAnnouncement::Finalized(block) => {
                write!(formatter, "finalized proto block {}", block)
            }
            ConsensusAnnouncement::CreatedFinalitySignature(fs) => {
                write!(formatter, "signed an executed block: {}", fs)
            }
            ConsensusAnnouncement::Fault {
                era_id,
                public_key,
                timestamp,
            } => write!(
                formatter,
                "Validator fault with public key: {} has been identified at time: {} in era: {}",
                public_key, timestamp, era_id,
            ),
            ConsensusAnnouncement::DisconnectFromPeer(peer) => {
                write!(formatter, "Consensus wanting to disconnect from {}", peer)
            }
        }
    }
}

/// A ContractRuntime announcement.
#[derive(Debug)]
pub enum ContractRuntimeAnnouncement {
    /// A new block from the linear chain was produced.
    LinearChainBlock(Box<LinearChainBlock>),
}

impl ContractRuntimeAnnouncement {
    /// Create a ContractRuntimeAnnouncement::LinearChainBlock from it's parts.
    pub fn linear_chain_block(
        block: Block,
        execution_results: HashMap<DeployHash, (DeployHeader, ExecutionResult)>,
<<<<<<< HEAD
    ) -> Self {
        Self::LinearChainBlock(Box::new(LinearChainBlock {
            block,
            execution_results,
        }))
    }
}

/// A ContractRuntimeAnnouncement's block.
#[derive(Debug)]
pub struct LinearChainBlock {
    /// The block.
    pub block: Block,
    /// The results of executing the deploys in this block.
    pub execution_results: HashMap<DeployHash, (DeployHeader, ExecutionResult)>,
=======
    },
    /// A block was requested to be executed, but it had been executed before.
    BlockAlreadyExecuted(Block),
>>>>>>> 595d1572
}

impl Display for ContractRuntimeAnnouncement {
    fn fmt(&self, f: &mut Formatter<'_>) -> fmt::Result {
        match self {
            ContractRuntimeAnnouncement::LinearChainBlock(linear_chain_block) => {
                write!(
                    f,
                    "created linear chain block {}",
                    linear_chain_block.block.hash()
                )
            }
            BlockExecutorAnnouncement::BlockAlreadyExecuted(block) => {
                write!(f, "block had been executed before: {}", block.hash())
            }
        }
    }
}

/// A Gossiper announcement.
#[derive(Debug)]
pub enum GossiperAnnouncement<T: Item> {
    /// A new item has been received, where the item's ID is the complete item.
    NewCompleteItem(T::Id),
}

impl<T: Item> Display for GossiperAnnouncement<T> {
    fn fmt(&self, f: &mut Formatter<'_>) -> fmt::Result {
        match self {
            GossiperAnnouncement::NewCompleteItem(item) => write!(f, "new complete item {}", item),
        }
    }
}

/// A linear chain announcement.
#[derive(Debug)]
pub enum LinearChainAnnouncement {
    /// A new block has been created and stored locally.
    BlockAdded(Box<Block>),
    /// New finality signature received.
    NewFinalitySignature(Box<FinalitySignature>),
}

impl Display for LinearChainAnnouncement {
    fn fmt(&self, f: &mut Formatter<'_>) -> fmt::Result {
        match self {
            LinearChainAnnouncement::BlockAdded(block) => {
                write!(f, "block added {}", block.hash())
            }
            LinearChainAnnouncement::NewFinalitySignature(fs) => {
                write!(f, "new finality signature {}", fs.block_hash)
            }
        }
    }
}

/// A chainspec loader announcement.
#[derive(Debug, Serialize)]
pub enum ChainspecLoaderAnnouncement {
    /// New upgrade recognized.
    UpgradeActivationPointRead(NextUpgrade),
}

impl Display for ChainspecLoaderAnnouncement {
    fn fmt(&self, f: &mut Formatter<'_>) -> fmt::Result {
        match self {
            ChainspecLoaderAnnouncement::UpgradeActivationPointRead(next_upgrade) => {
                write!(f, "read {}", next_upgrade)
            }
        }
    }
}<|MERGE_RESOLUTION|>--- conflicted
+++ resolved
@@ -209,6 +209,8 @@
 pub enum ContractRuntimeAnnouncement {
     /// A new block from the linear chain was produced.
     LinearChainBlock(Box<LinearChainBlock>),
+    /// A block was requested to be executed, but it had been executed before.
+    BlockAlreadyExecuted(Box<Block>),
 }
 
 impl ContractRuntimeAnnouncement {
@@ -216,13 +218,16 @@
     pub fn linear_chain_block(
         block: Block,
         execution_results: HashMap<DeployHash, (DeployHeader, ExecutionResult)>,
-<<<<<<< HEAD
     ) -> Self {
         Self::LinearChainBlock(Box::new(LinearChainBlock {
             block,
             execution_results,
         }))
     }
+    /// Create a ContractRuntimeAnnouncement::BlockAlreadyExecuted from a Block.
+    pub fn block_already_executed(block: Block) -> Self {
+        Self::BlockAlreadyExecuted(Box::new(block))
+    }
 }
 
 /// A ContractRuntimeAnnouncement's block.
@@ -232,11 +237,6 @@
     pub block: Block,
     /// The results of executing the deploys in this block.
     pub execution_results: HashMap<DeployHash, (DeployHeader, ExecutionResult)>,
-=======
-    },
-    /// A block was requested to be executed, but it had been executed before.
-    BlockAlreadyExecuted(Block),
->>>>>>> 595d1572
 }
 
 impl Display for ContractRuntimeAnnouncement {
@@ -249,7 +249,7 @@
                     linear_chain_block.block.hash()
                 )
             }
-            BlockExecutorAnnouncement::BlockAlreadyExecuted(block) => {
+            ContractRuntimeAnnouncement::BlockAlreadyExecuted(block) => {
                 write!(f, "block had been executed before: {}", block.hash())
             }
         }
