//! Request effects.
//!
//! Requests typically ask other components to perform a service and report back the result. See the
//! top-level module documentation for details.

use std::{
    collections::{BTreeMap, HashMap, HashSet},
    fmt::{self, Debug, Display, Formatter},
    mem,
    sync::Arc,
};

use datasize::DataSize;
use serde::Serialize;
use smallvec::SmallVec;
use static_assertions::const_assert;

use casper_execution_engine::engine_state::{self};
use casper_storage::data_access_layer::{
    get_bids::{BidsRequest, BidsResult},
    AddressableEntityResult, BalanceRequest, BalanceResult, EraValidatorsRequest,
    EraValidatorsResult, ExecutionResultsChecksumResult, PutTrieRequest, PutTrieResult,
    QueryRequest, QueryResult, RoundSeigniorageRateRequest, RoundSeigniorageRateResult,
    TotalSupplyRequest, TotalSupplyResult, TrieRequest, TrieResult,
};
use casper_types::{
    contract_messages::Messages,
    execution::{ExecutionResult, ExecutionResultV2},
    Block, BlockHash, BlockHeader, BlockSignatures, BlockV2, ChainspecRawBytes, DeployHash, Digest,
    DisplayIter, EraId, FinalitySignature, FinalitySignatureId, Key, ProtocolVersion, PublicKey,
    TimeDiff, Timestamp, Transaction, TransactionHash, TransactionHeader, TransactionId, Transfer,
    URef,
};

use super::{AutoClosingResponder, GossipTarget, Responder};
use crate::{
    components::{
        block_synchronizer::{
            BlockSynchronizerStatus, GlobalStateSynchronizerError, GlobalStateSynchronizerResponse,
            TrieAccumulatorError, TrieAccumulatorResponse,
        },
        consensus::{ClContext, ProposedBlock, ValidatorChange},
        diagnostics_port::StopAtSpec,
        fetcher::{FetchItem, FetchResult},
        gossiper::GossipItem,
        network::NetworkInsights,
        transaction_acceptor,
        upgrade_watcher::NextUpgrade,
    },
    contract_runtime::SpeculativeExecutionState,
    reactor::main_reactor::ReactorState,
    rpcs::docs::OpenRpcSchema,
    types::{
        appendable_block::AppendableBlock, ApprovalsHashes, AvailableBlockRange,
        BlockExecutionResultsOrChunk, BlockExecutionResultsOrChunkId, BlockWithMetadata,
        ExecutableBlock, ExecutionInfo, FinalizedApprovals, LegacyDeploy, MetaBlockState, NodeId,
        SignedBlock, StatusFeed, TransactionWithFinalizedApprovals,
    },
    utils::Source,
};

const _STORAGE_REQUEST_SIZE: usize = mem::size_of::<StorageRequest>();
const_assert!(_STORAGE_REQUEST_SIZE < 97);

/// A metrics request.
#[derive(Debug)]
pub(crate) enum MetricsRequest {
    /// Render current node metrics as prometheus-formatted string.
    RenderNodeMetricsText {
        /// Responder returning the rendered metrics or `None`, if an internal error occurred.
        responder: Responder<Option<String>>,
    },
}

impl Display for MetricsRequest {
    fn fmt(&self, formatter: &mut Formatter<'_>) -> fmt::Result {
        match self {
            MetricsRequest::RenderNodeMetricsText { .. } => write!(formatter, "get metrics text"),
        }
    }
}

const _NETWORK_EVENT_SIZE: usize = mem::size_of::<NetworkRequest<String>>();
const_assert!(_NETWORK_EVENT_SIZE < 105);

/// A networking request.
#[derive(Debug, Serialize)]
#[must_use]
pub(crate) enum NetworkRequest<P> {
    /// Send a message on the network to a specific peer.
    SendMessage {
        /// Message destination.
        dest: Box<NodeId>,
        /// Message payload.
        payload: Box<P>,
        /// If `true`, the responder will be called early after the message has been queued, not
        /// waiting until it has passed to the kernel.
        respond_after_queueing: bool,
        /// Responder to be called when the message has been *buffered for sending*.
        #[serde(skip_serializing)]
        auto_closing_responder: AutoClosingResponder<()>,
    },
    /// Send a message on the network to validator peers in the given era.
    ValidatorBroadcast {
        /// Message payload.
        payload: Box<P>,
        /// Era whose validators are recipients.
        era_id: EraId,
        /// Responder to be called when all messages are queued.
        #[serde(skip_serializing)]
        auto_closing_responder: AutoClosingResponder<()>,
    },
    /// Gossip a message to a random subset of peers.
    Gossip {
        /// Payload to gossip.
        payload: Box<P>,
        /// Type of peers that should receive the gossip message.
        gossip_target: GossipTarget,
        /// Number of peers to gossip to. This is an upper bound, otherwise best-effort.
        count: usize,
        /// Node IDs of nodes to exclude from gossiping to.
        #[serde(skip_serializing)]
        exclude: HashSet<NodeId>,
        /// Responder to be called when all messages are queued.
        #[serde(skip_serializing)]
        auto_closing_responder: AutoClosingResponder<HashSet<NodeId>>,
    },
}

impl<P> NetworkRequest<P> {
    /// Transform a network request by mapping the contained payload.
    ///
    /// This is a replacement for a `From` conversion that is not possible without specialization.
    pub(crate) fn map_payload<F, P2>(self, wrap_payload: F) -> NetworkRequest<P2>
    where
        F: FnOnce(P) -> P2,
    {
        match self {
            NetworkRequest::SendMessage {
                dest,
                payload,
                respond_after_queueing,
                auto_closing_responder,
            } => NetworkRequest::SendMessage {
                dest,
                payload: Box::new(wrap_payload(*payload)),
                respond_after_queueing,
                auto_closing_responder,
            },
            NetworkRequest::ValidatorBroadcast {
                payload,
                era_id,
                auto_closing_responder,
            } => NetworkRequest::ValidatorBroadcast {
                payload: Box::new(wrap_payload(*payload)),
                era_id,
                auto_closing_responder,
            },
            NetworkRequest::Gossip {
                payload,
                gossip_target,
                count,
                exclude,
                auto_closing_responder,
            } => NetworkRequest::Gossip {
                payload: Box::new(wrap_payload(*payload)),
                gossip_target,
                count,
                exclude,
                auto_closing_responder,
            },
        }
    }
}

impl<P> Display for NetworkRequest<P>
where
    P: Display,
{
    fn fmt(&self, formatter: &mut Formatter<'_>) -> fmt::Result {
        match self {
            NetworkRequest::SendMessage { dest, payload, .. } => {
                write!(formatter, "send to {}: {}", dest, payload)
            }
            NetworkRequest::ValidatorBroadcast { payload, .. } => {
                write!(formatter, "broadcast: {}", payload)
            }
            NetworkRequest::Gossip { payload, .. } => write!(formatter, "gossip: {}", payload),
        }
    }
}

/// A networking info request.
#[derive(Debug, Serialize)]
pub(crate) enum NetworkInfoRequest {
    /// Get incoming and outgoing peers.
    Peers {
        /// Responder to be called with all connected peers.
        /// Responds with a map from [NodeId]s to a socket address, represented as a string.
        responder: Responder<BTreeMap<NodeId, String>>,
    },
    /// Get up to `count` fully-connected peers in random order.
    FullyConnectedPeers {
        count: usize,
        /// Responder to be called with the peers.
        responder: Responder<Vec<NodeId>>,
    },
    /// Get detailed insights into the nodes networking.
    Insight {
        responder: Responder<NetworkInsights>,
    },
}

impl Display for NetworkInfoRequest {
    fn fmt(&self, formatter: &mut Formatter<'_>) -> fmt::Result {
        match self {
            NetworkInfoRequest::Peers { responder: _ } => {
                formatter.write_str("get peers-to-socket-address map")
            }
            NetworkInfoRequest::FullyConnectedPeers {
                count,
                responder: _,
            } => {
                write!(formatter, "get up to {} fully connected peers", count)
            }
            NetworkInfoRequest::Insight { responder: _ } => {
                formatter.write_str("get networking insights")
            }
        }
    }
}

/// A gossip request.
///
/// This request usually initiates gossiping process of the specified item. Note that the gossiper
/// will fetch the item itself, so only the ID is needed.
///
/// The responder will be called as soon as the gossiper has initiated the process.
// Note: This request should eventually entirely replace `ItemReceived`.
#[derive(Debug, Serialize)]
#[must_use]
pub(crate) struct BeginGossipRequest<T>
where
    T: GossipItem,
{
    pub(crate) item_id: T::Id,
    pub(crate) source: Source,
    pub(crate) target: GossipTarget,
    pub(crate) responder: Responder<()>,
}

impl<T> Display for BeginGossipRequest<T>
where
    T: GossipItem,
{
    fn fmt(&self, f: &mut Formatter<'_>) -> fmt::Result {
        write!(f, "begin gossip of {} from {}", self.item_id, self.source)
    }
}

#[derive(Debug, Serialize)]
/// A storage request.
pub(crate) enum StorageRequest {
    /// Store given block.
    PutBlock {
        /// Block to be stored.
        block: Arc<Block>,
        /// Responder to call with the result.  Returns true if the block was stored on this
        /// attempt or false if it was previously stored.
        responder: Responder<bool>,
    },
    /// Store the approvals hashes.
    PutApprovalsHashes {
        /// Approvals hashes to store.
        approvals_hashes: Box<ApprovalsHashes>,
        responder: Responder<bool>,
    },
    /// Store the block and approvals hashes.
    PutExecutedBlock {
        /// Block to be stored.
        block: Arc<BlockV2>,
        /// Approvals hashes to store.
        approvals_hashes: Box<ApprovalsHashes>,
        execution_results: HashMap<TransactionHash, ExecutionResult>,
        responder: Responder<bool>,
    },
    /// Retrieve block with given hash.
    GetBlock {
        /// Hash of block to be retrieved.
        block_hash: BlockHash,
        /// Responder to call with the result.  Returns `None` if the block doesn't exist in local
        /// storage.
        responder: Responder<Option<Block>>,
    },
    IsBlockStored {
        block_hash: BlockHash,
        responder: Responder<bool>,
    },
    /// Retrieve the approvals hashes.
    GetApprovalsHashes {
        /// Hash of the block for which to retrieve approvals hashes.
        block_hash: BlockHash,
        /// Responder to call with the result.  Returns `None` if the approvals hashes don't exist
        /// in local storage.
        responder: Responder<Option<ApprovalsHashes>>,
    },
    /// Retrieve highest complete block.
    GetHighestCompleteBlock {
        /// Responder.
        responder: Responder<Option<Block>>,
    },
    /// Retrieve highest complete block header.
    GetHighestCompleteBlockHeader {
        /// Responder.
        responder: Responder<Option<BlockHeader>>,
    },
    /// Retrieve the era IDs of the blocks in which the given transactions were executed.
    GetTransactionsEraIds {
        transaction_hashes: HashSet<TransactionHash>,
        responder: Responder<HashSet<EraId>>,
    },
    /// Retrieve block header with given hash.
    GetBlockHeader {
        /// Hash of block to get header of.
        block_hash: BlockHash,
        /// If true, only return `Some` if the block is in the available block range, i.e. the
        /// highest contiguous range of complete blocks.
        only_from_available_block_range: bool,
        /// Responder to call with the result.  Returns `None` if the block header doesn't exist in
        /// local storage.
        responder: Responder<Option<BlockHeader>>,
    },
    GetBlockHeaderByHeight {
        /// Height of block to get header of.
        block_height: u64,
        /// If true, only return `Some` if the block is in the available block range, i.e. the
        /// highest contiguous range of complete blocks.
        only_from_available_block_range: bool,
        /// Responder to call with the result.  Returns `None` if the block header doesn't exist in
        /// local storage.
        responder: Responder<Option<BlockHeader>>,
    },
    GetSwitchBlockHeaderByEra {
        /// Era ID for which to get the block header.
        era_id: EraId,
        /// Responder to call with the result.
        responder: Responder<Option<BlockHeader>>,
    },
    /// Retrieve all transfers in a block with given hash.
    GetBlockTransfers {
        /// Hash of block to get transfers of.
        block_hash: BlockHash,
        /// Responder to call with the result.  Returns `None` if the transfers do not exist in
        /// local storage under the block_hash provided.
        responder: Responder<Option<Vec<Transfer>>>,
    },
    PutTransaction {
        transaction: Arc<Transaction>,
        /// Returns `true` if the transaction was stored on this attempt or false if it was
        /// previously stored.
        responder: Responder<bool>,
    },
    /// Retrieve transaction with given hashes.
    GetTransactions {
        transaction_hashes: Vec<TransactionHash>,
        responder: Responder<SmallVec<[Option<TransactionWithFinalizedApprovals>; 1]>>,
    },
    /// Retrieve legacy deploy with given hash.
    GetLegacyDeploy {
        deploy_hash: DeployHash,
        responder: Responder<Option<LegacyDeploy>>,
    },
    GetTransaction {
        transaction_id: TransactionId,
        responder: Responder<Option<Transaction>>,
    },
    IsTransactionStored {
        transaction_id: TransactionId,
        responder: Responder<bool>,
    },
    /// Store execution results for a set of deploys of a single block.
    ///
    /// Will return a fatal error if there are already execution results known for a specific
    /// deploy/block combination and a different result is inserted.
    ///
    /// Inserting the same block/deploy combination multiple times with the same execution results
    /// is not an error and will silently be ignored.
    PutExecutionResults {
        /// Hash of block.
        block_hash: Box<BlockHash>,
        block_height: u64,
        era_id: EraId,
        /// Mapping of transactions to execution results of the block.
        execution_results: HashMap<TransactionHash, ExecutionResult>,
        /// Responder to call when done storing.
        responder: Responder<()>,
    },
    GetExecutionResults {
        block_hash: BlockHash,
        responder: Responder<Option<Vec<(TransactionHash, TransactionHeader, ExecutionResult)>>>,
    },
    GetBlockExecutionResultsOrChunk {
        /// Request ID.
        id: BlockExecutionResultsOrChunkId,
        /// Responder to call with the execution results.
        /// None is returned when we don't have the block in the storage.
        responder: Responder<Option<BlockExecutionResultsOrChunk>>,
    },
    GetTransactionAndExecutionInfo {
        transaction_hash: TransactionHash,
        responder: Responder<Option<(TransactionWithFinalizedApprovals, Option<ExecutionInfo>)>>,
    },
    /// Retrieve block and its signatures by its hash.
    GetSignedBlockByHash {
        /// The hash of the block.
        block_hash: BlockHash,
        /// If true, only return `Some` if the block is in the available block range, i.e. the
        /// highest contiguous range of complete blocks.
        only_from_available_block_range: bool,
        /// The responder to call with the results.
        responder: Responder<Option<SignedBlock>>,
    },
    /// Retrieve a finality signature by block hash and public key.
    GetFinalitySignature {
        id: Box<FinalitySignatureId>,
        responder: Responder<Option<FinalitySignature>>,
    },
    IsFinalitySignatureStored {
        id: Box<FinalitySignatureId>,
        responder: Responder<bool>,
    },
    /// Retrieve block and its signatures at a given height.
    GetSignedBlockByHeight {
        /// The height of the block.
        block_height: BlockHeight,
        /// If true, only return `Some` if the block is in the available block range, i.e. the
        /// highest contiguous range of complete blocks.
        only_from_available_block_range: bool,
        /// The responder to call with the results.
        responder: Responder<Option<SignedBlock>>,
    },
    /// Retrieve block and its metadata at a given height.
    GetBlockAndMetadataByHeight {
        /// The height of the block.
        block_height: BlockHeight,
        /// Flag indicating whether storage should check the block availability before trying to
        /// retrieve it.
        only_from_available_block_range: bool,
        /// The responder to call with the results.
        responder: Responder<Option<BlockWithMetadata>>,
    },
    /// Get the highest block and its signatures.
    GetHighestSignedBlock {
        /// If true, only consider blocks in the available block range, i.e. the highest contiguous
        /// range of complete blocks.
        only_from_available_block_range: bool,
        /// The responder to call the results with.
        responder: Responder<Option<SignedBlock>>,
    },
    /// Get a single finality signature for a block hash.
    GetBlockSignature {
        /// The hash for the request.
        block_hash: BlockHash,
        /// The public key of the signer.
        public_key: Box<PublicKey>,
        /// Responder to call with the result.
        responder: Responder<Option<FinalitySignature>>,
    },
    /// Store finality signatures.
    PutBlockSignatures {
        /// Signatures that are to be stored.
        signatures: BlockSignatures,
        /// Responder to call with the result, if true then the signatures were successfully
        /// stored.
        responder: Responder<bool>,
    },
    PutFinalitySignature {
        signature: Box<FinalitySignature>,
        responder: Responder<bool>,
    },
    /// Store a block header.
    PutBlockHeader {
        /// Block header that is to be stored.
        block_header: Box<BlockHeader>,
        /// Responder to call with the result, if true then the block header was successfully
        /// stored.
        responder: Responder<bool>,
    },
    /// Retrieve the height range of fully available blocks (not just block headers). Returns
    /// `[u64::MAX, u64::MAX]` when there are no sequences.
    GetAvailableBlockRange {
        /// Responder to call with the result.
        responder: Responder<AvailableBlockRange>,
    },
    /// Store a set of finalized approvals for a specific transaction.
    StoreFinalizedApprovals {
        /// The transaction hash to store the finalized approvals for.
        transaction_hash: TransactionHash,
        /// The set of finalized approvals.
        finalized_approvals: FinalizedApprovals,
        /// Responder, responded to once the approvals are written.  If true, new approvals were
        /// written.
        responder: Responder<bool>,
    },
    /// Retrieve the height of the final block of the previous protocol version, if known.
    GetKeyBlockHeightForActivationPoint { responder: Responder<Option<u64>> },
    GetBlockUtilizationScore {
        era_id: EraId,
        block_height: u64,
        transaction_count: u64,
        responder: Responder<Option<(u64, u64)>>,
    }
}

impl Display for StorageRequest {
    fn fmt(&self, formatter: &mut Formatter<'_>) -> fmt::Result {
        match self {
            StorageRequest::PutBlock { block, .. } => {
                write!(formatter, "put {}", block)
            }
            StorageRequest::PutApprovalsHashes {
                approvals_hashes, ..
            } => {
                write!(formatter, "put {}", approvals_hashes)
            }
            StorageRequest::GetBlock { block_hash, .. } => {
                write!(formatter, "get block {}", block_hash)
            }
            StorageRequest::IsBlockStored { block_hash, .. } => {
                write!(formatter, "is block {} stored", block_hash)
            }
            StorageRequest::GetApprovalsHashes { block_hash, .. } => {
                write!(formatter, "get approvals hashes {}", block_hash)
            }
            StorageRequest::GetHighestCompleteBlock { .. } => {
                write!(formatter, "get highest complete block")
            }
            StorageRequest::GetHighestCompleteBlockHeader { .. } => {
                write!(formatter, "get highest complete block header")
            }
            StorageRequest::GetTransactionsEraIds {
                transaction_hashes, ..
            } => {
                write!(
                    formatter,
                    "get era ids for {} transactions",
                    transaction_hashes.len()
                )
            }
            StorageRequest::GetBlockHeader { block_hash, .. } => {
                write!(formatter, "get {}", block_hash)
            }
            StorageRequest::GetBlockHeaderByHeight { block_height, .. } => {
                write!(formatter, "get header for height {}", block_height)
            }
            StorageRequest::GetSwitchBlockHeaderByEra { era_id, .. } => {
                write!(formatter, "get header for era {}", era_id)
            }
            StorageRequest::GetBlockTransfers { block_hash, .. } => {
                write!(formatter, "get transfers for {}", block_hash)
            }
            StorageRequest::PutTransaction { transaction, .. } => {
                write!(formatter, "put {}", transaction)
            }
            StorageRequest::GetTransactions {
                transaction_hashes, ..
            } => {
                write!(
                    formatter,
                    "get {}",
                    DisplayIter::new(transaction_hashes.iter())
                )
            }
            StorageRequest::GetLegacyDeploy { deploy_hash, .. } => {
                write!(formatter, "get legacy deploy {}", deploy_hash)
            }
            StorageRequest::GetTransaction { transaction_id, .. } => {
                write!(formatter, "get transaction {}", transaction_id)
            }
            StorageRequest::IsTransactionStored { transaction_id, .. } => {
                write!(formatter, "is transaction {} stored", transaction_id)
            }
            StorageRequest::PutExecutionResults { block_hash, .. } => {
                write!(formatter, "put execution results for {}", block_hash)
            }
            StorageRequest::GetExecutionResults { block_hash, .. } => {
                write!(formatter, "get execution results for {}", block_hash)
            }
            StorageRequest::GetBlockExecutionResultsOrChunk { id, .. } => {
                write!(formatter, "get block execution results or chunk for {}", id)
            }

            StorageRequest::GetTransactionAndExecutionInfo {
                transaction_hash, ..
            } => {
                write!(
                    formatter,
                    "get transaction and metadata for {}",
                    transaction_hash
                )
            }
            StorageRequest::GetFinalitySignature { id, .. } => {
                write!(formatter, "get finality signature {}", id)
            }
            StorageRequest::IsFinalitySignatureStored { id, .. } => {
                write!(formatter, "is finality signature {} stored", id)
            }
            StorageRequest::GetSignedBlockByHash { block_hash, .. } => {
                write!(
                    formatter,
                    "get signed block for block with hash: {}",
                    block_hash
                )
            }
            StorageRequest::GetBlockAndMetadataByHeight { block_height, .. } => {
                write!(
                    formatter,
                    "get block and metadata for block at height: {}",
                    block_height
                )
            }
            StorageRequest::GetSignedBlockByHeight { block_height, .. } => {
                write!(
                    formatter,
                    "get signed block for block at height: {}",
                    block_height
                )
            }
            StorageRequest::GetHighestSignedBlock { .. } => {
                write!(formatter, "get highest signed block")
            }
            StorageRequest::GetBlockSignature {
                block_hash,
                public_key,
                ..
            } => {
                write!(
                    formatter,
                    "get finality signature for block hash {} from {}",
                    block_hash, public_key
                )
            }
            StorageRequest::PutBlockSignatures { .. } => {
                write!(formatter, "put finality signatures")
            }
            StorageRequest::PutFinalitySignature { .. } => {
                write!(formatter, "put finality signature")
            }
            StorageRequest::PutBlockHeader { block_header, .. } => {
                write!(formatter, "put block header: {}", block_header)
            }
            StorageRequest::GetAvailableBlockRange { .. } => {
                write!(formatter, "get available block range",)
            }
            StorageRequest::StoreFinalizedApprovals {
                transaction_hash: deploy_hash,
                ..
            } => {
                write!(formatter, "finalized approvals for deploy {}", deploy_hash)
            }
            StorageRequest::PutExecutedBlock { block, .. } => {
                write!(formatter, "put executed block {}", block.hash(),)
            }
            StorageRequest::GetKeyBlockHeightForActivationPoint { .. } => {
                write!(
                    formatter,
                    "get key block height for current activation point"
                )
            }
            StorageRequest::GetBlockUtilizationScore { era_id, .. } => {
                write!(
                    formatter,
                    "get utilization score for era {}", era_id
                )
            }
        }
    }
}

#[derive(Debug, Serialize)]
pub(crate) struct MakeBlockExecutableRequest {
    /// Hash of the block to be made executable.
    pub block_hash: BlockHash,
    /// Responder with the executable block and it's deploys
    pub responder: Responder<Option<ExecutableBlock>>,
}

impl Display for MakeBlockExecutableRequest {
    fn fmt(&self, f: &mut Formatter<'_>) -> fmt::Result {
        write!(f, "block made executable: {}", self.block_hash)
    }
}

/// A request to mark a block at a specific height completed.
///
/// A block is considered complete if
///
/// * the block header and the actual block are persisted in storage,
/// * all of its deploys are persisted in storage, and
/// * the global state root the block refers to has no missing dependencies locally.
#[derive(Debug, Serialize)]
pub(crate) struct MarkBlockCompletedRequest {
    pub block_height: u64,
    /// Responds `true` if the block was not previously marked complete.
    pub responder: Responder<bool>,
}

impl Display for MarkBlockCompletedRequest {
    fn fmt(&self, f: &mut Formatter<'_>) -> fmt::Result {
        write!(f, "block completed: height {}", self.block_height)
    }
}

#[derive(DataSize, Debug, Serialize)]
pub(crate) enum TransactionBufferRequest {
    GetAppendableBlock {
        timestamp: Timestamp,
        era_id: EraId,
        responder: Responder<AppendableBlock>,
    },
}

impl Display for TransactionBufferRequest {
    fn fmt(&self, formatter: &mut Formatter<'_>) -> fmt::Result {
        match self {
<<<<<<< HEAD
            DeployBufferRequest::GetAppendableBlock { timestamp, era_id, .. } => {
=======
            TransactionBufferRequest::GetAppendableBlock { timestamp, .. } => {
>>>>>>> f72a4b28
                write!(
                    formatter,
                    "request for appendable block at instant {} for era {}",
                    timestamp, era_id
                )
            }
        }
    }
}

/// Abstract RPC request.
///
/// An RPC request is an abstract request that does not concern itself with serialization or
/// transport.
#[derive(Debug)]
#[must_use]
pub(crate) enum RpcRequest {
    /// Return transfers for block by hash (if any).
    GetBlockTransfers {
        /// The hash of the block to retrieve transfers for.
        block_hash: BlockHash,
        /// Responder to call with the result.
        responder: Responder<Option<Vec<Transfer>>>,
    },
    /// Query the global state at the given root hash.
    QueryGlobalState {
        /// The state root hash.
        state_root_hash: Digest,
        /// Hex-encoded `casper_types::Key`.
        base_key: Key,
        /// The path components starting from the key as base.
        path: Vec<String>,
        /// Responder to call with the result.
        responder: Responder<QueryResult>,
    },
    /// Query the global state at the given root hash.
    QueryEraValidators {
        /// The global state hash.
        state_root_hash: Digest,
        /// The protocol version.
        protocol_version: ProtocolVersion,
        /// Responder to call with the result.
        responder: Responder<EraValidatorsResult>,
    },
    /// Get the bids at the given root hash.
    GetBids {
        /// The global state hash.
        state_root_hash: Digest,
        /// Responder to call with the result.
        responder: Responder<BidsResult>,
    },

    /// Query the global state at the given root hash.
    GetBalance {
        /// The state root hash.
        state_root_hash: Digest,
        /// The purse URef.
        purse_uref: URef,
        /// Responder to call with the result.
        responder: Responder<BalanceResult>,
    },
    /// Return the connected peers.
    GetPeers {
        /// Responder to call with the result.
        responder: Responder<BTreeMap<NodeId, String>>,
    },
    /// Return string formatted status or `None` if an error occurred.
    GetStatus {
        /// Responder to call with the result.
        responder: Responder<StatusFeed>,
    },
    /// Return the height range of fully available blocks.
    GetAvailableBlockRange {
        /// Responder to call with the result.
        responder: Responder<AvailableBlockRange>,
    },
}

impl Display for RpcRequest {
    fn fmt(&self, formatter: &mut Formatter<'_>) -> fmt::Result {
        match self {
            RpcRequest::GetBlockTransfers { block_hash, .. } => {
                write!(formatter, "get transfers {}", block_hash)
            }

            RpcRequest::QueryGlobalState {
                state_root_hash,
                base_key,
                path,
                ..
            } => write!(
                formatter,
                "query {}, base_key: {}, path: {:?}",
                state_root_hash, base_key, path
            ),
            RpcRequest::QueryEraValidators {
                state_root_hash, ..
            } => write!(formatter, "auction {}", state_root_hash),
            RpcRequest::GetBids {
                state_root_hash, ..
            } => {
                write!(formatter, "bids {}", state_root_hash)
            }
            RpcRequest::GetBalance {
                state_root_hash,
                purse_uref,
                ..
            } => write!(
                formatter,
                "balance {}, purse_uref: {}",
                state_root_hash, purse_uref
            ),
            RpcRequest::GetPeers { .. } => write!(formatter, "get peers"),
            RpcRequest::GetStatus { .. } => write!(formatter, "get status"),
            RpcRequest::GetAvailableBlockRange { .. } => {
                write!(formatter, "get available block range")
            }
        }
    }
}

/// Abstract REST request.
///
/// An REST request is an abstract request that does not concern itself with serialization or
/// transport.
#[derive(Debug)]
#[must_use]
pub(crate) enum RestRequest {
    /// Return string formatted status or `None` if an error occurred.
    Status {
        /// Responder to call with the result.
        responder: Responder<StatusFeed>,
    },
    /// Return string formatted, prometheus compatible metrics or `None` if an error occurred.
    Metrics {
        /// Responder to call with the result.
        responder: Responder<Option<String>>,
    },
    /// Returns schema of client-facing JSON-RPCs in OpenRPC format.
    RpcSchema {
        /// Responder to call with the result
        responder: Responder<OpenRpcSchema>,
    },
}

impl Display for RestRequest {
    fn fmt(&self, formatter: &mut Formatter<'_>) -> fmt::Result {
        match self {
            RestRequest::Status { .. } => write!(formatter, "get status"),
            RestRequest::Metrics { .. } => write!(formatter, "get metrics"),
            RestRequest::RpcSchema { .. } => write!(formatter, "get openrpc"),
        }
    }
}

/// A contract runtime request.
#[derive(Debug, Serialize)]
#[must_use]
pub(crate) enum ContractRuntimeRequest {
    /// A request to enqueue a `ExecutableBlock` for execution.
    EnqueueBlockForExecution {
        /// A `ExecutableBlock` to enqueue.
        executable_block: ExecutableBlock,
        /// The key block height for the current protocol version's activation point.
        key_block_height_for_activation_point: u64,
        meta_block_state: MetaBlockState,
    },
    /// A query request.
    Query {
        /// Query request.
        #[serde(skip_serializing)]
        request: QueryRequest,
        /// Responder to call with the query result.
        responder: Responder<QueryResult>,
    },
    /// A balance request.
    GetBalance {
        /// Balance request.
        #[serde(skip_serializing)]
        request: BalanceRequest,
        /// Responder to call with the balance result.
        responder: Responder<BalanceResult>,
    },
    /// Get the total supply on the chain.
    GetTotalSupply {
        #[serde(skip_serializing)]
        request: TotalSupplyRequest,
        responder: Responder<TotalSupplyResult>,
    },
    /// Get the round seigniorage rate.
    GetRoundSeigniorageRate {
        #[serde(skip_serializing)]
        request: RoundSeigniorageRateRequest,
        responder: Responder<RoundSeigniorageRateResult>,
    },
    /// Returns validator weights.
    GetEraValidators {
        /// Get validators weights request.
        #[serde(skip_serializing)]
        request: EraValidatorsRequest,
        /// Responder to call with the result.
        responder: Responder<EraValidatorsResult>,
    },
    /// Return bids at a given state root hash
    GetBids {
        /// Get bids request.
        #[serde(skip_serializing)]
        request: BidsRequest,
        /// Responder to call with the result.
        responder: Responder<BidsResult>,
    },
    /// Returns the value of the execution results checksum stored in the ChecksumRegistry for the
    /// given state root hash.
    GetExecutionResultsChecksum {
        state_root_hash: Digest,
        responder: Responder<ExecutionResultsChecksumResult>,
    },
    /// Returns an `AddressableEntity` if found under the given key.  If a legacy `Account`
    /// or contract exists under the given key, it will be migrated to an `AddressableEntity`
    /// and returned. However, global state is not altered and the migrated record does not
    /// actually exist.
    GetAddressableEntity {
        state_root_hash: Digest,
        key: Key,
        responder: Responder<AddressableEntityResult>,
    },
    /// Get a trie or chunk by its ID.
    GetTrie {
        /// A request for a trie element.
        #[serde(skip_serializing)]
        request: TrieRequest,
        /// Responder to call with the result.
        responder: Responder<TrieResult>,
    },
    /// Insert a trie into global storage
    PutTrie {
        /// A request to persist a trie element.
        #[serde(skip_serializing)]
        request: PutTrieRequest,
        /// Responder to call with the result. Contains the hash of the persisted trie.
        responder: Responder<PutTrieResult>,
    },
    /// Execute transaction without committing results
    SpeculativelyExecute {
        /// Hash of a block on top of which to execute the transaction.
        execution_prestate: SpeculativeExecutionState,
        /// Transaction to execute.
        transaction: Box<Transaction>,
        /// Results
        responder: Responder<Result<Option<(ExecutionResultV2, Messages)>, engine_state::Error>>,
    },
}

impl Display for ContractRuntimeRequest {
    fn fmt(&self, formatter: &mut Formatter<'_>) -> fmt::Result {
        match self {
            ContractRuntimeRequest::EnqueueBlockForExecution {
                executable_block, ..
            } => {
                write!(formatter, "executable_block: {}", executable_block)
            }
            ContractRuntimeRequest::Query {
                request: query_request,
                ..
            } => {
                write!(formatter, "query request: {:?}", query_request)
            }
            ContractRuntimeRequest::GetBalance {
                request: balance_request,
                ..
            } => write!(formatter, "balance request: {:?}", balance_request),
            ContractRuntimeRequest::GetTotalSupply {
                request: total_supply_request,
                ..
            } => {
                write!(formatter, "get total supply: {:?}", total_supply_request)
            }
            ContractRuntimeRequest::GetRoundSeigniorageRate {
                request: round_seigniorage_rate_request,
                ..
            } => {
                write!(
                    formatter,
                    "get round seigniorage rate: {:?}",
                    round_seigniorage_rate_request
                )
            }
            ContractRuntimeRequest::GetEraValidators { request, .. } => {
                write!(formatter, "get era validators: {:?}", request)
            }
            ContractRuntimeRequest::GetBids {
                request: get_bids_request,
                ..
            } => {
                write!(formatter, "get bids request: {:?}", get_bids_request)
            }
            ContractRuntimeRequest::GetExecutionResultsChecksum {
                state_root_hash, ..
            } => write!(
                formatter,
                "get execution results checksum under {}",
                state_root_hash
            ),
            ContractRuntimeRequest::GetAddressableEntity {
                state_root_hash,
                key,
                ..
            } => {
                write!(
                    formatter,
                    "get addressable_entity {} under {}",
                    key, state_root_hash
                )
            }
            ContractRuntimeRequest::GetTrie { request, .. } => {
                write!(formatter, "get trie: {:?}", request)
            }
            ContractRuntimeRequest::PutTrie { request, .. } => {
                write!(formatter, "trie: {:?}", request)
            }
            ContractRuntimeRequest::SpeculativelyExecute {
                execution_prestate,
                transaction,
                ..
            } => {
                write!(
                    formatter,
                    "Execute {} on {}",
                    transaction.hash(),
                    execution_prestate.state_root_hash
                )
            }
        }
    }
}

/// Fetcher related requests.
#[derive(Debug, Serialize)]
#[must_use]
pub(crate) struct FetcherRequest<T: FetchItem> {
    /// The ID of the item to be retrieved.
    pub(crate) id: T::Id,
    /// The peer id of the peer to be asked if the item is not held locally
    pub(crate) peer: NodeId,
    /// Metadata used during validation of the fetched item.
    pub(crate) validation_metadata: Box<T::ValidationMetadata>,
    /// Responder to call with the result.
    pub(crate) responder: Responder<FetchResult<T>>,
}

impl<T: FetchItem> Display for FetcherRequest<T> {
    fn fmt(&self, formatter: &mut Formatter<'_>) -> fmt::Result {
        write!(formatter, "request item by id {}", self.id)
    }
}

/// TrieAccumulator related requests.
#[derive(Debug, Serialize, DataSize)]
#[must_use]
pub(crate) struct TrieAccumulatorRequest {
    /// The hash of the trie node.
    pub(crate) hash: Digest,
    /// The peers to try to fetch from.
    pub(crate) peers: Vec<NodeId>,
    /// Responder to call with the result.
    pub(crate) responder: Responder<Result<TrieAccumulatorResponse, TrieAccumulatorError>>,
}

impl Display for TrieAccumulatorRequest {
    fn fmt(&self, formatter: &mut Formatter<'_>) -> fmt::Result {
        write!(formatter, "request trie by hash {}", self.hash)
    }
}

#[derive(Debug, Serialize)]
pub(crate) struct SyncGlobalStateRequest {
    pub(crate) block_hash: BlockHash,
    pub(crate) state_root_hash: Digest,
    #[serde(skip)]
    pub(crate) responder:
        Responder<Result<GlobalStateSynchronizerResponse, GlobalStateSynchronizerError>>,
}

impl Display for SyncGlobalStateRequest {
    fn fmt(&self, formatter: &mut Formatter<'_>) -> fmt::Result {
        write!(
            formatter,
            "request to sync global state at {}",
            self.block_hash
        )
    }
}

/// A block validator request.
#[derive(Debug, DataSize)]
#[must_use]
pub(crate) struct BlockValidationRequest {
    /// The height of the proposed block in the chain.
    pub(crate) proposed_block_height: u64,
    /// The block to be validated.
    pub(crate) block: ProposedBlock<ClContext>,
    /// The sender of the block, which will be asked to provide all missing deploys.
    pub(crate) sender: NodeId,
    /// Responder to call with the result.
    ///
    /// Indicates whether or not validation was successful.
    pub(crate) responder: Responder<bool>,
}

impl Display for BlockValidationRequest {
    fn fmt(&self, f: &mut Formatter<'_>) -> fmt::Result {
        let BlockValidationRequest { block, sender, .. } = self;
        write!(f, "validate block {} from {}", block, sender)
    }
}

type BlockHeight = u64;

#[derive(DataSize, Debug)]
#[must_use]
/// Consensus component requests.
pub(crate) enum ConsensusRequest {
    /// Request for our public key, and if we're a validator, the next round length.
    Status(Responder<Option<(PublicKey, Option<TimeDiff>)>>),
    /// Request for a list of validator status changes, by public key.
    ValidatorChanges(Responder<BTreeMap<PublicKey, Vec<(EraId, ValidatorChange)>>>),
}

/// ChainspecLoader component requests.
#[derive(Debug, Serialize)]
pub(crate) enum ChainspecRawBytesRequest {
    /// Request for the chainspec file bytes with the genesis_accounts and global_state bytes, if
    /// they are present.
    GetChainspecRawBytes(Responder<Arc<ChainspecRawBytes>>),
}

impl Display for ChainspecRawBytesRequest {
    fn fmt(&self, f: &mut Formatter<'_>) -> fmt::Result {
        match self {
            ChainspecRawBytesRequest::GetChainspecRawBytes(_) => {
                write!(f, "get chainspec raw bytes")
            }
        }
    }
}

/// UpgradeWatcher component request to get the next scheduled upgrade, if any.
#[derive(Debug, Serialize)]
pub(crate) struct UpgradeWatcherRequest(pub(crate) Responder<Option<NextUpgrade>>);

impl Display for UpgradeWatcherRequest {
    fn fmt(&self, f: &mut Formatter<'_>) -> fmt::Result {
        write!(f, "get next upgrade")
    }
}

#[derive(Debug, Serialize)]
pub(crate) struct ReactorStatusRequest(pub(crate) Responder<(ReactorState, Timestamp)>);

impl Display for ReactorStatusRequest {
    fn fmt(&self, f: &mut Formatter<'_>) -> fmt::Result {
        write!(f, "get reactor status")
    }
}

#[derive(Debug, Serialize)]
#[allow(clippy::enum_variant_names)]
pub(crate) enum BlockAccumulatorRequest {
    GetPeersForBlock {
        block_hash: BlockHash,
        responder: Responder<Option<Vec<NodeId>>>,
    },
}

impl Display for BlockAccumulatorRequest {
    fn fmt(&self, f: &mut Formatter<'_>) -> fmt::Result {
        match self {
            BlockAccumulatorRequest::GetPeersForBlock { block_hash, .. } => {
                write!(f, "get peers for {}", block_hash)
            }
        }
    }
}

#[derive(Debug, Serialize)]
pub(crate) enum BlockSynchronizerRequest {
    NeedNext,
    DishonestPeers,
    SyncGlobalStates(Vec<(BlockHash, Digest)>),
    Status {
        responder: Responder<BlockSynchronizerStatus>,
    },
}

impl Display for BlockSynchronizerRequest {
    fn fmt(&self, f: &mut Formatter<'_>) -> fmt::Result {
        match self {
            BlockSynchronizerRequest::NeedNext => {
                write!(f, "block synchronizer request: need next")
            }
            BlockSynchronizerRequest::DishonestPeers => {
                write!(f, "block synchronizer request: dishonest peers")
            }
            BlockSynchronizerRequest::Status { .. } => {
                write!(f, "block synchronizer request: status")
            }
            BlockSynchronizerRequest::SyncGlobalStates(_) => {
                write!(f, "request to sync global states")
            }
        }
    }
}

/// A request to set the current shutdown trigger.
#[derive(DataSize, Debug, Serialize)]
pub(crate) struct SetNodeStopRequest {
    /// The specific stop-at spec.
    ///
    /// If `None`, clears the current stop at setting.
    pub(crate) stop_at: Option<StopAtSpec>,
    /// Responder to send the previously set stop-at spec to, if any.
    pub(crate) responder: Responder<Option<StopAtSpec>>,
}

impl Display for SetNodeStopRequest {
    fn fmt(&self, f: &mut Formatter<'_>) -> fmt::Result {
        match self.stop_at {
            None => f.write_str("clear node stop"),
            Some(stop_at) => write!(f, "set node stop to: {}", stop_at),
        }
    }
}

/// A request to accept a new transaction.
#[derive(DataSize, Debug, Serialize)]
pub(crate) struct AcceptTransactionRequest {
    pub(crate) transaction: Transaction,
    pub(crate) speculative_exec_at_block: Option<Box<BlockHeader>>,
    pub(crate) responder: Responder<Result<(), transaction_acceptor::Error>>,
}

impl Display for AcceptTransactionRequest {
    fn fmt(&self, f: &mut Formatter<'_>) -> fmt::Result {
        if self.speculative_exec_at_block.is_some() {
            write!(
                f,
                "accept transaction {} for speculative exec",
                self.transaction.hash()
            )
        } else {
            write!(f, "accept transaction {}", self.transaction.hash())
        }
    }
}<|MERGE_RESOLUTION|>--- conflicted
+++ resolved
@@ -723,11 +723,7 @@
 impl Display for TransactionBufferRequest {
     fn fmt(&self, formatter: &mut Formatter<'_>) -> fmt::Result {
         match self {
-<<<<<<< HEAD
-            DeployBufferRequest::GetAppendableBlock { timestamp, era_id, .. } => {
-=======
-            TransactionBufferRequest::GetAppendableBlock { timestamp, .. } => {
->>>>>>> f72a4b28
+            TransactionBufferRequest::GetAppendableBlock { timestamp, era_id, .. } => {
                 write!(
                     formatter,
                     "request for appendable block at instant {} for era {}",
