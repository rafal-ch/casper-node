--- conflicted
+++ resolved
@@ -22,14 +22,7 @@
     net::{SocketAddr, ToSocketAddrs},
     ops::{Add, BitXorAssign, Div},
     path::{Path, PathBuf},
-<<<<<<< HEAD
     sync::{Arc, Mutex},
-=======
-    sync::{
-        atomic::{AtomicBool, Ordering},
-        Arc,
-    },
->>>>>>> ea7d7b2b
     time::{Duration, Instant, SystemTime},
 };
 
@@ -405,7 +398,6 @@
     false
 }
 
-<<<<<<< HEAD
 /// A thread-safe wrapper around a file that writes chunks.
 ///
 /// A chunk can (but needn't) be a line. The writer guarantees it will be written to the wrapped
@@ -447,8 +439,6 @@
     }
 }
 
-=======
->>>>>>> ea7d7b2b
 /// An anchor for converting an `Instant` into a wall-clock (`SystemTime`) time.
 #[derive(Copy, Clone, Debug)]
 pub(crate) struct TimeAnchor {
@@ -480,7 +470,6 @@
     }
 }
 
-<<<<<<< HEAD
 /// Discard secondary data from a value.
 pub(crate) trait Peel {
     /// What is left after discarding the wrapping.
@@ -501,8 +490,6 @@
     }
 }
 
-=======
->>>>>>> ea7d7b2b
 #[cfg(test)]
 mod tests {
     use std::{sync::Arc, time::Duration};
