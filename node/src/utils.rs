//! Various functions that are not limited to a particular module, but are too small to warrant
//! being factored out into standalone crates.

mod block_signatures;
mod display_error;
pub(crate) mod ds;
mod external;
pub(crate) mod fmt_limit;
mod fuse;
pub(crate) mod opt_display;
<<<<<<< HEAD
pub(crate) mod registered_metric;
=======
>>>>>>> 20d50b4d
#[cfg(target_os = "linux")]
pub(crate) mod rlimit;
pub(crate) mod round_robin;
pub(crate) mod specimen;
pub(crate) mod umask;
pub mod work_queue;

use std::{
    any,
    cell::RefCell,
    fmt::{self, Debug, Display, Formatter},
    fs::File,
    io::{self, Write},
    net::{SocketAddr, ToSocketAddrs},
    ops::{Add, BitXorAssign, Div},
    path::{Path, PathBuf},
    sync::{Arc, Mutex},
    time::{Duration, Instant, SystemTime},
};

use datasize::DataSize;
use fs2::FileExt;
use futures::future::Either;
use hyper::server::{conn::AddrIncoming, Builder, Server};

use prometheus::{self, IntGauge};
use serde::Serialize;
use thiserror::Error;
use tracing::{error, warn};

use crate::types::{BlockHeader, NodeId};
pub(crate) use block_signatures::{check_sufficient_block_signatures, BlockSignatureError};
pub(crate) use display_error::display_error;
#[cfg(test)]
pub(crate) use external::RESOURCES_PATH;
pub use external::{External, LoadError, Loadable};
pub(crate) use fuse::{DropSwitch, Fuse, ObservableFuse, SharedFuse};
pub(crate) use round_robin::WeightedRoundRobin;
#[cfg(test)]
pub(crate) use tests::extract_metric_names;

/// DNS resolution error.
#[derive(Debug, Error)]
#[error("could not resolve `{address}`: {kind}")]
pub struct ResolveAddressError {
    /// Address that failed to resolve.
    address: String,
    /// Reason for resolution failure.
    kind: ResolveAddressErrorKind,
}

/// DNS resolution error kind.
#[derive(Debug)]
enum ResolveAddressErrorKind {
    /// Resolve returned an error.
    ErrorResolving(io::Error),
    /// Resolution did not yield any address.
    NoAddressFound,
}

impl Display for ResolveAddressErrorKind {
    fn fmt(&self, f: &mut Formatter<'_>) -> fmt::Result {
        match self {
            ResolveAddressErrorKind::ErrorResolving(err) => {
                write!(f, "could not run dns resolution: {}", err)
            }
            ResolveAddressErrorKind::NoAddressFound => {
                write!(f, "no addresses found")
            }
        }
    }
}

/// Backport of `Result::flatten`, see <https://github.com/rust-lang/rust/issues/70142>.
pub trait FlattenResult {
    /// The output of the flattening operation.
    type Output;

    /// Flattens one level.
    ///
    /// This function is named `flatten_result` instead of `flatten` to avoid name collisions once
    /// `Result::flatten` stabilizes.
    fn flatten_result(self) -> Self::Output;
}

impl<T, E> FlattenResult for Result<Result<T, E>, E> {
    type Output = Result<T, E>;

    #[inline]
    fn flatten_result(self) -> Self::Output {
        match self {
            Ok(Ok(v)) => Ok(v),
            Ok(Err(e)) => Err(e),
            Err(e) => Err(e),
        }
    }
}

/// Parses a network address from a string, with DNS resolution.
pub(crate) fn resolve_address(address: &str) -> Result<SocketAddr, ResolveAddressError> {
    address
        .to_socket_addrs()
        .map_err(|err| ResolveAddressError {
            address: address.to_string(),
            kind: ResolveAddressErrorKind::ErrorResolving(err),
        })?
        .next()
        .ok_or_else(|| ResolveAddressError {
            address: address.to_string(),
            kind: ResolveAddressErrorKind::NoAddressFound,
        })
}

/// An error starting one of the HTTP servers.
#[derive(Debug, Error)]
pub(crate) enum ListeningError {
    /// Failed to resolve address.
    #[error("failed to resolve network address: {0}")]
    ResolveAddress(ResolveAddressError),

    /// Failed to listen.
    #[error("failed to listen on {address}: {error}")]
    Listen {
        /// The address attempted to listen on.
        address: SocketAddr,
        /// The failure reason.
        error: Box<dyn std::error::Error + Send + Sync>,
    },
}

pub(crate) fn start_listening(address: &str) -> Result<Builder<AddrIncoming>, ListeningError> {
    let address = resolve_address(address).map_err(|error| {
        warn!(%error, %address, "failed to start HTTP server, cannot parse address");
        ListeningError::ResolveAddress(error)
    })?;

    Server::try_bind(&address).map_err(|error| {
        warn!(%error, %address, "failed to start HTTP server");
        ListeningError::Listen {
            address,
            error: Box::new(error),
        }
    })
}

/// Moves a value to the heap and then forgets about, leaving only a static reference behind.
#[inline]
pub(crate) fn leak<T>(value: T) -> &'static T {
    Box::leak(Box::new(value))
}

/// An "unlimited semaphore".
///
/// Upon construction, `TokenizedCount` increases a given `IntGauge` by one for metrics purposed.
///
/// Once it is dropped, the underlying gauge will be decreased by one.
#[derive(Debug)]
pub(crate) struct TokenizedCount {
    /// The gauge modified on construction/drop.
    gauge: Option<IntGauge>,
}

impl TokenizedCount {
    /// Create a new tokenized count, increasing the given gauge.
    pub(crate) fn new(gauge: IntGauge) -> Self {
        gauge.inc();
        TokenizedCount { gauge: Some(gauge) }
    }
}

impl Drop for TokenizedCount {
    fn drop(&mut self) {
        if let Some(gauge) = self.gauge.take() {
            gauge.dec();
        }
    }
}

/// A display-helper that shows iterators display joined by ",".
#[derive(Debug)]
pub(crate) struct DisplayIter<T>(RefCell<Option<T>>);

impl<T> DisplayIter<T> {
    pub(crate) fn new(item: T) -> Self {
        DisplayIter(RefCell::new(Some(item)))
    }
}

impl<I, T> Display for DisplayIter<I>
where
    I: IntoIterator<Item = T>,
    T: Display,
{
    fn fmt(&self, f: &mut Formatter<'_>) -> fmt::Result {
        if let Some(src) = self.0.borrow_mut().take() {
            let mut first = true;
            for item in src.into_iter().take(f.width().unwrap_or(usize::MAX)) {
                if first {
                    first = false;
                    write!(f, "{}", item)?;
                } else {
                    write!(f, ", {}", item)?;
                }
            }

            Ok(())
        } else {
            write!(f, "DisplayIter:GONE")
        }
    }
}

/// With-directory context.
///
/// Associates a type with a "working directory".
#[derive(Clone, DataSize, Debug)]
pub struct WithDir<T> {
    dir: PathBuf,
    value: T,
}

impl<T> WithDir<T> {
    /// Creates a new with-directory context.
    pub fn new<P: Into<PathBuf>>(path: P, value: T) -> Self {
        WithDir {
            dir: path.into(),
            value,
        }
    }

    /// Returns a reference to the inner path.
    pub fn dir(&self) -> &Path {
        self.dir.as_ref()
    }

    /// Deconstructs a with-directory context.
    pub(crate) fn into_parts(self) -> (PathBuf, T) {
        (self.dir, self.value)
    }

    /// Maps an internal value onto a reference.
    pub fn map_ref<U, F: FnOnce(&T) -> U>(&self, f: F) -> WithDir<U> {
        WithDir {
            dir: self.dir.clone(),
            value: f(&self.value),
        }
    }

    /// Get a reference to the inner value.
    pub fn value(&self) -> &T {
        &self.value
    }

    /// Adds `self.dir` as a parent if `path` is relative, otherwise returns `path` unchanged.
    pub fn with_dir(&self, path: PathBuf) -> PathBuf {
        if path.is_relative() {
            self.dir.join(path)
        } else {
            path
        }
    }
}

/// The source of a piece of data.
#[derive(Clone, Debug, Serialize)]
pub(crate) enum Source {
    /// A peer with the wrapped ID.
    PeerGossiped(NodeId),
    /// A peer with the wrapped ID.
    Peer(NodeId),
    /// A client.
    Client,
    /// A client via the speculative_exec server.
    SpeculativeExec(Box<BlockHeader>),
    /// This node.
    Ourself,
}

impl Source {
    #[allow(clippy::wrong_self_convention)]
    pub(crate) fn is_client(&self) -> bool {
        match self {
            Source::Client | Source::SpeculativeExec(_) => true,
            Source::PeerGossiped(_) | Source::Peer(_) | Source::Ourself => false,
        }
    }

    /// If `self` represents a peer, returns its ID, otherwise returns `None`.
    pub(crate) fn node_id(&self) -> Option<NodeId> {
        match self {
            Source::Peer(node_id) | Source::PeerGossiped(node_id) => Some(*node_id),
            Source::Client | Source::SpeculativeExec(_) | Source::Ourself => None,
        }
    }
}

impl Display for Source {
    fn fmt(&self, formatter: &mut Formatter<'_>) -> fmt::Result {
        match self {
            Source::PeerGossiped(node_id) => Display::fmt(node_id, formatter),
            Source::Peer(node_id) => Display::fmt(node_id, formatter),
            Source::Client => write!(formatter, "client"),
            Source::SpeculativeExec(_) => write!(formatter, "client (speculative exec)"),
            Source::Ourself => write!(formatter, "ourself"),
        }
    }
}

/// Divides `numerator` by `denominator` and rounds to the closest integer (round half down).
///
/// `numerator + denominator / 2` must not overflow, and `denominator` must not be zero.
pub(crate) fn div_round<T>(numerator: T, denominator: T) -> T
where
    T: Add<Output = T> + Div<Output = T> + From<u8> + Copy,
{
    (numerator + denominator / T::from(2)) / denominator
}

/// XORs two byte sequences.
///
/// # Panics
///
/// Panics if `lhs` and `rhs` are not of equal length.
#[inline]
pub(crate) fn xor(lhs: &mut [u8], rhs: &[u8]) {
    // Implementing SIMD support is left as an exercise for the reader.
    assert_eq!(lhs.len(), rhs.len(), "xor inputs should have equal length");
    lhs.iter_mut()
        .zip(rhs.iter())
        .for_each(|(sb, &cb)| sb.bitxor_assign(cb));
}

/// Wait until all strong references for a particular arc have been dropped.
///
/// Downgrades and immediately drops the `Arc`, keeping only a weak reference. The reference will
/// then be polled `attempts` times, unless it has a strong reference count of 0.
///
/// Returns whether or not `arc` has zero strong references left.
///
/// # Note
///
/// Using this function is usually a potential architectural issue and it should be used very
/// sparingly. Consider introducing a different access pattern for the value under `Arc`.
pub(crate) async fn wait_for_arc_drop<T>(
    arc: Arc<T>,
    attempts: usize,
    retry_delay: Duration,
) -> bool {
    // Ensure that if we do hold the last reference, we are now going to 0.
    let weak = Arc::downgrade(&arc);
    drop(arc);

    for _ in 0..attempts {
        let strong_count = weak.strong_count();

        if strong_count == 0 {
            // Everything has been dropped, we are done.
            return true;
        }

        tokio::time::sleep(retry_delay).await;
    }

    error!(
        attempts, ?retry_delay, ty=%any::type_name::<T>(),
        "failed to clean up shared reference"
    );

    false
}

/// A thread-safe wrapper around a file that writes chunks.
///
/// A chunk can (but needn't) be a line. The writer guarantees it will be written to the wrapped
/// file, even if other threads are attempting to write chunks at the same time.
#[derive(Clone)]
pub(crate) struct LockedLineWriter(Arc<Mutex<File>>);

impl LockedLineWriter {
    /// Creates a new `LockedLineWriter`.
    ///
    /// This function does not panic - if any error occurs, it will be logged and ignored.
    pub(crate) fn new(file: File) -> Self {
        LockedLineWriter(Arc::new(Mutex::new(file)))
    }

    /// Writes a chunk to the wrapped file.
    pub(crate) fn write_line(&self, line: &str) {
        match self.0.lock() {
            Ok(mut guard) => {
                // Acquire a lock on the file. This ensures we do not garble output when multiple
                // nodes are writing to the same file.
                if let Err(err) = guard.lock_exclusive() {
                    warn!(%line, %err, "could not acquire file lock, not writing line");
                    return;
                }

                if let Err(err) = guard.write_all(line.as_bytes()) {
                    warn!(%line, %err, "could not finish writing line");
                }

                if let Err(err) = guard.unlock() {
                    warn!(%err, "failed to release file lock in locked line writer, ignored");
                }
            }
            Err(_) => {
                error!(%line, "line writer lock poisoned, lost line");
            }
        }
    }
}

/// An anchor for converting an `Instant` into a wall-clock (`SystemTime`) time.
#[derive(Copy, Clone, Debug)]
pub(crate) struct TimeAnchor {
    /// The reference instant used for conversion.
    now: Instant,
    /// The reference wall-clock timestamp used for conversion.
    wall_clock_now: SystemTime,
}

impl TimeAnchor {
    /// Creates a new time anchor.
    ///
    /// Will take a sample of the monotonic clock and the current time and store it in the anchor.
    pub(crate) fn now() -> Self {
        TimeAnchor {
            now: Instant::now(),
            wall_clock_now: SystemTime::now(),
        }
    }

    /// Converts a point in time from the monotonic clock to wall clock time, using this anchor.
    #[inline]
    pub(crate) fn convert(&self, then: Instant) -> SystemTime {
        if then > self.now {
            self.wall_clock_now + then.duration_since(self.now)
        } else {
            self.wall_clock_now - self.now.duration_since(then)
        }
    }
}

/// Discard secondary data from a value.
pub(crate) trait Peel {
    /// What is left after discarding the wrapping.
    type Inner;

    /// Discard "uninteresting" data.
    fn peel(self) -> Self::Inner;
}

impl<A, B, F, G> Peel for Either<(A, G), (B, F)> {
    type Inner = Either<A, B>;

    fn peel(self) -> Self::Inner {
        match self {
            Either::Left((v, _)) => Either::Left(v),
            Either::Right((v, _)) => Either::Right(v),
        }
    }
}

#[cfg(test)]
mod tests {
    use std::{collections::HashSet, sync::Arc, time::Duration};

    use prometheus::IntGauge;

    use super::{wait_for_arc_drop, xor, TokenizedCount};

    /// Extracts the names of all metrics contained in a prometheus-formatted metrics snapshot.

    pub(crate) fn extract_metric_names(raw: &str) -> HashSet<&str> {
        raw.lines()
            .filter_map(|line| {
                let trimmed = line.trim();
                if trimmed.is_empty() || trimmed.starts_with('#') {
                    None
                } else {
                    let (full_id, _) = trimmed.split_once(' ')?;
                    let id = full_id.split_once('{').map(|v| v.0).unwrap_or(full_id);
                    Some(id)
                }
            })
            .collect()
    }

    #[test]
    fn xor_works() {
        let mut lhs = [0x43, 0x53, 0xf2, 0x2f, 0xa9, 0x70, 0xfb, 0xf4];
        let rhs = [0x04, 0x0b, 0x5c, 0xa1, 0xef, 0x11, 0x12, 0x23];
        let xor_result = [0x47, 0x58, 0xae, 0x8e, 0x46, 0x61, 0xe9, 0xd7];

        xor(&mut lhs, &rhs);

        assert_eq!(lhs, xor_result);
    }

    #[test]
    #[should_panic(expected = "equal length")]
    fn xor_panics_on_uneven_inputs() {
        let mut lhs = [0x43, 0x53, 0xf2, 0x2f, 0xa9, 0x70, 0xfb, 0xf4];
        let rhs = [0x04, 0x0b, 0x5c, 0xa1, 0xef, 0x11];

        xor(&mut lhs, &rhs);
    }

    #[tokio::test]
    async fn arc_drop_waits_for_drop() {
        let retry_delay = Duration::from_millis(25);
        let attempts = 15;

        let arc = Arc::new(());

        let arc_in_background = arc.clone();
        let _weak_in_background = Arc::downgrade(&arc);

        // At this point, the Arc has the following refernces:
        //
        // * main test task (`arc`, strong)
        // * background strong reference (`arc_in_background`)
        // * background weak reference (`weak_in_background`)

        // Phase 1: waiting for the arc should fail, because there still is the background
        // reference.
        assert!(!wait_for_arc_drop(arc, attempts, retry_delay).await);

        // We "restore" the arc from the background arc.
        let arc = arc_in_background.clone();

        // Add another "foreground" weak reference.
        let weak = Arc::downgrade(&arc);

        // Phase 2: Our background tasks drops its reference, now we should succeed.
        drop(arc_in_background);
        assert!(wait_for_arc_drop(arc, attempts, retry_delay).await);

        // Immedetialy after, we should not be able to obtain a strong reference anymore.
        // This test fails only if we have a race condition, so false positive tests are possible.
        assert!(weak.upgrade().is_none());
    }

    #[test]
    fn tokenized_count_sanity_check() {
        let gauge = IntGauge::new("sanity_gauge", "tokenized count test gauge")
            .expect("failed to construct IntGauge in test");

        gauge.inc();
        gauge.inc();
        assert_eq!(gauge.get(), 2);

        let ticket1 = TokenizedCount::new(gauge.clone());
        let ticket2 = TokenizedCount::new(gauge.clone());

        assert_eq!(gauge.get(), 4);
        drop(ticket2);
        assert_eq!(gauge.get(), 3);
        drop(ticket1);
        assert_eq!(gauge.get(), 2);
    }

    #[test]
    fn can_parse_metrics() {
        let sample = r#"
        chain_height 0
        # HELP consensus_current_era the current era in consensus
        # TYPE consensus_current_era gauge
        consensus_current_era 0
        # HELP consumed_ram_bytes total consumed ram in bytes
        # TYPE consumed_ram_bytes gauge
        consumed_ram_bytes 0
        # HELP contract_runtime_apply_commit time in seconds to commit the execution effects of a contract
        # TYPE contract_runtime_apply_commit histogram
        contract_runtime_apply_commit_bucket{le="0.01"} 0
        contract_runtime_apply_commit_bucket{le="0.02"} 0
        contract_runtime_apply_commit_bucket{le="0.04"} 0
        contract_runtime_apply_commit_bucket{le="0.08"} 0
        contract_runtime_apply_commit_bucket{le="0.16"} 0
        "#;

        let extracted = extract_metric_names(sample);

        let mut expected = HashSet::new();
        expected.insert("chain_height");
        expected.insert("consensus_current_era");
        expected.insert("consumed_ram_bytes");
        expected.insert("contract_runtime_apply_commit_bucket");

        assert_eq!(extracted, expected);
    }
}<|MERGE_RESOLUTION|>--- conflicted
+++ resolved
@@ -8,10 +8,7 @@
 pub(crate) mod fmt_limit;
 mod fuse;
 pub(crate) mod opt_display;
-<<<<<<< HEAD
 pub(crate) mod registered_metric;
-=======
->>>>>>> 20d50b4d
 #[cfg(target_os = "linux")]
 pub(crate) mod rlimit;
 pub(crate) mod round_robin;
