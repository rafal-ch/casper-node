//! Reactor for participating nodes.
//!
//! Participating nodes join the participating-only network upon startup.

mod config;
mod error;
mod memory_metrics;
#[cfg(test)]
mod tests;

use std::{
    fmt::{self, Debug, Display, Formatter},
    path::PathBuf,
    sync::Arc,
    time::Instant,
};

use datasize::DataSize;
use derive_more::From;
use prometheus::Registry;
use reactor::ReactorEvent;
use serde::Serialize;
use tracing::{debug, error, info, trace, warn};

#[cfg(test)]
use crate::testing::network::NetworkedReactor;

use crate::{
    components::{
        block_proposer::{self, BlockProposer},
        block_validator::{self, BlockValidator},
        chainspec_loader::{self, ChainspecLoader},
        consensus::{self, EraReport, EraSupervisor, HighwayProtocol},
        contract_runtime::{ContractRuntime, ExecutionPreState},
        deploy_acceptor::{self, DeployAcceptor},
        event_stream_server::{self, EventStreamServer},
        fetcher::{self, FetchedOrNotFound, Fetcher},
        gossiper::{self, Gossiper},
        linear_chain,
        metrics::Metrics,
        rest_server::{self, RestServer},
        rpc_server::{self, RpcServer},
        small_network::{self, GossipedAddress, SmallNetwork, SmallNetworkIdentity},
        storage::Storage,
        Component,
    },
    effect::{
        announcements::{
            BlockProposerAnnouncement, BlocklistAnnouncement, ChainspecLoaderAnnouncement,
            ConsensusAnnouncement, ContractRuntimeAnnouncement, ControlAnnouncement,
            DeployAcceptorAnnouncement, GossiperAnnouncement, LinearChainAnnouncement,
            LinearChainBlock, NetworkAnnouncement, RpcServerAnnouncement,
        },
        requests::{
            BlockProposerRequest, BlockValidationRequest, ChainspecLoaderRequest, ConsensusRequest,
            ContractRuntimeRequest, FetcherRequest, MetricsRequest, NetworkInfoRequest,
            NetworkRequest, RestRequest, RpcRequest, StateStoreRequest, StorageRequest,
        },
        EffectBuilder, EffectExt, Effects,
    },
    protocol::Message,
    reactor::{self, event_queue_metrics::EventQueueMetrics, EventQueueHandle, ReactorExit},
    storage,
    types::{
        ActivationPoint, BlockHeader, BlockPayload, Chainspec, Deploy, DeployHash, ExitCode,
        FinalizedBlock, Item, NodeId, Tag, Timestamp,
    },
    utils::{Source, WithDir},
    NodeRng,
};
use casper_execution_engine::core::engine_state::{GenesisSuccess, UpgradeConfig, UpgradeSuccess};
use casper_types::{EraId, ProtocolVersion, PublicKey};
pub(crate) use config::Config;
pub(crate) use error::Error;
use linear_chain::LinearChainComponent;
use memory_metrics::MemoryMetrics;

/// Top-level event for the reactor.
#[derive(Debug, From, Serialize)]
#[must_use]
// Note: The large enum size must be reigned in eventually. This is a stopgap for now.
#[allow(clippy::large_enum_variant)]
pub(crate) enum ParticipatingEvent {
    /// Small network event.
    #[from]
    SmallNetwork(small_network::Event<Message>),
    /// Block proposer event.
    #[from]
    BlockProposer(#[serde(skip_serializing)] block_proposer::Event),
    #[from]
    /// Storage event.
    Storage(#[serde(skip_serializing)] storage::Event),
    #[from]
    /// RPC server event.
    RpcServer(#[serde(skip_serializing)] rpc_server::Event),
    #[from]
    /// REST server event.
    RestServer(#[serde(skip_serializing)] rest_server::Event),
    #[from]
    /// Event stream server event.
    EventStreamServer(#[serde(skip_serializing)] event_stream_server::Event),
    #[from]
    /// Chainspec Loader event.
    ChainspecLoader(#[serde(skip_serializing)] chainspec_loader::Event),
    #[from]
    /// Consensus event.
    Consensus(#[serde(skip_serializing)] consensus::Event<NodeId>),
    /// Deploy acceptor event.
    #[from]
    DeployAcceptor(#[serde(skip_serializing)] deploy_acceptor::Event),
    /// Deploy fetcher event.
    #[from]
    DeployFetcher(#[serde(skip_serializing)] fetcher::Event<Deploy>),
    /// Deploy gossiper event.
    #[from]
    DeployGossiper(#[serde(skip_serializing)] gossiper::Event<Deploy>),
    /// Address gossiper event.
    #[from]
    AddressGossiper(gossiper::Event<GossipedAddress>),
    /// Block validator event.
    #[from]
    BlockValidator(#[serde(skip_serializing)] block_validator::Event<NodeId>),
    /// Linear chain event.
    #[from]
    LinearChain(#[serde(skip_serializing)] linear_chain::Event),

    // Requests
    /// Contract runtime request.
    ContractRuntime(#[serde(skip_serializing)] Box<ContractRuntimeRequest>),
    /// Network request.
    #[from]
    NetworkRequest(#[serde(skip_serializing)] NetworkRequest<NodeId, Message>),
    /// Network info request.
    #[from]
    NetworkInfoRequest(#[serde(skip_serializing)] NetworkInfoRequest<NodeId>),
    /// Deploy fetcher request.
    #[from]
    DeployFetcherRequest(#[serde(skip_serializing)] FetcherRequest<NodeId, Deploy>),
    /// Block proposer request.
    #[from]
    BlockProposerRequest(#[serde(skip_serializing)] BlockProposerRequest),
    /// Block validator request.
    #[from]
    BlockValidatorRequest(#[serde(skip_serializing)] BlockValidationRequest<NodeId>),
    /// Metrics request.
    #[from]
    MetricsRequest(#[serde(skip_serializing)] MetricsRequest),
    /// Chainspec info request
    #[from]
    ChainspecLoaderRequest(#[serde(skip_serializing)] ChainspecLoaderRequest),
    /// Storage request.
    #[from]
    StorageRequest(#[serde(skip_serializing)] StorageRequest),
    /// Request for state storage.
    #[from]
    StateStoreRequest(StateStoreRequest),

    // Announcements
    /// Control announcement.
    #[from]
    ControlAnnouncement(ControlAnnouncement),
    /// Network announcement.
    #[from]
    NetworkAnnouncement(#[serde(skip_serializing)] NetworkAnnouncement<NodeId, Message>),
    /// API server announcement.
    #[from]
    RpcServerAnnouncement(#[serde(skip_serializing)] RpcServerAnnouncement),
    /// DeployAcceptor announcement.
    #[from]
    DeployAcceptorAnnouncement(#[serde(skip_serializing)] DeployAcceptorAnnouncement<NodeId>),
    /// Consensus announcement.
    #[from]
    ConsensusAnnouncement(#[serde(skip_serializing)] ConsensusAnnouncement),
    /// ContractRuntime announcement.
    #[from]
    ContractRuntimeAnnouncement(#[serde(skip_serializing)] ContractRuntimeAnnouncement),
    /// Deploy Gossiper announcement.
    #[from]
    DeployGossiperAnnouncement(#[serde(skip_serializing)] GossiperAnnouncement<Deploy>),
    /// Address Gossiper announcement.
    #[from]
    AddressGossiperAnnouncement(#[serde(skip_serializing)] GossiperAnnouncement<GossipedAddress>),
    /// Linear chain announcement.
    #[from]
    LinearChainAnnouncement(#[serde(skip_serializing)] LinearChainAnnouncement),
    /// Chainspec loader announcement.
    #[from]
    ChainspecLoaderAnnouncement(#[serde(skip_serializing)] ChainspecLoaderAnnouncement),
    /// Blocklist announcement.
    #[from]
    BlocklistAnnouncement(BlocklistAnnouncement<NodeId>),
    /// Block proposer announcement.
    #[from]
    BlockProposerAnnouncement(#[serde(skip_serializing)] BlockProposerAnnouncement),
}

impl ReactorEvent for ParticipatingEvent {
    fn as_control(&self) -> Option<&ControlAnnouncement> {
        if let Self::ControlAnnouncement(ref ctrl_ann) = self {
            Some(ctrl_ann)
        } else {
            None
        }
    }
    #[inline]
    fn description(&self) -> &'static str {
        match self {
            ParticipatingEvent::SmallNetwork(_) => "SmallNetwork",
            ParticipatingEvent::BlockProposer(_) => "BlockProposer",
            ParticipatingEvent::Storage(_) => "Storage",
            ParticipatingEvent::RpcServer(_) => "RpcServer",
            ParticipatingEvent::RestServer(_) => "RestServer",
            ParticipatingEvent::EventStreamServer(_) => "EventStreamServer",
            ParticipatingEvent::ChainspecLoader(_) => "ChainspecLoader",
            ParticipatingEvent::Consensus(_) => "Consensus",
            ParticipatingEvent::DeployAcceptor(_) => "DeployAcceptor",
            ParticipatingEvent::DeployFetcher(_) => "DeployFetcher",
            ParticipatingEvent::DeployGossiper(_) => "DeployGossiper",
            ParticipatingEvent::AddressGossiper(_) => "AddressGossiper",
            ParticipatingEvent::BlockValidator(_) => "BlockValidator",
            ParticipatingEvent::LinearChain(_) => "LinearChain",
            ParticipatingEvent::ContractRuntime(_) => "ContractRuntime",
            ParticipatingEvent::NetworkRequest(_) => "NetworkRequest",
            ParticipatingEvent::NetworkInfoRequest(_) => "NetworkInfoRequest",
            ParticipatingEvent::DeployFetcherRequest(_) => "DeployFetcherRequest",
            ParticipatingEvent::BlockProposerRequest(_) => "BlockProposerRequest",
            ParticipatingEvent::BlockValidatorRequest(_) => "BlockValidatorRequest",
            ParticipatingEvent::MetricsRequest(_) => "MetricsRequest",
            ParticipatingEvent::ChainspecLoaderRequest(_) => "ChainspecLoaderRequest",
            ParticipatingEvent::StorageRequest(_) => "StorageRequest",
            ParticipatingEvent::StateStoreRequest(_) => "StateStoreRequest",
            ParticipatingEvent::ControlAnnouncement(_) => "ControlAnnouncement",
            ParticipatingEvent::NetworkAnnouncement(_) => "NetworkAnnouncement",
            ParticipatingEvent::RpcServerAnnouncement(_) => "RpcServerAnnouncement",
            ParticipatingEvent::DeployAcceptorAnnouncement(_) => "DeployAcceptorAnnouncement",
            ParticipatingEvent::ConsensusAnnouncement(_) => "ConsensusAnnouncement",
            ParticipatingEvent::ContractRuntimeAnnouncement(_) => "ContractRuntimeAnnouncement",
            ParticipatingEvent::DeployGossiperAnnouncement(_) => "DeployGossiperAnnouncement",
            ParticipatingEvent::AddressGossiperAnnouncement(_) => "AddressGossiperAnnouncement",
            ParticipatingEvent::LinearChainAnnouncement(_) => "LinearChainAnnouncement",
            ParticipatingEvent::ChainspecLoaderAnnouncement(_) => "ChainspecLoaderAnnouncement",
            ParticipatingEvent::BlocklistAnnouncement(_) => "BlocklistAnnouncement",
            ParticipatingEvent::BlockProposerAnnouncement(_) => "BlockProposerAnnouncement",
        }
    }
}

impl From<ContractRuntimeRequest> for ParticipatingEvent {
    fn from(contract_runtime_request: ContractRuntimeRequest) -> Self {
        ParticipatingEvent::ContractRuntime(Box::new(contract_runtime_request))
    }
}

impl From<RpcRequest<NodeId>> for ParticipatingEvent {
    fn from(request: RpcRequest<NodeId>) -> Self {
        ParticipatingEvent::RpcServer(rpc_server::Event::RpcRequest(request))
    }
}

impl From<RestRequest<NodeId>> for ParticipatingEvent {
    fn from(request: RestRequest<NodeId>) -> Self {
        ParticipatingEvent::RestServer(rest_server::Event::RestRequest(request))
    }
}

impl From<NetworkRequest<NodeId, consensus::ConsensusMessage>> for ParticipatingEvent {
    fn from(request: NetworkRequest<NodeId, consensus::ConsensusMessage>) -> Self {
        ParticipatingEvent::NetworkRequest(request.map_payload(Message::from))
    }
}

impl From<NetworkRequest<NodeId, gossiper::Message<Deploy>>> for ParticipatingEvent {
    fn from(request: NetworkRequest<NodeId, gossiper::Message<Deploy>>) -> Self {
        ParticipatingEvent::NetworkRequest(request.map_payload(Message::from))
    }
}

impl From<NetworkRequest<NodeId, gossiper::Message<GossipedAddress>>> for ParticipatingEvent {
    fn from(request: NetworkRequest<NodeId, gossiper::Message<GossipedAddress>>) -> Self {
        ParticipatingEvent::NetworkRequest(request.map_payload(Message::from))
    }
}

impl From<ConsensusRequest> for ParticipatingEvent {
    fn from(request: ConsensusRequest) -> Self {
        ParticipatingEvent::Consensus(consensus::Event::ConsensusRequest(request))
    }
}

impl Display for ParticipatingEvent {
    fn fmt(&self, f: &mut Formatter<'_>) -> fmt::Result {
        match self {
            ParticipatingEvent::SmallNetwork(event) => write!(f, "small network: {}", event),
            ParticipatingEvent::BlockProposer(event) => write!(f, "block proposer: {}", event),
            ParticipatingEvent::Storage(event) => write!(f, "storage: {}", event),
            ParticipatingEvent::RpcServer(event) => write!(f, "rpc server: {}", event),
            ParticipatingEvent::RestServer(event) => write!(f, "rest server: {}", event),
            ParticipatingEvent::EventStreamServer(event) => {
                write!(f, "event stream server: {}", event)
            }
            ParticipatingEvent::ChainspecLoader(event) => write!(f, "chainspec loader: {}", event),
            ParticipatingEvent::Consensus(event) => write!(f, "consensus: {}", event),
            ParticipatingEvent::DeployAcceptor(event) => write!(f, "deploy acceptor: {}", event),
            ParticipatingEvent::DeployFetcher(event) => write!(f, "deploy fetcher: {}", event),
            ParticipatingEvent::DeployGossiper(event) => write!(f, "deploy gossiper: {}", event),
            ParticipatingEvent::AddressGossiper(event) => write!(f, "address gossiper: {}", event),
            ParticipatingEvent::ContractRuntime(event) => {
                write!(f, "contract runtime: {:?}", event)
            }
            ParticipatingEvent::LinearChain(event) => write!(f, "linear-chain event {}", event),
            ParticipatingEvent::BlockValidator(event) => write!(f, "block validator: {}", event),
            ParticipatingEvent::NetworkRequest(req) => write!(f, "network request: {}", req),
            ParticipatingEvent::NetworkInfoRequest(req) => {
                write!(f, "network info request: {}", req)
            }
            ParticipatingEvent::ChainspecLoaderRequest(req) => {
                write!(f, "chainspec loader request: {}", req)
            }
            ParticipatingEvent::StorageRequest(req) => write!(f, "storage request: {}", req),
            ParticipatingEvent::StateStoreRequest(req) => write!(f, "state store request: {}", req),
            ParticipatingEvent::DeployFetcherRequest(req) => {
                write!(f, "deploy fetcher request: {}", req)
            }
            ParticipatingEvent::BlockProposerRequest(req) => {
                write!(f, "block proposer request: {}", req)
            }
            ParticipatingEvent::BlockValidatorRequest(req) => {
                write!(f, "block validator request: {}", req)
            }
            ParticipatingEvent::MetricsRequest(req) => write!(f, "metrics request: {}", req),
            ParticipatingEvent::ControlAnnouncement(ctrl_ann) => write!(f, "control: {}", ctrl_ann),
            ParticipatingEvent::NetworkAnnouncement(ann) => {
                write!(f, "network announcement: {}", ann)
            }
            ParticipatingEvent::RpcServerAnnouncement(ann) => {
                write!(f, "api server announcement: {}", ann)
            }
            ParticipatingEvent::DeployAcceptorAnnouncement(ann) => {
                write!(f, "deploy acceptor announcement: {}", ann)
            }
            ParticipatingEvent::ConsensusAnnouncement(ann) => {
                write!(f, "consensus announcement: {}", ann)
            }
            ParticipatingEvent::ContractRuntimeAnnouncement(ann) => {
                write!(f, "block-executor announcement: {}", ann)
            }
            ParticipatingEvent::DeployGossiperAnnouncement(ann) => {
                write!(f, "deploy gossiper announcement: {}", ann)
            }
            ParticipatingEvent::AddressGossiperAnnouncement(ann) => {
                write!(f, "address gossiper announcement: {}", ann)
            }
            ParticipatingEvent::LinearChainAnnouncement(ann) => {
                write!(f, "linear chain announcement: {}", ann)
            }
            ParticipatingEvent::BlockProposerAnnouncement(ann) => {
                write!(f, "block proposer announcement: {}", ann)
            }
            ParticipatingEvent::ChainspecLoaderAnnouncement(ann) => {
                write!(f, "chainspec loader announcement: {}", ann)
            }
            ParticipatingEvent::BlocklistAnnouncement(ann) => {
                write!(f, "blocklist announcement: {}", ann)
            }
        }
    }
}

/// The configuration needed to initialize a Participating reactor
pub(crate) struct ParticipatingInitConfig {
    pub(super) root: PathBuf,
    pub(super) config: Config,
    pub(super) chainspec_loader: ChainspecLoader,
    pub(super) storage: Storage,
    pub(super) contract_runtime: ContractRuntime,
    pub(super) maybe_latest_block_header: Option<BlockHeader>,
    pub(super) event_stream_server: EventStreamServer,
    pub(super) small_network_identity: SmallNetworkIdentity,
    pub(super) node_startup_instant: Instant,
}

#[cfg(test)]
impl ParticipatingInitConfig {
    /// Inspect storage.
    pub(crate) fn storage(&self) -> &Storage {
        &self.storage
    }

    /// Inspect the contract runtime.
    pub(crate) fn contract_runtime(&self) -> &ContractRuntime {
        &self.contract_runtime
    }
}

impl Debug for ParticipatingInitConfig {
    fn fmt(&self, f: &mut Formatter<'_>) -> fmt::Result {
        write!(f, "ParticipatingInitConfig {{ .. }}")
    }
}

/// Participating node reactor.
#[derive(DataSize, Debug)]
pub(crate) struct Reactor {
    metrics: Metrics,
    small_network: SmallNetwork<ParticipatingEvent, Message>,
    address_gossiper: Gossiper<GossipedAddress, ParticipatingEvent>,
    storage: Storage,
    contract_runtime: ContractRuntime,
    rpc_server: RpcServer,
    rest_server: RestServer,
    event_stream_server: EventStreamServer,
    chainspec_loader: ChainspecLoader,
    consensus: EraSupervisor<NodeId>,
    #[data_size(skip)]
    deploy_acceptor: DeployAcceptor,
    deploy_fetcher: Fetcher<Deploy>,
    deploy_gossiper: Gossiper<Deploy, ParticipatingEvent>,
    block_proposer: BlockProposer,
    block_validator: BlockValidator<NodeId>,
    linear_chain: LinearChainComponent<NodeId>,

    // Non-components.
    #[data_size(skip)] // Never allocates heap data.
    memory_metrics: MemoryMetrics,

    #[data_size(skip)]
    event_queue_metrics: EventQueueMetrics,
}

#[cfg(test)]
impl Reactor {
    /// Inspect consensus.
    pub(crate) fn consensus(&self) -> &EraSupervisor<NodeId> {
        &self.consensus
    }

    /// Inspect storage.
    pub(crate) fn storage(&self) -> &Storage {
        &self.storage
    }

    /// Inspect contract runtime.
    pub(crate) fn contract_runtime(&self) -> &ContractRuntime {
        &self.contract_runtime
    }
}

impl Reactor {
    /// Handles a request to get an item by id.
    fn handle_get_request(
        &self,
        effect_builder: EffectBuilder<<Self as reactor::Reactor>::Event>,
        sender: NodeId,
        tag: Tag,
        serialized_id: &[u8],
    ) -> Effects<<Self as reactor::Reactor>::Event> {
        match tag {
            Tag::Deploy => {
                Self::respond_to_fetch(effect_builder, serialized_id, sender, |deploy_hash| {
                    self.storage.get_deploy(deploy_hash)
                })
            }
            Tag::Block => {
                Self::respond_to_fetch(effect_builder, serialized_id, sender, |block_hash| {
                    self.storage.read_block(&block_hash)
                })
            }
            Tag::BlockAndMetadataByHeight => {
                Self::respond_to_fetch(effect_builder, serialized_id, sender, |block_height| {
                    self.storage
                        .read_block_and_sufficient_finality_signatures_by_height(block_height)
                })
            }
            Tag::GossipedAddress => {
                warn!("received get request for gossiped-address from {}", sender);
                Effects::new()
            }
            Tag::BlockHeaderByHash => {
                Self::respond_to_fetch(effect_builder, serialized_id, sender, |block_hash| {
                    self.storage.read_block_header_by_hash(&block_hash)
                })
            }
            Tag::BlockHeaderAndFinalitySignaturesByHeight => {
                Self::respond_to_fetch(effect_builder, serialized_id, sender, |block_height| {
                    self.storage
                        .read_block_header_and_sufficient_finality_signatures_by_height(
                            block_height,
                        )
                })
            }
            Tag::Trie => {
                Self::respond_to_fetch(effect_builder, serialized_id, sender, |trie_key| {
                    self.contract_runtime.get_trie(trie_key)
                })
            }
        }
    }

    fn respond_to_fetch<T, F, E>(
        effect_builder: EffectBuilder<<Self as reactor::Reactor>::Event>,
        serialized_id: &[u8],
        sender: NodeId,
        fetch_item: F,
    ) -> Effects<<Self as reactor::Reactor>::Event>
    where
        T: Item,
        F: FnOnce(T::Id) -> Result<Option<T>, E>,
        E: Debug,
    {
        let id: T::Id = match bincode::deserialize(serialized_id) {
            Ok(id) => id,
            Err(error) => {
                error!(
                    tag = ?T::TAG,
                    ?serialized_id,
                    ?sender,
                    ?error,
                    "failed to decode item id"
                );
                return Effects::new();
            }
        };
        let fetched_or_not_found = match fetch_item(id) {
            Ok(Some(item)) => FetchedOrNotFound::Fetched(item),
            Ok(None) => {
                debug!(tag = ?T::TAG, ?id, ?sender, "failed to get item");
                FetchedOrNotFound::NotFound(id)
            }
            Err(error) => {
                error!(tag = ?T::TAG, ?id, ?sender, ?error, "error getting item");
                FetchedOrNotFound::NotFound(id)
            }
        };
        match Message::new_get_response(&fetched_or_not_found) {
            Ok(message) => effect_builder.send_message(sender, message).ignore(),
            Err(error) => {
                error!("failed to create get-response: {}", error);
                Effects::new()
            }
        }
    }
}

impl reactor::Reactor for Reactor {
    type Event = ParticipatingEvent;

    // The "configuration" is in fact the whole state of the joiner reactor, which we
    // deconstruct and reuse.
    type Config = ParticipatingInitConfig;
    type Error = Error;

    fn new(
        config: Self::Config,
        registry: &Registry,
        event_queue: EventQueueHandle<Self::Event>,
        rng: &mut NodeRng,
    ) -> Result<(Self, Effects<ParticipatingEvent>), Error> {
        let ParticipatingInitConfig {
            root,
            config,
            chainspec_loader,
            mut storage,
            mut contract_runtime,
            maybe_latest_block_header,
            event_stream_server,
            small_network_identity,
            node_startup_instant,
        } = config;

        let memory_metrics = MemoryMetrics::new(registry.clone())?;

        let event_queue_metrics = EventQueueMetrics::new(registry.clone(), event_queue)?;

        let metrics = Metrics::new(registry.clone());

        let effect_builder = EffectBuilder::new(event_queue);

        let address_gossiper =
            Gossiper::new_for_complete_items("address_gossiper", config.gossip, registry)?;

        let chainspec = chainspec_loader.chainspec();

        let protocol_version = chainspec.protocol_config.version;
        let rpc_server = RpcServer::new(
            config.rpc_server.clone(),
            effect_builder,
            protocol_version,
            node_startup_instant,
        )?;
        let rest_server = RestServer::new(
            config.rest_server.clone(),
            effect_builder,
            protocol_version,
            node_startup_instant,
        )?;

        let deploy_acceptor = DeployAcceptor::new(config.deploy_acceptor, &*chainspec, registry)?;
        let deploy_fetcher = Fetcher::new("deploy", config.fetcher, registry)?;
        let deploy_gossiper = Gossiper::new_for_partial_items(
            "deploy_gossiper",
            config.gossip,
            gossiper::get_deploy_from_storage::<Deploy, ParticipatingEvent>,
            registry,
        )?;

        let maybe_next_activation_point = chainspec_loader
            .next_upgrade()
            .map(|next_upgrade| next_upgrade.activation_point());

        let mut effects = Effects::new();

        // If we have a latest block header, we joined via the joiner reactor.
        //
        // If not, run genesis or upgrade and construct a switch block, and use that for the latest
        // block header.
        let mut finalized_block = FinalizedBlock::default();

        let chainspec = chainspec_loader.chainspec();
        let GenesisSuccess {
            post_state_hash,
            execution_effect,
        } = contract_runtime.commit_genesis(chainspec)?;
        let mut initial_pre_state =
            ExecutionPreState::new(0, post_state_hash, Default::default(), Default::default());

        let latest_block_header = if let Some(latest_block_header) = maybe_latest_block_header {
<<<<<<< HEAD
            if latest_block_header.protocol_version() > chainspec.protocol_config.version {
                unreachable!();
            }
            if latest_block_header.protocol_version() != chainspec.protocol_config.version {
                match chainspec.protocol_config.activation_point {
                    ActivationPoint::EraId(upgrade_era_id) => {
                        if latest_block_header.next_block_era_id()
                            != chainspec.protocol_config.activation_point.era_id()
                        {
                            panic!("Error");
                        } else {
                            create_upgrade_block(
                                &storage,
                                upgrade_era_id,
                                chainspec,
                                &contract_runtime,
                                &mut initial_pre_state,
                                &mut finalized_block,
                            )?;
                        }
                    }
                    ActivationPoint::Genesis(_) => panic!("Error"),
                }
            }

            latest_block_header
        } else {
            let chainspec = chainspec_loader.chainspec();
=======
            if latest_block_header.protocol_version() == chainspec.protocol_config.version {
                latest_block_header
            } else if chainspec
                .protocol_config
                .is_last_block_before_activation(&latest_block_header)
            {
                let upgrade_block_header = latest_block_header;
                let upgrade_era_id = upgrade_block_header.next_block_era_id();
                // If it's not an emergency upgrade and there is a block higher than ours, bail
                // because we will overwrite an existing blockchain.
                if chainspec.protocol_config.last_emergency_restart
                    != Some(upgrade_block_header.era_id())
                {
                    if let Some(preexisting_block_header) =
                        storage.read_block_header_by_height(upgrade_block_header.height() + 1)?
                    {
                        return Err(Error::NonEmergencyUpgradeWillClobberExistingBlockChain {
                            preexisting_block_header: Box::new(preexisting_block_header),
                        });
                    }
                }
                let global_state_update = chainspec.protocol_config.get_update_mapping()?;
                let UpgradeSuccess {
                    post_state_hash,
                    execution_effect,
                } = contract_runtime.commit_upgrade(UpgradeConfig::new(
                    *upgrade_block_header.state_root_hash(),
                    upgrade_block_header.protocol_version(),
                    chainspec.protocol_version(),
                    Some(chainspec.protocol_config.activation_point.era_id()),
                    Some(chainspec.core_config.validator_slots),
                    Some(chainspec.core_config.auction_delay),
                    Some(chainspec.core_config.locked_funds_period.millis()),
                    Some(chainspec.core_config.round_seigniorage_rate),
                    Some(chainspec.core_config.unbonding_delay),
                    global_state_update,
                ))?;
                info!(
                    network_name = %chainspec.network_config.name,
                    %post_state_hash,
                    "upgrade committed"
                );
                trace!(%post_state_hash, ?execution_effect);
                let initial_pre_state = ExecutionPreState::new(
                    upgrade_block_header.height() + 1,
                    post_state_hash,
                    upgrade_block_header.hash(),
                    upgrade_block_header.accumulated_seed(),
                );
                let (new_header, new_effects) = create_immediate_switch_block(
                    &mut contract_runtime,
                    &mut storage,
                    effect_builder,
                    chainspec,
                    initial_pre_state,
                    upgrade_block_header.timestamp(),
                    upgrade_era_id,
                )?;
                effects.extend(reactor::wrap_effects(Into::into, new_effects));
                new_header
            } else {
                return Err(Error::UnexpectedLatestBlockHeader {
                    latest_block_header: Box::new(latest_block_header),
                });
            }
        } else {
>>>>>>> 96fd2fc5
            match chainspec.protocol_config.activation_point {
                ActivationPoint::Genesis(genesis_timestamp) => {
                    // Do not run genesis on a node which is not protocol version 1.0.0
                    if chainspec.protocol_config.version != ProtocolVersion::V1_0_0 {
                        return Err(Error::GenesisNeedsProtocolVersion1_0_0 {
                            chainspec_protocol_version: chainspec.protocol_config.version,
                        });
                    }

                    // Check that no blocks exist in storage so we don't try to run genesis again on
                    // an existing blockchain.
                    if let Some(highest_block_header) = storage.read_highest_block_header()? {
                        return Err(Error::CannotRunGenesisOnPreExistingBlockchain {
                            highest_block_header: Box::new(highest_block_header),
                        });
                    }
                    info!("genesis chainspec name {}", chainspec.network_config.name);
                    info!("genesis state root hash {}", post_state_hash);
                    trace!(%post_state_hash, ?execution_effect);
<<<<<<< HEAD
                    finalized_block = FinalizedBlock::new(
                        BlockPayload::default(),
                        Some(EraReport::default()),
=======
                    let initial_pre_state = ExecutionPreState::new(
                        0,
                        post_state_hash,
                        Default::default(),
                        Default::default(),
                    );
                    let (new_header, new_effects) = create_immediate_switch_block(
                        &mut contract_runtime,
                        &mut storage,
                        effect_builder,
                        chainspec,
                        initial_pre_state,
>>>>>>> 96fd2fc5
                        genesis_timestamp,
                        EraId::from(0u64),
                    )?;
                    effects.extend(reactor::wrap_effects(Into::into, new_effects));
                    new_header
                }
                ActivationPoint::EraId(upgrade_era_id) => {
<<<<<<< HEAD
                    create_upgrade_block(
                        &storage,
                        upgrade_era_id,
                        chainspec,
                        &contract_runtime,
                        &mut initial_pre_state,
                        &mut finalized_block,
                    )?;
=======
                    return Err(Error::NoSuchSwitchBlockHeaderForUpgradeEra { upgrade_era_id });
>>>>>>> 96fd2fc5
                }
            }
        };

        let (block_proposer, block_proposer_effects) = BlockProposer::new(
            registry.clone(),
            effect_builder,
            latest_block_header.height() + 1,
            chainspec.as_ref(),
            config.block_proposer,
        )?;
        effects.extend(reactor::wrap_effects(
            ParticipatingEvent::BlockProposer,
            block_proposer_effects,
        ));

        let (small_network, small_network_effects) = SmallNetwork::new(
            event_queue,
            config.network,
            Some(WithDir::new(&root, &config.consensus)),
            registry,
            small_network_identity,
            chainspec.as_ref(),
        )?;

        let (consensus, init_consensus_effects) = EraSupervisor::new(
            latest_block_header.next_block_era_id(),
            storage.root_path(),
            WithDir::new(root, config.consensus),
            effect_builder,
            chainspec.clone(),
            &latest_block_header,
            maybe_next_activation_point,
            registry,
            Box::new(HighwayProtocol::new_boxed),
            &storage,
            rng,
        )?;
        effects.extend(reactor::wrap_effects(
            ParticipatingEvent::Consensus,
            init_consensus_effects,
        ));

        contract_runtime.set_initial_state(ExecutionPreState::from(&latest_block_header));

        let block_validator = BlockValidator::new(Arc::clone(chainspec));
        let linear_chain = linear_chain::LinearChainComponent::new(
            registry,
<<<<<<< HEAD
            *protocol_version,
            chainspec_loader.chainspec().core_config.auction_delay,
            chainspec_loader.chainspec().core_config.unbonding_delay,
            chainspec_loader
                .chainspec()
                .highway_config
                .finality_threshold_fraction,
=======
            protocol_version,
            chainspec.core_config.auction_delay,
            chainspec.core_config.unbonding_delay,
            chainspec.highway_config.finality_threshold_fraction,
>>>>>>> 96fd2fc5
            maybe_next_activation_point,
        )?;

        effects.extend(reactor::wrap_effects(
            ParticipatingEvent::SmallNetwork,
            small_network_effects,
        ));
        effects.extend(reactor::wrap_effects(
            ParticipatingEvent::ChainspecLoader,
            chainspec_loader.start_checking_for_upgrades(effect_builder),
        ));

        event_stream_server.set_participating_effect_builder(effect_builder);

        Ok((
            Reactor {
                metrics,
                small_network,
                address_gossiper,
                storage,
                contract_runtime,
                rpc_server,
                rest_server,
                event_stream_server,
                chainspec_loader,
                consensus,
                deploy_acceptor,
                deploy_fetcher,
                deploy_gossiper,
                block_proposer,
                block_validator,
                linear_chain,
                memory_metrics,
                event_queue_metrics,
            },
            effects,
        ))
    }

    fn dispatch_event(
        &mut self,
        effect_builder: EffectBuilder<Self::Event>,
        rng: &mut NodeRng,
        event: ParticipatingEvent,
    ) -> Effects<Self::Event> {
        match event {
            ParticipatingEvent::SmallNetwork(event) => reactor::wrap_effects(
                ParticipatingEvent::SmallNetwork,
                self.small_network.handle_event(effect_builder, rng, event),
            ),
            ParticipatingEvent::BlockProposer(event) => reactor::wrap_effects(
                ParticipatingEvent::BlockProposer,
                self.block_proposer.handle_event(effect_builder, rng, event),
            ),
            ParticipatingEvent::Storage(event) => reactor::wrap_effects(
                ParticipatingEvent::Storage,
                self.storage.handle_event(effect_builder, rng, event),
            ),
            ParticipatingEvent::RpcServer(event) => reactor::wrap_effects(
                ParticipatingEvent::RpcServer,
                self.rpc_server.handle_event(effect_builder, rng, event),
            ),
            ParticipatingEvent::RestServer(event) => reactor::wrap_effects(
                ParticipatingEvent::RestServer,
                self.rest_server.handle_event(effect_builder, rng, event),
            ),
            ParticipatingEvent::EventStreamServer(event) => reactor::wrap_effects(
                ParticipatingEvent::EventStreamServer,
                self.event_stream_server
                    .handle_event(effect_builder, rng, event),
            ),
            ParticipatingEvent::ChainspecLoader(event) => reactor::wrap_effects(
                ParticipatingEvent::ChainspecLoader,
                self.chainspec_loader
                    .handle_event(effect_builder, rng, event),
            ),
            ParticipatingEvent::Consensus(event) => reactor::wrap_effects(
                ParticipatingEvent::Consensus,
                self.consensus.handle_event(effect_builder, rng, event),
            ),
            ParticipatingEvent::DeployAcceptor(event) => reactor::wrap_effects(
                ParticipatingEvent::DeployAcceptor,
                self.deploy_acceptor
                    .handle_event(effect_builder, rng, event),
            ),
            ParticipatingEvent::DeployFetcher(event) => reactor::wrap_effects(
                ParticipatingEvent::DeployFetcher,
                self.deploy_fetcher.handle_event(effect_builder, rng, event),
            ),
            ParticipatingEvent::DeployGossiper(event) => reactor::wrap_effects(
                ParticipatingEvent::DeployGossiper,
                self.deploy_gossiper
                    .handle_event(effect_builder, rng, event),
            ),
            ParticipatingEvent::AddressGossiper(event) => reactor::wrap_effects(
                ParticipatingEvent::AddressGossiper,
                self.address_gossiper
                    .handle_event(effect_builder, rng, event),
            ),
            ParticipatingEvent::ContractRuntime(event) => reactor::wrap_effects(
                Into::into,
                self.contract_runtime
                    .handle_event(effect_builder, rng, *event),
            ),
            ParticipatingEvent::BlockValidator(event) => reactor::wrap_effects(
                ParticipatingEvent::BlockValidator,
                self.block_validator
                    .handle_event(effect_builder, rng, event),
            ),
            ParticipatingEvent::LinearChain(event) => reactor::wrap_effects(
                ParticipatingEvent::LinearChain,
                self.linear_chain.handle_event(effect_builder, rng, event),
            ),

            // Requests:
            ParticipatingEvent::NetworkRequest(req) => {
                let event = ParticipatingEvent::SmallNetwork(small_network::Event::from(req));
                self.dispatch_event(effect_builder, rng, event)
            }
            ParticipatingEvent::NetworkInfoRequest(req) => {
                let event = ParticipatingEvent::SmallNetwork(small_network::Event::from(req));
                self.dispatch_event(effect_builder, rng, event)
            }
            ParticipatingEvent::DeployFetcherRequest(req) => self.dispatch_event(
                effect_builder,
                rng,
                ParticipatingEvent::DeployFetcher(req.into()),
            ),
            ParticipatingEvent::BlockProposerRequest(req) => self.dispatch_event(
                effect_builder,
                rng,
                ParticipatingEvent::BlockProposer(req.into()),
            ),
            ParticipatingEvent::BlockValidatorRequest(req) => self.dispatch_event(
                effect_builder,
                rng,
                ParticipatingEvent::BlockValidator(block_validator::Event::from(req)),
            ),
            ParticipatingEvent::MetricsRequest(req) => reactor::wrap_effects(
                ParticipatingEvent::MetricsRequest,
                self.metrics.handle_event(effect_builder, rng, req),
            ),
            ParticipatingEvent::ChainspecLoaderRequest(req) => self.dispatch_event(
                effect_builder,
                rng,
                ParticipatingEvent::ChainspecLoader(req.into()),
            ),
            ParticipatingEvent::StorageRequest(req) => {
                self.dispatch_event(effect_builder, rng, ParticipatingEvent::Storage(req.into()))
            }
            ParticipatingEvent::StateStoreRequest(req) => {
                self.dispatch_event(effect_builder, rng, ParticipatingEvent::Storage(req.into()))
            }

            // Announcements:
            ParticipatingEvent::ControlAnnouncement(ctrl_ann) => {
                unreachable!("unhandled control announcement: {}", ctrl_ann)
            }
            ParticipatingEvent::NetworkAnnouncement(NetworkAnnouncement::MessageReceived {
                sender,
                payload,
            }) => {
                let reactor_event = match payload {
                    Message::Consensus(msg) => {
                        ParticipatingEvent::Consensus(consensus::Event::MessageReceived {
                            sender,
                            msg,
                        })
                    }
                    Message::DeployGossiper(message) => {
                        ParticipatingEvent::DeployGossiper(gossiper::Event::MessageReceived {
                            sender,
                            message,
                        })
                    }
                    Message::AddressGossiper(message) => {
                        ParticipatingEvent::AddressGossiper(gossiper::Event::MessageReceived {
                            sender,
                            message,
                        })
                    }
                    Message::GetRequest { tag, serialized_id } => {
                        return self.handle_get_request(effect_builder, sender, tag, &serialized_id)
                    }
                    Message::GetResponse {
                        tag,
                        serialized_item,
                    } => match tag {
                        Tag::Deploy => {
                            let deploy: Box<Deploy> = match bincode::deserialize::<
                                FetchedOrNotFound<Deploy, DeployHash>,
                            >(
                                &serialized_item
                            ) {
                                Ok(FetchedOrNotFound::Fetched(deploy)) => Box::new(deploy),
                                Ok(FetchedOrNotFound::NotFound(deploy_hash)) => {
                                    error!(
                                        "peer did not have deploy with hash {}: {}",
                                        sender, deploy_hash
                                    );
                                    return Effects::new();
                                }
                                Err(error) => {
                                    error!("failed to decode deploy from {}: {}", sender, error);
                                    return Effects::new();
                                }
                            };
                            ParticipatingEvent::DeployAcceptor(deploy_acceptor::Event::Accept {
                                deploy,
                                source: Source::Peer(sender),
                                maybe_responder: None,
                            })
                        }
                        Tag::Block => {
                            error!(
                                "cannot handle get response for block-by-hash from {}",
                                sender
                            );
                            return Effects::new();
                        }
                        Tag::BlockAndMetadataByHeight => {
                            error!(
                                "cannot handle get response for block-by-height from {}",
                                sender
                            );
                            return Effects::new();
                        }
                        Tag::GossipedAddress => {
                            error!(
                                "cannot handle get response for gossiped-address from {}",
                                sender
                            );
                            return Effects::new();
                        }
                        Tag::BlockHeaderByHash => {
                            error!(
                                "cannot handle get response for block-header-by-hash from {}",
                                sender
                            );
                            return Effects::new();
                        }
                        Tag::BlockHeaderAndFinalitySignaturesByHeight => {
                            error!(
                                "cannot handle get response for \
                                 block-header-and-finality-signatures-by-height from {}",
                                sender
                            );
                            return Effects::new();
                        }
                        Tag::Trie => {
                            error!("cannot handle get response for read-trie from {}", sender);
                            return Effects::new();
                        }
                    },
                    Message::FinalitySignature(fs) => ParticipatingEvent::LinearChain(
                        linear_chain::Event::FinalitySignatureReceived(fs, true),
                    ),
                };
                self.dispatch_event(effect_builder, rng, reactor_event)
            }
            ParticipatingEvent::NetworkAnnouncement(NetworkAnnouncement::GossipOurAddress(
                gossiped_address,
            )) => {
                let event = gossiper::Event::ItemReceived {
                    item_id: gossiped_address,
                    source: Source::<NodeId>::Ourself,
                };
                self.dispatch_event(
                    effect_builder,
                    rng,
                    ParticipatingEvent::AddressGossiper(event),
                )
            }
            ParticipatingEvent::NetworkAnnouncement(NetworkAnnouncement::NewPeer(_peer_id)) => {
                trace!("new peer announcement not handled in the participating reactor");
                Effects::new()
            }
            ParticipatingEvent::RpcServerAnnouncement(RpcServerAnnouncement::DeployReceived {
                deploy,
                responder,
            }) => {
                let event = deploy_acceptor::Event::Accept {
                    deploy,
                    source: Source::<NodeId>::Client,
                    maybe_responder: responder,
                };
                self.dispatch_event(
                    effect_builder,
                    rng,
                    ParticipatingEvent::DeployAcceptor(event),
                )
            }
            ParticipatingEvent::DeployAcceptorAnnouncement(
                DeployAcceptorAnnouncement::AcceptedNewDeploy { deploy, source },
            ) => {
                let deploy_info = match deploy.deploy_info() {
                    Ok(deploy_info) => deploy_info,
                    Err(error) => {
                        error!(%error, "invalid deploy");
                        return Effects::new();
                    }
                };

                let event = block_proposer::Event::BufferDeploy {
                    hash: deploy.deploy_or_transfer_hash(),
                    deploy_info: Box::new(deploy_info),
                };
                let mut effects = self.dispatch_event(
                    effect_builder,
                    rng,
                    ParticipatingEvent::BlockProposer(event),
                );

                let event = gossiper::Event::ItemReceived {
                    item_id: *deploy.id(),
                    source: source.clone(),
                };
                effects.extend(self.dispatch_event(
                    effect_builder,
                    rng,
                    ParticipatingEvent::DeployGossiper(event),
                ));

                let event = event_stream_server::Event::DeployAccepted(*deploy.id());
                effects.extend(self.dispatch_event(
                    effect_builder,
                    rng,
                    ParticipatingEvent::EventStreamServer(event),
                ));

                let event = fetcher::Event::GotRemotely {
                    item: deploy,
                    source,
                };
                effects.extend(self.dispatch_event(
                    effect_builder,
                    rng,
                    ParticipatingEvent::DeployFetcher(event),
                ));

                effects
            }
            ParticipatingEvent::DeployAcceptorAnnouncement(
                DeployAcceptorAnnouncement::InvalidDeploy {
                    deploy: _,
                    source: _,
                },
            ) => Effects::new(),
            ParticipatingEvent::ConsensusAnnouncement(consensus_announcement) => {
                match consensus_announcement {
                    ConsensusAnnouncement::Finalized(block) => {
                        let reactor_event = ParticipatingEvent::BlockProposer(
                            block_proposer::Event::FinalizedBlock(block),
                        );
                        self.dispatch_event(effect_builder, rng, reactor_event)
                    }
                    ConsensusAnnouncement::CreatedFinalitySignature(fs) => self.dispatch_event(
                        effect_builder,
                        rng,
                        ParticipatingEvent::LinearChain(
                            linear_chain::Event::FinalitySignatureReceived(fs, false),
                        ),
                    ),
                    ConsensusAnnouncement::Fault {
                        era_id,
                        public_key,
                        timestamp,
                    } => {
                        let reactor_event = ParticipatingEvent::EventStreamServer(
                            event_stream_server::Event::Fault {
                                era_id,
                                public_key: *public_key,
                                timestamp,
                            },
                        );
                        self.dispatch_event(effect_builder, rng, reactor_event)
                    }
                }
            }
            ParticipatingEvent::ContractRuntimeAnnouncement(
                ContractRuntimeAnnouncement::LinearChainBlock(linear_chain_block),
            ) => {
                let LinearChainBlock {
                    block,
                    execution_results,
                } = *linear_chain_block;
                let mut effects = Effects::new();
                let block_hash = *block.hash();

                // send to linear chain
                let reactor_event =
                    ParticipatingEvent::LinearChain(linear_chain::Event::NewLinearChainBlock {
                        block: Box::new(block),
                        execution_results: execution_results
                            .iter()
                            .map(|(hash, (_header, results))| (*hash, results.clone()))
                            .collect(),
                    });
                effects.extend(self.dispatch_event(effect_builder, rng, reactor_event));

                // send to event stream
                for (deploy_hash, (deploy_header, execution_result)) in execution_results {
                    let reactor_event = ParticipatingEvent::EventStreamServer(
                        event_stream_server::Event::DeployProcessed {
                            deploy_hash,
                            deploy_header: Box::new(deploy_header),
                            block_hash,
                            execution_result: Box::new(execution_result),
                        },
                    );
                    effects.extend(self.dispatch_event(effect_builder, rng, reactor_event));
                }

                effects
            }
            ParticipatingEvent::ContractRuntimeAnnouncement(
                ContractRuntimeAnnouncement::StepSuccess {
                    era_id,
                    execution_effect,
                },
            ) => {
                let reactor_event =
                    ParticipatingEvent::EventStreamServer(event_stream_server::Event::Step {
                        era_id,
                        execution_effect,
                    });
                self.dispatch_event(effect_builder, rng, reactor_event)
            }
            ParticipatingEvent::DeployGossiperAnnouncement(
                GossiperAnnouncement::NewCompleteItem(gossiped_deploy_id),
            ) => {
                error!(%gossiped_deploy_id, "gossiper should not announce new deploy");
                Effects::new()
            }
            ParticipatingEvent::DeployGossiperAnnouncement(
                GossiperAnnouncement::FinishedGossiping(_gossiped_deploy_id),
            ) => {
                // let reactor_event =
                //     ParticipatingEvent::BlockProposer(block_proposer::Event::
                // BufferDeploy(gossiped_deploy_id));
                // self.dispatch_event(effect_builder, rng, reactor_event)
                Effects::new()
            }
            ParticipatingEvent::AddressGossiperAnnouncement(
                GossiperAnnouncement::NewCompleteItem(gossiped_address),
            ) => {
                let reactor_event = ParticipatingEvent::SmallNetwork(
                    small_network::Event::PeerAddressReceived(gossiped_address),
                );
                self.dispatch_event(effect_builder, rng, reactor_event)
            }
            ParticipatingEvent::AddressGossiperAnnouncement(
                GossiperAnnouncement::FinishedGossiping(_),
            ) => {
                // We don't care about completion of gossiping an address.
                Effects::new()
            }
            ParticipatingEvent::LinearChainAnnouncement(LinearChainAnnouncement::BlockAdded(
                block,
            )) => {
                let reactor_event_consensus = ParticipatingEvent::Consensus(
                    consensus::Event::BlockAdded(Box::new(block.header().clone())),
                );
                let reactor_event_es = ParticipatingEvent::EventStreamServer(
                    event_stream_server::Event::BlockAdded(block),
                );
                let mut effects = self.dispatch_event(effect_builder, rng, reactor_event_es);
                effects.extend(self.dispatch_event(effect_builder, rng, reactor_event_consensus));

                effects
            }
            ParticipatingEvent::BlockProposerAnnouncement(
                BlockProposerAnnouncement::DeploysExpired(hashes),
            ) => {
                let reactor_event = ParticipatingEvent::EventStreamServer(
                    event_stream_server::Event::DeploysExpired(hashes),
                );
                self.dispatch_event(effect_builder, rng, reactor_event)
            }
            ParticipatingEvent::LinearChainAnnouncement(
                LinearChainAnnouncement::NewFinalitySignature(fs),
            ) => {
                let reactor_event = ParticipatingEvent::EventStreamServer(
                    event_stream_server::Event::FinalitySignature(fs),
                );
                self.dispatch_event(effect_builder, rng, reactor_event)
            }
            ParticipatingEvent::ChainspecLoaderAnnouncement(
                ChainspecLoaderAnnouncement::UpgradeActivationPointRead(next_upgrade),
            ) => {
                let reactor_event = ParticipatingEvent::ChainspecLoader(
                    chainspec_loader::Event::GotNextUpgrade(next_upgrade.clone()),
                );
                let mut effects = self.dispatch_event(effect_builder, rng, reactor_event);

                let reactor_event = ParticipatingEvent::Consensus(
                    consensus::Event::GotUpgradeActivationPoint(next_upgrade.activation_point()),
                );
                effects.extend(self.dispatch_event(effect_builder, rng, reactor_event));
                let reactor_event = ParticipatingEvent::LinearChain(
                    linear_chain::Event::GotUpgradeActivationPoint(next_upgrade.activation_point()),
                );
                effects.extend(self.dispatch_event(effect_builder, rng, reactor_event));
                effects
            }
            ParticipatingEvent::BlocklistAnnouncement(ann) => self.dispatch_event(
                effect_builder,
                rng,
                ParticipatingEvent::SmallNetwork(ann.into()),
            ),
            ParticipatingEvent::ContractRuntimeAnnouncement(ann) => self.dispatch_event(
                effect_builder,
                rng,
                ParticipatingEvent::SmallNetwork(ann.into()),
            ),
        }
    }

    fn update_metrics(&mut self, event_queue_handle: EventQueueHandle<Self::Event>) {
        self.memory_metrics.estimate(self);
        self.event_queue_metrics
            .record_event_queue_counts(&event_queue_handle)
    }

    fn maybe_exit(&self) -> Option<ReactorExit> {
        self.linear_chain
            .stop_for_upgrade()
            .then(|| ReactorExit::ProcessShouldExit(ExitCode::Success))
    }
}

fn create_upgrade_block(
    storage: &Storage,
    upgrade_era_id: EraId,
    chainspec: &Arc<crate::types::Chainspec>,
    contract_runtime: &ContractRuntime,
    initial_pre_state: &mut ExecutionPreState,
    finalized_block: &mut FinalizedBlock,
) -> Result<(), Error> {
    let upgrade_block_header = storage
        .read_switch_block_header_by_era_id(upgrade_era_id.saturating_sub(1))?
        .ok_or(Error::NoSuchSwitchBlockHeaderForUpgradeEra { upgrade_era_id })?;
    if chainspec.protocol_config.last_emergency_restart != Some(upgrade_block_header.era_id()) {
        if let Some(preexisting_block_header) =
            storage.read_block_header_by_height(upgrade_block_header.height() + 1)?
        {
            return Err(Error::NonEmergencyUpgradeWillClobberExistingBlockChain {
                preexisting_block_header: Box::new(preexisting_block_header),
            });
        }
    }
    let global_state_update = chainspec.protocol_config.get_update_mapping()?;
    let UpgradeSuccess {
        post_state_hash,
        execution_effect,
    } = contract_runtime.commit_upgrade(UpgradeConfig::new(
        *upgrade_block_header.state_root_hash(),
        upgrade_block_header.protocol_version(),
        chainspec.protocol_version(),
        Some(chainspec.protocol_config.activation_point.era_id()),
        Some(chainspec.core_config.validator_slots),
        Some(chainspec.core_config.auction_delay),
        Some(chainspec.core_config.locked_funds_period.millis()),
        Some(chainspec.core_config.round_seigniorage_rate),
        Some(chainspec.core_config.unbonding_delay),
        global_state_update,
    ))?;
    info!(
        network_name = %chainspec.network_config.name,
        %post_state_hash,
        "upgrade committed"
    );
    trace!(%post_state_hash, ?execution_effect);
    *initial_pre_state = ExecutionPreState::new(
        upgrade_block_header.height() + 1,
        post_state_hash,
        upgrade_block_header.hash(),
        upgrade_block_header.accumulated_seed(),
    );
    *finalized_block = FinalizedBlock::new(
        BlockPayload::default(),
        Some(EraReport::default()),
        upgrade_block_header.timestamp(),
        upgrade_era_id,
        upgrade_block_header.height() + 1,
        PublicKey::System,
    );
    Ok(())
}

#[cfg(test)]
impl NetworkedReactor for Reactor {
    type NodeId = NodeId;
    fn node_id(&self) -> Self::NodeId {
        self.small_network.node_id()
    }
}

/// Creates a switch block after an upgrade or genesis. This block has the system public key as a
/// proposer and doesn't contain any deploys or transfers. It is the only block in its era, and no
/// consensus instance is run for era 0 or an upgrade point era.
fn create_immediate_switch_block(
    contract_runtime: &mut ContractRuntime,
    storage: &mut Storage,
    effect_builder: EffectBuilder<ParticipatingEvent>,
    chainspec: &Chainspec,
    pre_state: ExecutionPreState,
    timestamp: Timestamp,
    era_id: EraId,
) -> Result<(BlockHeader, Effects<ParticipatingEvent>), Error> {
    let finalized_block = FinalizedBlock::new(
        BlockPayload::default(),
        Some(EraReport::default()),
        timestamp,
        era_id,
        pre_state.next_block_height(),
        PublicKey::System,
    );
    // Execute the finalized block, creating a new switch block.
    let (new_switch_block, new_effects) = contract_runtime.execute_finalized_block(
        effect_builder,
        chainspec.protocol_version(),
        pre_state,
        finalized_block,
        vec![],
        vec![],
    )?;
    // Make sure the new block really is a switch block
    if !new_switch_block.header().is_switch_block() {
        return Err(Error::FailedToCreateSwitchBlockAfterGenesisOrUpgrade {
            new_bad_block: Box::new(new_switch_block),
        });
    }
    // Write the block to storage so the era supervisor can be initialized properly.
    storage.write_block(&new_switch_block)?;
    Ok((
        new_switch_block.take_header(),
        // Effects inform other components to make finality signatures, etc.
        reactor::wrap_effects(Into::into, new_effects),
    ))
}<|MERGE_RESOLUTION|>--- conflicted
+++ resolved
@@ -624,36 +624,6 @@
             ExecutionPreState::new(0, post_state_hash, Default::default(), Default::default());
 
         let latest_block_header = if let Some(latest_block_header) = maybe_latest_block_header {
-<<<<<<< HEAD
-            if latest_block_header.protocol_version() > chainspec.protocol_config.version {
-                unreachable!();
-            }
-            if latest_block_header.protocol_version() != chainspec.protocol_config.version {
-                match chainspec.protocol_config.activation_point {
-                    ActivationPoint::EraId(upgrade_era_id) => {
-                        if latest_block_header.next_block_era_id()
-                            != chainspec.protocol_config.activation_point.era_id()
-                        {
-                            panic!("Error");
-                        } else {
-                            create_upgrade_block(
-                                &storage,
-                                upgrade_era_id,
-                                chainspec,
-                                &contract_runtime,
-                                &mut initial_pre_state,
-                                &mut finalized_block,
-                            )?;
-                        }
-                    }
-                    ActivationPoint::Genesis(_) => panic!("Error"),
-                }
-            }
-
-            latest_block_header
-        } else {
-            let chainspec = chainspec_loader.chainspec();
-=======
             if latest_block_header.protocol_version() == chainspec.protocol_config.version {
                 latest_block_header
             } else if chainspec
@@ -720,7 +690,6 @@
                 });
             }
         } else {
->>>>>>> 96fd2fc5
             match chainspec.protocol_config.activation_point {
                 ActivationPoint::Genesis(genesis_timestamp) => {
                     // Do not run genesis on a node which is not protocol version 1.0.0
@@ -740,11 +709,6 @@
                     info!("genesis chainspec name {}", chainspec.network_config.name);
                     info!("genesis state root hash {}", post_state_hash);
                     trace!(%post_state_hash, ?execution_effect);
-<<<<<<< HEAD
-                    finalized_block = FinalizedBlock::new(
-                        BlockPayload::default(),
-                        Some(EraReport::default()),
-=======
                     let initial_pre_state = ExecutionPreState::new(
                         0,
                         post_state_hash,
@@ -757,7 +721,6 @@
                         effect_builder,
                         chainspec,
                         initial_pre_state,
->>>>>>> 96fd2fc5
                         genesis_timestamp,
                         EraId::from(0u64),
                     )?;
@@ -765,18 +728,7 @@
                     new_header
                 }
                 ActivationPoint::EraId(upgrade_era_id) => {
-<<<<<<< HEAD
-                    create_upgrade_block(
-                        &storage,
-                        upgrade_era_id,
-                        chainspec,
-                        &contract_runtime,
-                        &mut initial_pre_state,
-                        &mut finalized_block,
-                    )?;
-=======
                     return Err(Error::NoSuchSwitchBlockHeaderForUpgradeEra { upgrade_era_id });
->>>>>>> 96fd2fc5
                 }
             }
         };
@@ -825,20 +777,10 @@
         let block_validator = BlockValidator::new(Arc::clone(chainspec));
         let linear_chain = linear_chain::LinearChainComponent::new(
             registry,
-<<<<<<< HEAD
-            *protocol_version,
-            chainspec_loader.chainspec().core_config.auction_delay,
-            chainspec_loader.chainspec().core_config.unbonding_delay,
-            chainspec_loader
-                .chainspec()
-                .highway_config
-                .finality_threshold_fraction,
-=======
             protocol_version,
             chainspec.core_config.auction_delay,
             chainspec.core_config.unbonding_delay,
             chainspec.highway_config.finality_threshold_fraction,
->>>>>>> 96fd2fc5
             maybe_next_activation_point,
         )?;
 
