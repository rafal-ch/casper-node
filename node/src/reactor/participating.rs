//! Reactor for participating nodes.
//!
//! Participating nodes join the participating-only network upon startup.

mod config;
mod error;
mod memory_metrics;
#[cfg(test)]
mod tests;

use std::{
    fmt::{self, Debug, Display, Formatter},
    path::PathBuf,
    sync::Arc,
    time::{Duration, Instant},
};

use datasize::DataSize;
use derive_more::From;
use prometheus::Registry;
use reactor::ReactorEvent;
use serde::Serialize;
use tracing::{error, info};

use crate::{
    components::{
        block_proposer::{self, BlockProposer},
        block_validator::{self, BlockValidator},
        chain_synchronizer::{self, ChainSynchronizer, JoiningOutcome},
        chainspec_loader::{self, ChainspecLoader},
        complete_block_synchronizer::{self, CompleteBlockSyncRequest, CompleteBlockSynchronizer},
        consensus::{self, EraSupervisor, HighwayProtocol},
        contract_runtime::{BlockAndExecutionEffects, ContractRuntime, ExecutionPreState},
        deploy_acceptor::{self, DeployAcceptor},
        diagnostics_port::{self, DiagnosticsPort},
        event_stream_server::{self, EventStreamServer},
        fetcher::{self, Fetcher, FetcherBuilder},
        gossiper::{self, Gossiper},
        linear_chain::{self, LinearChainComponent},
        metrics::Metrics,
        rest_server::{self, RestServer},
        rpc_server::{self, RpcServer},
        small_network::{self, GossipedAddress, SmallNetwork, SmallNetworkIdentity},
        storage::{self, Storage},
        Component,
    },
    contract_runtime,
    effect::{
        announcements::{
            BlockProposerAnnouncement, BlocklistAnnouncement, ChainSynchronizerAnnouncement,
            ChainspecLoaderAnnouncement, ConsensusAnnouncement, ContractRuntimeAnnouncement,
            ControlAnnouncement, DeployAcceptorAnnouncement, GossiperAnnouncement,
            LinearChainAnnouncement, RpcServerAnnouncement,
        },
        diagnostics_port::DumpConsensusStateRequest,
        incoming::{
            ConsensusMessageIncoming, FinalitySignatureIncoming, GossiperIncoming,
            NetRequestIncoming, NetResponseIncoming, SyncLeapRequestIncoming,
            SyncLeapResponseIncoming, TrieDemand, TrieRequestIncoming, TrieResponseIncoming,
        },
        requests::{
            BeginGossipRequest, BlockProposerRequest, BlockValidationRequest,
            ChainspecLoaderRequest, ConsensusRequest, ContractRuntimeRequest, FetcherRequest,
            MarkBlockCompletedRequest, MetricsRequest, NetworkInfoRequest, NetworkRequest,
            NodeStateRequest, RestRequest, RpcRequest, StateStoreRequest, StorageRequest,
        },
        EffectBuilder, EffectExt, Effects,
    },
    fatal,
    protocol::Message,
    reactor::{self, event_queue_metrics::EventQueueMetrics, EventQueueHandle, ReactorExit},
    types::{
        Block, BlockAndDeploys, BlockHeader, BlockHeaderWithMetadata, BlockHeadersBatch,
<<<<<<< HEAD
        BlockSignatures, BlockWithMetadata, Deploy, ExitCode, FinalitySignature,
        FinalizedApprovalsWithId, Item, TrieOrChunk,
=======
        BlockSignatures, BlockWithMetadata, Deploy, DeployFinalizedApprovals, ExitCode,
        FinalitySignature, Item, SyncLeap,
>>>>>>> 5bb8d87a
    },
    utils::{Source, WithDir},
    NodeRng,
};
#[cfg(test)]
use crate::{testing::network::NetworkedReactor, types::NodeId};
pub(crate) use config::Config;
pub(crate) use error::Error;
use memory_metrics::MemoryMetrics;

const DELAY_FOR_SIGNING_IMMEDIATE_SWITCH_BLOCK: Duration = Duration::from_secs(10);

/// Top-level event for the reactor.
#[derive(Debug, From, Serialize)]
#[must_use]
// Note: The large enum size must be reigned in eventually. This is a stopgap for now.
#[allow(clippy::large_enum_variant)]
pub(crate) enum ParticipatingEvent {
    #[from]
    ChainSynchronizer(chain_synchronizer::Event),
    #[from]
    SmallNetwork(small_network::Event<Message>),
    #[from]
    Storage(storage::Event),
    #[from]
    BlockProposer(#[serde(skip_serializing)] block_proposer::Event),
    #[from]
    RpcServer(#[serde(skip_serializing)] rpc_server::Event),
    #[from]
    RestServer(#[serde(skip_serializing)] rest_server::Event),
    #[from]
    EventStreamServer(#[serde(skip_serializing)] event_stream_server::Event),
    #[from]
    ChainspecLoader(#[serde(skip_serializing)] chainspec_loader::Event),
    #[from]
    Consensus(#[serde(skip_serializing)] consensus::Event),
    #[from]
    DeployAcceptor(#[serde(skip_serializing)] deploy_acceptor::Event),
    #[from]
    DeployFetcher(#[serde(skip_serializing)] fetcher::Event<Deploy>),
    #[from]
    DeployGossiper(#[serde(skip_serializing)] gossiper::Event<Deploy>),
    #[from]
    BlockGossiper(#[serde(skip_serializing)] gossiper::Event<Block>),
    #[from]
    FinalitySignatureGossiper(#[serde(skip_serializing)] gossiper::Event<FinalitySignature>),
    #[from]
    AddressGossiper(gossiper::Event<GossipedAddress>),
    #[from]
    BlockValidator(#[serde(skip_serializing)] block_validator::Event),
    #[from]
    LinearChain(#[serde(skip_serializing)] linear_chain::Event),
    #[from]
    DiagnosticsPort(diagnostics_port::Event),
    #[from]
    ContractRuntime(contract_runtime::Event),
    #[from]
    BlockFetcher(#[serde(skip_serializing)] fetcher::Event<Block>),
    #[from]
    BlockHeaderFetcher(#[serde(skip_serializing)] fetcher::Event<BlockHeader>),
    #[from]
    TrieOrChunkFetcher(#[serde(skip_serializing)] fetcher::Event<TrieOrChunk>),
    #[from]
    BlockByHeightFetcher(#[serde(skip_serializing)] fetcher::Event<BlockWithMetadata>),
    #[from]
    BlockHeaderByHeightFetcher(#[serde(skip_serializing)] fetcher::Event<BlockHeaderWithMetadata>),
    #[from]
    BlockAndDeploysFetcher(#[serde(skip_serializing)] fetcher::Event<BlockAndDeploys>),
    #[from]
    FinalizedApprovalsFetcher(#[serde(skip_serializing)] fetcher::Event<FinalizedApprovalsWithId>),
    #[from]
    BlockHeadersBatchFetcher(#[serde(skip_serializing)] fetcher::Event<BlockHeadersBatch>),
    #[from]
    FinalitySignaturesFetcher(#[serde(skip_serializing)] fetcher::Event<BlockSignatures>),
    #[from]
    SyncLeapFetcher(#[serde(skip_serializing)] fetcher::Event<SyncLeap>),
    #[from]
    CompleteBlockSynchronizer(#[serde(skip_serializing)] complete_block_synchronizer::Event),

    // Requests
    #[from]
    ChainSynchronizerRequest(#[serde(skip_serializing)] NodeStateRequest),
    #[from]
    ContractRuntimeRequest(ContractRuntimeRequest),
    #[from]
    NetworkRequest(#[serde(skip_serializing)] NetworkRequest<Message>),
    #[from]
    NetworkInfoRequest(#[serde(skip_serializing)] NetworkInfoRequest),
    #[from]
    BlockFetcherRequest(#[serde(skip_serializing)] FetcherRequest<Block>),
    #[from]
    BlockHeaderFetcherRequest(#[serde(skip_serializing)] FetcherRequest<BlockHeader>),
    #[from]
    TrieOrChunkFetcherRequest(#[serde(skip_serializing)] FetcherRequest<TrieOrChunk>),
    #[from]
    BlockByHeightFetcherRequest(#[serde(skip_serializing)] FetcherRequest<BlockWithMetadata>),
    #[from]
    BlockHeaderByHeightFetcherRequest(
        #[serde(skip_serializing)] FetcherRequest<BlockHeaderWithMetadata>,
    ),
    #[from]
    BlockAndDeploysFetcherRequest(#[serde(skip_serializing)] FetcherRequest<BlockAndDeploys>),
    #[from]
    DeployFetcherRequest(#[serde(skip_serializing)] FetcherRequest<Deploy>),
    #[from]
    FinalizedApprovalsFetcherRequest(
        #[serde(skip_serializing)] FetcherRequest<FinalizedApprovalsWithId>,
    ),
    #[from]
    BlockHeadersBatchFetcherRequest(#[serde(skip_serializing)] FetcherRequest<BlockHeadersBatch>),
    #[from]
    FinalitySignaturesFetcherRequest(#[serde(skip_serializing)] FetcherRequest<BlockSignatures>),
    #[from]
    SyncLeapFetcherRequest(#[serde(skip_serializing)] FetcherRequest<SyncLeap>),

    #[from]
    BlockProposerRequest(#[serde(skip_serializing)] BlockProposerRequest),
    #[from]
    BlockValidatorRequest(#[serde(skip_serializing)] BlockValidationRequest),
    #[from]
    MetricsRequest(#[serde(skip_serializing)] MetricsRequest),
    #[from]
    ChainspecLoaderRequest(#[serde(skip_serializing)] ChainspecLoaderRequest),
    #[from]
    StorageRequest(#[serde(skip_serializing)] StorageRequest),
    #[from]
    MarkBlockCompletedRequest(MarkBlockCompletedRequest),
    #[from]
    BeginAddressGossipRequest(BeginGossipRequest<GossipedAddress>),
    #[from]
    StateStoreRequest(StateStoreRequest),
    #[from]
    DumpConsensusStateRequest(DumpConsensusStateRequest),
    #[from]
    CompleteBlockSynchronizerRequest(#[serde(skip_serializing)] CompleteBlockSyncRequest),

    // Announcements
    #[from]
    ControlAnnouncement(ControlAnnouncement),
    #[from]
    RpcServerAnnouncement(#[serde(skip_serializing)] RpcServerAnnouncement),
    #[from]
    DeployAcceptorAnnouncement(#[serde(skip_serializing)] DeployAcceptorAnnouncement),
    #[from]
    ConsensusAnnouncement(#[serde(skip_serializing)] ConsensusAnnouncement),
    #[from]
    ContractRuntimeAnnouncement(#[serde(skip_serializing)] ContractRuntimeAnnouncement),
    #[from]
    DeployGossiperAnnouncement(#[serde(skip_serializing)] GossiperAnnouncement<Deploy>),
    #[from]
    BlockGossiperAnnouncement(#[serde(skip_serializing)] GossiperAnnouncement<Block>),
    #[from]
    FinalitySignatureGossiperAnnouncement(
        #[serde(skip_serializing)] GossiperAnnouncement<FinalitySignature>,
    ),
    #[from]
    AddressGossiperAnnouncement(#[serde(skip_serializing)] GossiperAnnouncement<GossipedAddress>),
    #[from]
    LinearChainAnnouncement(#[serde(skip_serializing)] LinearChainAnnouncement),
    #[from]
    ChainspecLoaderAnnouncement(#[serde(skip_serializing)] ChainspecLoaderAnnouncement),
    #[from]
    ChainSynchronizerAnnouncement(#[serde(skip_serializing)] ChainSynchronizerAnnouncement),
    #[from]
    BlocklistAnnouncement(BlocklistAnnouncement),
    #[from]
    ConsensusMessageIncoming(ConsensusMessageIncoming),
    #[from]
    DeployGossiperIncoming(GossiperIncoming<Deploy>),
    #[from]
    BlockGossiperIncoming(GossiperIncoming<Block>),
    #[from]
    FinalitySignatureGossiperIncoming(GossiperIncoming<FinalitySignature>),
    #[from]
    AddressGossiperIncoming(GossiperIncoming<GossipedAddress>),
    #[from]
    NetRequestIncoming(NetRequestIncoming),
    #[from]
    NetResponseIncoming(NetResponseIncoming),
    #[from]
    TrieRequestIncoming(TrieRequestIncoming),
    #[from]
    TrieDemand(TrieDemand),
    #[from]
    TrieResponseIncoming(TrieResponseIncoming),
    #[from]
    SyncLeapRequestIncoming(SyncLeapRequestIncoming),
    #[from]
    SyncLeapResponseIncoming(SyncLeapResponseIncoming),
    #[from]
    FinalitySignatureIncoming(FinalitySignatureIncoming),
    #[from]
    BlockProposerAnnouncement(#[serde(skip_serializing)] BlockProposerAnnouncement),
}

impl ReactorEvent for ParticipatingEvent {
    fn as_control(&self) -> Option<&ControlAnnouncement> {
        if let Self::ControlAnnouncement(ref ctrl_ann) = self {
            Some(ctrl_ann)
        } else {
            None
        }
    }

    fn try_into_control(self) -> Option<ControlAnnouncement> {
        if let Self::ControlAnnouncement(ctrl_ann) = self {
            Some(ctrl_ann)
        } else {
            None
        }
    }

    #[inline]
    fn description(&self) -> &'static str {
        match self {
            ParticipatingEvent::ChainSynchronizer(_) => "ChainSynchronizer",
            ParticipatingEvent::SmallNetwork(_) => "SmallNetwork",
            ParticipatingEvent::BlockProposer(_) => "BlockProposer",
            ParticipatingEvent::Storage(_) => "Storage",
            ParticipatingEvent::RpcServer(_) => "RpcServer",
            ParticipatingEvent::RestServer(_) => "RestServer",
            ParticipatingEvent::EventStreamServer(_) => "EventStreamServer",
            ParticipatingEvent::ChainspecLoader(_) => "ChainspecLoader",
            ParticipatingEvent::Consensus(_) => "Consensus",
            ParticipatingEvent::DeployAcceptor(_) => "DeployAcceptor",
            ParticipatingEvent::DeployFetcher(_) => "DeployFetcher",
            ParticipatingEvent::DeployGossiper(_) => "DeployGossiper",
            ParticipatingEvent::BlockGossiper(_) => "BlockGossiper",
            ParticipatingEvent::FinalitySignatureGossiper(_) => "FinalitySignatureGossiper",
            ParticipatingEvent::AddressGossiper(_) => "AddressGossiper",
            ParticipatingEvent::BlockValidator(_) => "BlockValidator",
            ParticipatingEvent::LinearChain(_) => "LinearChain",
            ParticipatingEvent::ContractRuntimeRequest(_) => "ContractRuntimeRequest",
            ParticipatingEvent::ChainSynchronizerRequest(_) => "ChainSynchronizerRequest",
            ParticipatingEvent::BlockFetcher(_) => "BlockFetcher",
            ParticipatingEvent::BlockHeaderFetcher(_) => "BlockHeaderFetcher",
            ParticipatingEvent::TrieOrChunkFetcher(_) => "TrieOrChunkFetcher",
            ParticipatingEvent::BlockByHeightFetcher(_) => "BlockByHeightFetcher",
            ParticipatingEvent::BlockHeaderByHeightFetcher(_) => "BlockHeaderByHeightFetcher",
            ParticipatingEvent::BlockAndDeploysFetcher(_) => "BlockAndDeploysFetcher",
            ParticipatingEvent::FinalizedApprovalsFetcher(_) => "FinalizedApprovalsFetcher",
            ParticipatingEvent::BlockHeadersBatchFetcher(_) => "BlockHeadersBatchFetcher",
            ParticipatingEvent::FinalitySignaturesFetcher(_) => "FinalitySignaturesFetcher",
            ParticipatingEvent::SyncLeapFetcher(_) => "SyncLeapFetcher",
            ParticipatingEvent::DiagnosticsPort(_) => "DiagnosticsPort",
            ParticipatingEvent::NetworkRequest(_) => "NetworkRequest",
            ParticipatingEvent::NetworkInfoRequest(_) => "NetworkInfoRequest",
            ParticipatingEvent::BlockFetcherRequest(_) => "BlockFetcherRequest",
            ParticipatingEvent::BlockHeaderFetcherRequest(_) => "BlockHeaderFetcherRequest",
            ParticipatingEvent::TrieOrChunkFetcherRequest(_) => "TrieOrChunkFetcherRequest",
            ParticipatingEvent::BlockByHeightFetcherRequest(_) => "BlockByHeightFetcherRequest",
            ParticipatingEvent::BlockHeaderByHeightFetcherRequest(_) => {
                "BlockHeaderByHeightFetcherRequest"
            }
            ParticipatingEvent::BlockAndDeploysFetcherRequest(_) => "BlockAndDeploysFetcherRequest",
            ParticipatingEvent::DeployFetcherRequest(_) => "DeployFetcherRequest",
            ParticipatingEvent::FinalizedApprovalsFetcherRequest(_) => {
                "FinalizedApprovalsFetcherRequest"
            }
            ParticipatingEvent::BlockHeadersBatchFetcherRequest(_) => {
                "BlockHeadersBatchFetcherRequest"
            }
            ParticipatingEvent::FinalitySignaturesFetcherRequest(_) => {
                "FinalitySignaturesFetcherRequest"
            }
            ParticipatingEvent::SyncLeapFetcherRequest(_) => "SyncLeapFetcherRequest",
            ParticipatingEvent::BlockProposerRequest(_) => "BlockProposerRequest",
            ParticipatingEvent::BlockValidatorRequest(_) => "BlockValidatorRequest",
            ParticipatingEvent::MetricsRequest(_) => "MetricsRequest",
            ParticipatingEvent::ChainspecLoaderRequest(_) => "ChainspecLoaderRequest",
            ParticipatingEvent::StorageRequest(_) => "StorageRequest",
            ParticipatingEvent::MarkBlockCompletedRequest(_) => "MarkBlockCompletedRequest",
            ParticipatingEvent::StateStoreRequest(_) => "StateStoreRequest",
            ParticipatingEvent::DumpConsensusStateRequest(_) => "DumpConsensusStateRequest",
            ParticipatingEvent::ControlAnnouncement(_) => "ControlAnnouncement",
            ParticipatingEvent::RpcServerAnnouncement(_) => "RpcServerAnnouncement",
            ParticipatingEvent::DeployAcceptorAnnouncement(_) => "DeployAcceptorAnnouncement",
            ParticipatingEvent::ConsensusAnnouncement(_) => "ConsensusAnnouncement",
            ParticipatingEvent::ContractRuntimeAnnouncement(_) => "ContractRuntimeAnnouncement",
            ParticipatingEvent::DeployGossiperAnnouncement(_) => "DeployGossiperAnnouncement",
            ParticipatingEvent::AddressGossiperAnnouncement(_) => "AddressGossiperAnnouncement",
            ParticipatingEvent::LinearChainAnnouncement(_) => "LinearChainAnnouncement",
            ParticipatingEvent::ChainspecLoaderAnnouncement(_) => "ChainspecLoaderAnnouncement",
            ParticipatingEvent::BlocklistAnnouncement(_) => "BlocklistAnnouncement",
            ParticipatingEvent::BlockProposerAnnouncement(_) => "BlockProposerAnnouncement",
            ParticipatingEvent::BeginAddressGossipRequest(_) => "BeginAddressGossipRequest",
            ParticipatingEvent::ConsensusMessageIncoming(_) => "ConsensusMessageIncoming",
            ParticipatingEvent::DeployGossiperIncoming(_) => "DeployGossiperIncoming",
            ParticipatingEvent::BlockGossiperIncoming(_) => "BlockGossiperIncoming",
            ParticipatingEvent::FinalitySignatureGossiperIncoming(_) => {
                "FinalitySignatureGossiperIncoming"
            }
            ParticipatingEvent::AddressGossiperIncoming(_) => "AddressGossiperIncoming",
            ParticipatingEvent::NetRequestIncoming(_) => "NetRequestIncoming",
            ParticipatingEvent::NetResponseIncoming(_) => "NetResponseIncoming",
            ParticipatingEvent::TrieRequestIncoming(_) => "TrieRequestIncoming",
            ParticipatingEvent::TrieDemand(_) => "TrieDemand",
            ParticipatingEvent::TrieResponseIncoming(_) => "TrieResponseIncoming",
            ParticipatingEvent::SyncLeapRequestIncoming(_) => "SyncLeapRequestIncoming",
            ParticipatingEvent::SyncLeapResponseIncoming(_) => "SyncLeapResponseIncoming",
            ParticipatingEvent::FinalitySignatureIncoming(_) => "FinalitySignatureIncoming",
            ParticipatingEvent::ContractRuntime(_) => "ContractRuntime",
            ParticipatingEvent::ChainSynchronizerAnnouncement(_) => "ChainSynchronizerAnnouncement",
            ParticipatingEvent::BlockGossiperAnnouncement(_) => "BlockGossiperAnnouncement",
            ParticipatingEvent::FinalitySignatureGossiperAnnouncement(_) => {
                "FinalitySignatureGossiperAnnouncement"
            }
            ParticipatingEvent::CompleteBlockSynchronizer(_) => "CompleteBlockSynchronizer",
            ParticipatingEvent::CompleteBlockSynchronizerRequest(_) => {
                "CompleteBlockSynchronizerRequest"
            }
        }
    }
}

impl From<RpcRequest> for ParticipatingEvent {
    fn from(request: RpcRequest) -> Self {
        ParticipatingEvent::RpcServer(rpc_server::Event::RpcRequest(request))
    }
}

impl From<RestRequest> for ParticipatingEvent {
    fn from(request: RestRequest) -> Self {
        ParticipatingEvent::RestServer(rest_server::Event::RestRequest(request))
    }
}

impl From<NetworkRequest<consensus::ConsensusMessage>> for ParticipatingEvent {
    fn from(request: NetworkRequest<consensus::ConsensusMessage>) -> Self {
        ParticipatingEvent::NetworkRequest(request.map_payload(Message::from))
    }
}

impl From<NetworkRequest<gossiper::Message<Deploy>>> for ParticipatingEvent {
    fn from(request: NetworkRequest<gossiper::Message<Deploy>>) -> Self {
        ParticipatingEvent::NetworkRequest(request.map_payload(Message::from))
    }
}

impl From<NetworkRequest<gossiper::Message<Block>>> for ParticipatingEvent {
    fn from(request: NetworkRequest<gossiper::Message<Block>>) -> Self {
        ParticipatingEvent::NetworkRequest(request.map_payload(Message::from))
    }
}

impl From<NetworkRequest<gossiper::Message<FinalitySignature>>> for ParticipatingEvent {
    fn from(request: NetworkRequest<gossiper::Message<FinalitySignature>>) -> Self {
        ParticipatingEvent::NetworkRequest(request.map_payload(Message::from))
    }
}

impl From<NetworkRequest<gossiper::Message<GossipedAddress>>> for ParticipatingEvent {
    fn from(request: NetworkRequest<gossiper::Message<GossipedAddress>>) -> Self {
        ParticipatingEvent::NetworkRequest(request.map_payload(Message::from))
    }
}

impl From<ConsensusRequest> for ParticipatingEvent {
    fn from(request: ConsensusRequest) -> Self {
        ParticipatingEvent::Consensus(consensus::Event::ConsensusRequest(request))
    }
}

impl Display for ParticipatingEvent {
    fn fmt(&self, f: &mut Formatter<'_>) -> fmt::Result {
        match self {
            ParticipatingEvent::ChainSynchronizer(event) => {
                write!(f, "chain synchronizer: {}", event)
            }
            ParticipatingEvent::Storage(event) => write!(f, "storage: {}", event),
            ParticipatingEvent::SmallNetwork(event) => write!(f, "small network: {}", event),
            ParticipatingEvent::BlockProposer(event) => write!(f, "block proposer: {}", event),
            ParticipatingEvent::RpcServer(event) => write!(f, "rpc server: {}", event),
            ParticipatingEvent::RestServer(event) => write!(f, "rest server: {}", event),
            ParticipatingEvent::EventStreamServer(event) => {
                write!(f, "event stream server: {}", event)
            }
            ParticipatingEvent::ChainspecLoader(event) => write!(f, "chainspec loader: {}", event),
            ParticipatingEvent::Consensus(event) => write!(f, "consensus: {}", event),
            ParticipatingEvent::DeployAcceptor(event) => write!(f, "deploy acceptor: {}", event),
            ParticipatingEvent::DeployFetcher(event) => write!(f, "deploy fetcher: {}", event),
            ParticipatingEvent::DeployGossiper(event) => write!(f, "deploy gossiper: {}", event),
            ParticipatingEvent::BlockGossiper(event) => write!(f, "block gossiper: {}", event),
            ParticipatingEvent::FinalitySignatureGossiper(event) => {
                write!(f, "block signature gossiper: {}", event)
            }
            ParticipatingEvent::AddressGossiper(event) => write!(f, "address gossiper: {}", event),
            ParticipatingEvent::ContractRuntimeRequest(event) => {
                write!(f, "contract runtime request: {:?}", event)
            }
            ParticipatingEvent::LinearChain(event) => write!(f, "linear-chain event {}", event),
            ParticipatingEvent::BlockValidator(event) => write!(f, "block validator: {}", event),
            ParticipatingEvent::BlockFetcher(event) => write!(f, "block fetcher: {}", event),
            ParticipatingEvent::BlockHeaderFetcher(event) => {
                write!(f, "block header fetcher: {}", event)
            }
            ParticipatingEvent::TrieOrChunkFetcher(event) => {
                write!(f, "trie or chunk fetcher: {}", event)
            }
            ParticipatingEvent::BlockByHeightFetcher(event) => {
                write!(f, "block by height fetcher: {}", event)
            }
            ParticipatingEvent::BlockHeaderByHeightFetcher(event) => {
                write!(f, "block header by height fetcher: {}", event)
            }
            ParticipatingEvent::BlockAndDeploysFetcher(event) => {
                write!(f, "block and deploys fetcher: {}", event)
            }
            ParticipatingEvent::FinalizedApprovalsFetcher(event) => {
                write!(f, "finalized approvals fetcher: {}", event)
            }
            ParticipatingEvent::BlockHeadersBatchFetcher(event) => {
                write!(f, "block headers batch fetcher: {}", event)
            }
            ParticipatingEvent::FinalitySignaturesFetcher(event) => {
                write!(f, "finality signatures fetcher: {}", event)
            }
            ParticipatingEvent::SyncLeapFetcher(event) => {
                write!(f, "sync leap fetcher: {}", event)
            }
            ParticipatingEvent::CompleteBlockSynchronizer(event) => {
                write!(f, "complete block synchronizer: {}", event)
            }
            ParticipatingEvent::DiagnosticsPort(event) => write!(f, "diagnostics port: {}", event),
            ParticipatingEvent::ChainSynchronizerRequest(req) => {
                write!(f, "chain synchronizer request: {}", req)
            }
            ParticipatingEvent::NetworkRequest(req) => write!(f, "network request: {}", req),
            ParticipatingEvent::NetworkInfoRequest(req) => {
                write!(f, "network info request: {}", req)
            }
            ParticipatingEvent::ChainspecLoaderRequest(req) => {
                write!(f, "chainspec loader request: {}", req)
            }
            ParticipatingEvent::StorageRequest(req) => write!(f, "storage request: {}", req),
            ParticipatingEvent::MarkBlockCompletedRequest(req) => {
                write!(f, "mark block completed request: {}", req)
            }
            ParticipatingEvent::StateStoreRequest(req) => write!(f, "state store request: {}", req),
            ParticipatingEvent::BlockFetcherRequest(request) => {
                write!(f, "block fetcher request: {}", request)
            }
            ParticipatingEvent::BlockHeaderFetcherRequest(request) => {
                write!(f, "block header fetcher request: {}", request)
            }
            ParticipatingEvent::TrieOrChunkFetcherRequest(request) => {
                write!(f, "trie or chunk fetcher request: {}", request)
            }
            ParticipatingEvent::BlockByHeightFetcherRequest(request) => {
                write!(f, "block by height fetcher request: {}", request)
            }
            ParticipatingEvent::BlockHeaderByHeightFetcherRequest(request) => {
                write!(f, "block header by height fetcher request: {}", request)
            }
            ParticipatingEvent::BlockAndDeploysFetcherRequest(request) => {
                write!(f, "block and deploys fetcher request: {}", request)
            }
            ParticipatingEvent::DeployFetcherRequest(request) => {
                write!(f, "deploy fetcher request: {}", request)
            }
            ParticipatingEvent::FinalizedApprovalsFetcherRequest(request) => {
                write!(f, "finalized approvals fetcher request: {}", request)
            }
            ParticipatingEvent::BlockHeadersBatchFetcherRequest(request) => {
                write!(f, "block headers batch fetcher request: {}", request)
            }
            ParticipatingEvent::FinalitySignaturesFetcherRequest(request) => {
                write!(f, "finality signatures fetcher request: {}", request)
            }
            ParticipatingEvent::SyncLeapFetcherRequest(request) => {
                write!(f, "sync leap fetcher request: {}", request)
            }
            ParticipatingEvent::BeginAddressGossipRequest(request) => {
                write!(f, "begin address gossip request: {}", request)
            }
            ParticipatingEvent::BlockProposerRequest(req) => {
                write!(f, "block proposer request: {}", req)
            }
            ParticipatingEvent::BlockValidatorRequest(req) => {
                write!(f, "block validator request: {}", req)
            }
            ParticipatingEvent::MetricsRequest(req) => write!(f, "metrics request: {}", req),
            ParticipatingEvent::CompleteBlockSynchronizerRequest(req) => {
                write!(f, "complete block synchronizer request: {}", req)
            }
            ParticipatingEvent::ControlAnnouncement(ctrl_ann) => write!(f, "control: {}", ctrl_ann),
            ParticipatingEvent::DumpConsensusStateRequest(req) => {
                write!(f, "dump consensus state: {}", req)
            }
            ParticipatingEvent::RpcServerAnnouncement(ann) => {
                write!(f, "api server announcement: {}", ann)
            }
            ParticipatingEvent::DeployAcceptorAnnouncement(ann) => {
                write!(f, "deploy acceptor announcement: {}", ann)
            }
            ParticipatingEvent::ConsensusAnnouncement(ann) => {
                write!(f, "consensus announcement: {}", ann)
            }
            ParticipatingEvent::ContractRuntimeAnnouncement(ann) => {
                write!(f, "block-executor announcement: {}", ann)
            }
            ParticipatingEvent::DeployGossiperAnnouncement(ann) => {
                write!(f, "deploy gossiper announcement: {}", ann)
            }
            ParticipatingEvent::BlockGossiperAnnouncement(ann) => {
                write!(f, "block gossiper announcement: {}", ann)
            }
            ParticipatingEvent::FinalitySignatureGossiperAnnouncement(ann) => {
                write!(f, "block signature gossiper announcement: {}", ann)
            }
            ParticipatingEvent::AddressGossiperAnnouncement(ann) => {
                write!(f, "address gossiper announcement: {}", ann)
            }
            ParticipatingEvent::LinearChainAnnouncement(ann) => {
                write!(f, "linear chain announcement: {}", ann)
            }
            ParticipatingEvent::BlockProposerAnnouncement(ann) => {
                write!(f, "block proposer announcement: {}", ann)
            }
            ParticipatingEvent::ChainspecLoaderAnnouncement(ann) => {
                write!(f, "chainspec loader announcement: {}", ann)
            }
            ParticipatingEvent::BlocklistAnnouncement(ann) => {
                write!(f, "blocklist announcement: {}", ann)
            }
            ParticipatingEvent::ChainSynchronizerAnnouncement(ann) => {
                write!(f, "chain synchronizer announcement: {}", ann)
            }
            ParticipatingEvent::ConsensusMessageIncoming(inner) => Display::fmt(inner, f),
            ParticipatingEvent::DeployGossiperIncoming(inner) => Display::fmt(inner, f),
            ParticipatingEvent::BlockGossiperIncoming(inner) => Display::fmt(inner, f),
            ParticipatingEvent::FinalitySignatureGossiperIncoming(inner) => Display::fmt(inner, f),
            ParticipatingEvent::AddressGossiperIncoming(inner) => Display::fmt(inner, f),
            ParticipatingEvent::NetRequestIncoming(inner) => Display::fmt(inner, f),
            ParticipatingEvent::NetResponseIncoming(inner) => Display::fmt(inner, f),
            ParticipatingEvent::TrieRequestIncoming(inner) => Display::fmt(inner, f),
            ParticipatingEvent::TrieDemand(inner) => Display::fmt(inner, f),
            ParticipatingEvent::TrieResponseIncoming(inner) => Display::fmt(inner, f),
            ParticipatingEvent::SyncLeapRequestIncoming(inner) => Display::fmt(inner, f),
            ParticipatingEvent::SyncLeapResponseIncoming(inner) => Display::fmt(inner, f),
            ParticipatingEvent::FinalitySignatureIncoming(inner) => Display::fmt(inner, f),
            ParticipatingEvent::ContractRuntime(inner) => Display::fmt(inner, f),
        }
    }
}

/// The configuration needed to initialize a Participating reactor
pub(crate) struct ParticipatingInitConfig {
    pub(super) root: PathBuf,
    pub(super) config: Config,
    pub(super) chainspec_loader: ChainspecLoader,
    pub(super) storage: Storage,
    pub(super) contract_runtime: ContractRuntime,
    pub(super) joining_outcome: JoiningOutcome,
    pub(super) chain_sync_metrics: chain_synchronizer::Metrics,
    pub(super) event_stream_server: EventStreamServer,
    pub(super) small_network_identity: SmallNetworkIdentity,
    pub(super) node_startup_instant: Instant,
}

#[cfg(test)]
impl ParticipatingInitConfig {
    /// Inspect storage.
    pub(crate) fn storage(&self) -> &Storage {
        &self.storage
    }

    /// Inspect the contract runtime.
    pub(crate) fn contract_runtime(&self) -> &ContractRuntime {
        &self.contract_runtime
    }
}

impl Debug for ParticipatingInitConfig {
    fn fmt(&self, f: &mut Formatter<'_>) -> fmt::Result {
        write!(f, "ParticipatingInitConfig {{ .. }}")
    }
}

/// Participating node reactor.
#[derive(DataSize, Debug)]
pub(crate) struct Reactor {
    metrics: Metrics,
    small_network: SmallNetwork<ParticipatingEvent, Message>,
    address_gossiper: Gossiper<GossipedAddress, ParticipatingEvent>,
    storage: Storage,
    contract_runtime: ContractRuntime,
    rpc_server: RpcServer,
    rest_server: RestServer,
    event_stream_server: EventStreamServer,
    chainspec_loader: ChainspecLoader,
    consensus: EraSupervisor,
    #[data_size(skip)]
    deploy_acceptor: DeployAcceptor,
    deploy_fetcher: Fetcher<Deploy>,
    deploy_gossiper: Gossiper<Deploy, ParticipatingEvent>,
    block_gossiper: Gossiper<Block, ParticipatingEvent>,
    finality_signature_gossiper: Gossiper<FinalitySignature, ParticipatingEvent>,
    block_proposer: BlockProposer,
    block_validator: BlockValidator,
    linear_chain: LinearChainComponent,
    chain_synchronizer: ChainSynchronizer<ParticipatingEvent>,
    block_by_hash_fetcher: Fetcher<Block>,
    block_header_by_hash_fetcher: Fetcher<BlockHeader>,
    trie_or_chunk_fetcher: Fetcher<TrieOrChunk>,
    block_by_height_fetcher: Fetcher<BlockWithMetadata>,
    block_header_and_finality_signatures_by_height_fetcher: Fetcher<BlockHeaderWithMetadata>,
    block_and_deploys_fetcher: Fetcher<BlockAndDeploys>,
    finalized_approvals_fetcher: Fetcher<FinalizedApprovalsWithId>,
    block_headers_batch_fetcher: Fetcher<BlockHeadersBatch>,
    finality_signatures_fetcher: Fetcher<BlockSignatures>,
    sync_leap_fetcher: Fetcher<SyncLeap>,
    complete_block_synchronizer: CompleteBlockSynchronizer,
    diagnostics_port: DiagnosticsPort,
    // Non-components.
    #[data_size(skip)] // Never allocates heap data.
    memory_metrics: MemoryMetrics,
    #[data_size(skip)]
    event_queue_metrics: EventQueueMetrics,
}

#[cfg(test)]
impl Reactor {
    /// Inspect consensus.
    pub(crate) fn consensus(&self) -> &EraSupervisor {
        &self.consensus
    }

    /// Inspect storage.
    pub(crate) fn storage(&self) -> &Storage {
        &self.storage
    }

    /// Inspect contract runtime.
    pub(crate) fn contract_runtime(&self) -> &ContractRuntime {
        &self.contract_runtime
    }
}

impl reactor::Reactor for Reactor {
    type Event = ParticipatingEvent;

    // The "configuration" is in fact the whole state of the joiner reactor, which we
    // deconstruct and reuse.
    type Config = ParticipatingInitConfig;
    type Error = Error;

    fn new(
        config: Self::Config,
        registry: &Registry,
        event_queue: EventQueueHandle<Self::Event>,
        rng: &mut NodeRng,
    ) -> Result<(Self, Effects<ParticipatingEvent>), Error> {
        let ParticipatingInitConfig {
            root,
            config,
            chainspec_loader,
            storage,
            mut contract_runtime,
            joining_outcome,
            chain_sync_metrics,
            event_stream_server,
            small_network_identity,
            node_startup_instant,
        } = config;

        let (our_secret_key, our_public_key) = config.consensus.load_keys(&root)?;

        let effect_builder = EffectBuilder::new(event_queue);
        let mut effects = Effects::new();
        info!(?joining_outcome, "handling joining outcome");
        let highest_block_header = match joining_outcome {
            JoiningOutcome::ShouldExitForUpgrade => {
                error!("invalid joining outcome to transition to participating reactor");
                return Err(Error::InvalidJoiningOutcome);
            }
            JoiningOutcome::Synced {
                highest_block_header,
            } => {
                if let Some(BlockAndExecutionEffects {
                    block,
                    execution_results,
                    maybe_step_effect_and_upcoming_era_validators,
                }) = chainspec_loader
                    .maybe_immediate_switch_block_data()
                    .cloned()
                {
                    // The outcome of joining in this case caused a new switch block to be created,
                    // so we need to emit the effects which would have been created by that
                    // execution, but add them to the participating reactor's event queues so they
                    // don't get dropped as the joining reactor shuts down.
                    effects.extend(
                        effect_builder
                            .announce_new_linear_chain_block(block.clone(), execution_results)
                            .ignore(),
                    );

                    let current_era_id = block.header().era_id();
                    if let Some(step_effect_and_upcoming_era_validators) =
                        maybe_step_effect_and_upcoming_era_validators
                    {
                        effects.extend(
                            effect_builder
                                .announce_commit_step_success(
                                    current_era_id,
                                    step_effect_and_upcoming_era_validators.step_execution_journal,
                                )
                                .ignore(),
                        );
                        effects.extend(
                            effect_builder
                                .announce_upcoming_era_validators(
                                    current_era_id,
                                    step_effect_and_upcoming_era_validators.upcoming_era_validators,
                                )
                                .ignore(),
                        );
                    }

                    let secret_key = our_secret_key.clone();
                    let public_key = our_public_key.clone();
                    let block_hash = *block.hash();
                    effects.extend(
                        async move {
                            let validator_weights =
                                match linear_chain::era_validator_weights_for_block(
                                    block.header(),
                                    effect_builder,
                                )
                                .await
                                {
                                    Ok((_era_id, weights)) => weights,
                                    Err(error) => {
                                        return fatal!(
                                            effect_builder,
                                            "couldn't get era validators for header: {}",
                                            error
                                        )
                                        .await;
                                    }
                                };

                            // We're responsible for signing the new block if we're in the provided
                            // list.
                            if validator_weights.contains_key(&public_key) {
                                let signature = FinalitySignature::create(
                                    block_hash,
                                    current_era_id,
                                    &secret_key,
                                    public_key.clone(),
                                );

                                effect_builder
                                    .announce_created_finality_signature(signature.clone())
                                    .await;
                                // Allow a short period for peers to establish connections. This
                                // delay can be removed once we move to a single reactor model.
                                effect_builder
                                    .set_timeout(DELAY_FOR_SIGNING_IMMEDIATE_SWITCH_BLOCK)
                                    .await;
                                let message = Message::FinalitySignature(Box::new(signature));
                                effect_builder
                                    .broadcast_message_to_validators(message, current_era_id)
                                    .await;
                            }
                        }
                        .ignore(),
                    );
                }

                *highest_block_header
            }
        };

        let memory_metrics = MemoryMetrics::new(registry.clone())?;

        let event_queue_metrics = EventQueueMetrics::new(registry.clone(), event_queue)?;

        let metrics = Metrics::new(registry.clone());

        let (diagnostics_port, diagnostics_port_effects) = DiagnosticsPort::new(
            &WithDir::new(&root, config.diagnostics_port.clone()),
            event_queue,
        )?;

        let effect_builder = EffectBuilder::new(event_queue);

        let address_gossiper =
            Gossiper::new_for_complete_items("address_gossiper", config.gossip, registry)?;

        let chainspec = chainspec_loader.chainspec();

        let protocol_version = chainspec.protocol_config.version;
        let rpc_server = RpcServer::new(
            config.rpc_server.clone(),
            config.speculative_exec_server.clone(),
            effect_builder,
            protocol_version,
            node_startup_instant,
        )?;
        let rest_server = RestServer::new(
            config.rest_server.clone(),
            effect_builder,
            protocol_version,
            node_startup_instant,
        )?;

        let fetcher_builder = FetcherBuilder::new(
            config.fetcher,
            chainspec.highway_config.finality_threshold_fraction,
            registry,
        );

        let deploy_acceptor = DeployAcceptor::new(chainspec_loader.chainspec(), registry)?;
        let deploy_fetcher = fetcher_builder.build("deploy")?;
        let deploy_gossiper = Gossiper::new_for_partial_items(
            "deploy_gossiper",
            config.gossip,
            gossiper::get_deploy_from_storage::<Deploy, ParticipatingEvent>,
            registry,
        )?;
        let block_gossiper = Gossiper::new_for_partial_items(
            "block_gossiper",
            config.gossip,
            gossiper::get_block_from_storage::<Block, ParticipatingEvent>,
            registry,
        )?;
        let finality_signature_gossiper = Gossiper::new_for_complete_items(
            "finality_signature_gossiper",
            config.gossip,
            registry,
        )?;

        let (block_proposer, block_proposer_effects) = BlockProposer::new(
            registry.clone(),
            effect_builder,
            highest_block_header.height() + 1,
            chainspec.as_ref(),
            config.block_proposer,
        )?;
        effects.extend(reactor::wrap_effects(
            ParticipatingEvent::BlockProposer,
            block_proposer_effects,
        ));

        let (small_network, small_network_effects) = SmallNetwork::new(
            event_queue,
            config.network.clone(),
            Some(WithDir::new(&root, &config.consensus)),
            registry,
            small_network_identity,
            chainspec.as_ref(),
        )?;

        effects.extend(reactor::wrap_effects(
            ParticipatingEvent::DiagnosticsPort,
            diagnostics_port_effects,
        ));

        let next_upgrade_activation_point = chainspec_loader.next_upgrade_activation_point();
        let (consensus, init_consensus_effects) = EraSupervisor::new(
            highest_block_header.next_block_era_id(),
            storage.root_path(),
            our_secret_key,
            our_public_key,
            config.consensus,
            effect_builder,
            chainspec.clone(),
            &highest_block_header,
            next_upgrade_activation_point,
            registry,
            Box::new(HighwayProtocol::new_boxed),
            &storage,
            rng,
        )?;
        effects.extend(reactor::wrap_effects(
            ParticipatingEvent::Consensus,
            init_consensus_effects,
        ));

        contract_runtime
            .set_initial_state(ExecutionPreState::from_block_header(&highest_block_header))?;

        let block_validator = BlockValidator::new(Arc::clone(chainspec));
        let linear_chain = LinearChainComponent::new(
            registry,
            protocol_version,
            chainspec.core_config.auction_delay,
            chainspec.core_config.unbonding_delay,
            chainspec.highway_config.finality_threshold_fraction,
            next_upgrade_activation_point,
        )?;

        let (chain_synchronizer, chain_synchronizer_effects) =
            ChainSynchronizer::<ParticipatingEvent>::new_for_sync_to_genesis(
                chainspec.clone(),
                config.node.clone(),
                config.network.clone(),
                chain_sync_metrics,
                effect_builder,
            )?;
        effects.extend(reactor::wrap_effects(
            ParticipatingEvent::ChainSynchronizer,
            chain_synchronizer_effects,
        ));

        let block_by_hash_fetcher = fetcher_builder.build("block")?;
        let block_header_by_hash_fetcher = fetcher_builder.build("block_header")?;
        let trie_or_chunk_fetcher = fetcher_builder.build("trie_or_chunk")?;
        let block_by_height_fetcher = fetcher_builder.build("block_by_height")?;
        let block_header_and_finality_signatures_by_height_fetcher =
            fetcher_builder.build("block_header_by_height")?;
        let block_and_deploys_fetcher = fetcher_builder.build("block_and_deploys")?;
        let finalized_approvals_fetcher = fetcher_builder.build("finalized_approvals")?;
        let block_headers_batch_fetcher = fetcher_builder.build("block_headers_batch")?;
        let finality_signatures_fetcher = fetcher_builder.build("finality_signatures")?;
        let sync_leap_fetcher = fetcher_builder.build("sync_leap")?;
        let complete_block_synchronizer = CompleteBlockSynchronizer::new(
            config.complete_block_synchronizer,
            chainspec.highway_config.finality_threshold_fraction,
        );

        effects.extend(reactor::wrap_effects(
            ParticipatingEvent::SmallNetwork,
            small_network_effects,
        ));
        effects.extend(reactor::wrap_effects(
            ParticipatingEvent::ChainspecLoader,
            chainspec_loader.start_checking_for_upgrades(effect_builder),
        ));

        Ok((
            Reactor {
                metrics,
                small_network,
                address_gossiper,
                storage,
                contract_runtime,
                rpc_server,
                rest_server,
                event_stream_server,
                chainspec_loader,
                consensus,
                deploy_acceptor,
                deploy_fetcher,
                deploy_gossiper,
                block_gossiper,
                finality_signature_gossiper,
                block_proposer,
                block_validator,
                linear_chain,
                chain_synchronizer,
                block_by_hash_fetcher,
                block_header_by_hash_fetcher,
                trie_or_chunk_fetcher,
                block_by_height_fetcher,
                block_header_and_finality_signatures_by_height_fetcher,
                block_and_deploys_fetcher,
                finalized_approvals_fetcher,
                block_headers_batch_fetcher,
                finality_signatures_fetcher,
                sync_leap_fetcher,
                diagnostics_port,
                memory_metrics,
                event_queue_metrics,
                complete_block_synchronizer,
            },
            effects,
        ))
    }

    fn dispatch_event(
        &mut self,
        effect_builder: EffectBuilder<Self::Event>,
        rng: &mut NodeRng,
        event: ParticipatingEvent,
    ) -> Effects<Self::Event> {
        match event {
            ParticipatingEvent::Storage(event) => reactor::wrap_effects(
                ParticipatingEvent::Storage,
                self.storage.handle_event(effect_builder, rng, event),
            ),
            ParticipatingEvent::SmallNetwork(event) => reactor::wrap_effects(
                ParticipatingEvent::SmallNetwork,
                self.small_network.handle_event(effect_builder, rng, event),
            ),
            ParticipatingEvent::BlockProposer(event) => reactor::wrap_effects(
                ParticipatingEvent::BlockProposer,
                self.block_proposer.handle_event(effect_builder, rng, event),
            ),
            ParticipatingEvent::RpcServer(event) => reactor::wrap_effects(
                ParticipatingEvent::RpcServer,
                self.rpc_server.handle_event(effect_builder, rng, event),
            ),
            ParticipatingEvent::RestServer(event) => reactor::wrap_effects(
                ParticipatingEvent::RestServer,
                self.rest_server.handle_event(effect_builder, rng, event),
            ),
            ParticipatingEvent::EventStreamServer(event) => reactor::wrap_effects(
                ParticipatingEvent::EventStreamServer,
                self.event_stream_server
                    .handle_event(effect_builder, rng, event),
            ),
            ParticipatingEvent::ChainspecLoader(event) => reactor::wrap_effects(
                ParticipatingEvent::ChainspecLoader,
                self.chainspec_loader
                    .handle_event(effect_builder, rng, event),
            ),
            ParticipatingEvent::Consensus(event) => reactor::wrap_effects(
                ParticipatingEvent::Consensus,
                self.consensus.handle_event(effect_builder, rng, event),
            ),
            ParticipatingEvent::DeployAcceptor(event) => reactor::wrap_effects(
                ParticipatingEvent::DeployAcceptor,
                self.deploy_acceptor
                    .handle_event(effect_builder, rng, event),
            ),
            ParticipatingEvent::DeployFetcher(event) => reactor::wrap_effects(
                ParticipatingEvent::DeployFetcher,
                self.deploy_fetcher.handle_event(effect_builder, rng, event),
            ),
            ParticipatingEvent::DeployGossiper(event) => reactor::wrap_effects(
                ParticipatingEvent::DeployGossiper,
                self.deploy_gossiper
                    .handle_event(effect_builder, rng, event),
            ),
            ParticipatingEvent::BlockGossiper(event) => reactor::wrap_effects(
                ParticipatingEvent::BlockGossiper,
                self.block_gossiper.handle_event(effect_builder, rng, event),
            ),
            ParticipatingEvent::FinalitySignatureGossiper(event) => reactor::wrap_effects(
                ParticipatingEvent::FinalitySignatureGossiper,
                self.finality_signature_gossiper
                    .handle_event(effect_builder, rng, event),
            ),
            ParticipatingEvent::AddressGossiper(event) => reactor::wrap_effects(
                ParticipatingEvent::AddressGossiper,
                self.address_gossiper
                    .handle_event(effect_builder, rng, event),
            ),
            ParticipatingEvent::ContractRuntimeRequest(req) => reactor::wrap_effects(
                ParticipatingEvent::ContractRuntime,
                self.contract_runtime
                    .handle_event(effect_builder, rng, req.into()),
            ),
            ParticipatingEvent::BlockValidator(event) => reactor::wrap_effects(
                ParticipatingEvent::BlockValidator,
                self.block_validator
                    .handle_event(effect_builder, rng, event),
            ),
            ParticipatingEvent::LinearChain(event) => reactor::wrap_effects(
                ParticipatingEvent::LinearChain,
                self.linear_chain.handle_event(effect_builder, rng, event),
            ),
            ParticipatingEvent::ChainSynchronizer(event) => reactor::wrap_effects(
                ParticipatingEvent::ChainSynchronizer,
                self.chain_synchronizer
                    .handle_event(effect_builder, rng, event),
            ),
            ParticipatingEvent::BlockFetcher(event) => reactor::wrap_effects(
                ParticipatingEvent::BlockFetcher,
                self.block_by_hash_fetcher
                    .handle_event(effect_builder, rng, event),
            ),
            ParticipatingEvent::BlockHeaderFetcher(event) => reactor::wrap_effects(
                ParticipatingEvent::BlockHeaderFetcher,
                self.block_header_by_hash_fetcher
                    .handle_event(effect_builder, rng, event),
            ),
            ParticipatingEvent::TrieOrChunkFetcher(event) => reactor::wrap_effects(
                ParticipatingEvent::TrieOrChunkFetcher,
                self.trie_or_chunk_fetcher
                    .handle_event(effect_builder, rng, event),
            ),
            ParticipatingEvent::BlockByHeightFetcher(event) => reactor::wrap_effects(
                ParticipatingEvent::BlockByHeightFetcher,
                self.block_by_height_fetcher
                    .handle_event(effect_builder, rng, event),
            ),
            ParticipatingEvent::BlockHeaderByHeightFetcher(event) => reactor::wrap_effects(
                ParticipatingEvent::BlockHeaderByHeightFetcher,
                self.block_header_and_finality_signatures_by_height_fetcher
                    .handle_event(effect_builder, rng, event),
            ),
            ParticipatingEvent::BlockAndDeploysFetcher(event) => reactor::wrap_effects(
                ParticipatingEvent::BlockAndDeploysFetcher,
                self.block_and_deploys_fetcher
                    .handle_event(effect_builder, rng, event),
            ),
            ParticipatingEvent::FinalizedApprovalsFetcher(event) => reactor::wrap_effects(
                ParticipatingEvent::FinalizedApprovalsFetcher,
                self.finalized_approvals_fetcher
                    .handle_event(effect_builder, rng, event),
            ),
            ParticipatingEvent::BlockHeadersBatchFetcher(event) => reactor::wrap_effects(
                ParticipatingEvent::BlockHeadersBatchFetcher,
                self.block_headers_batch_fetcher
                    .handle_event(effect_builder, rng, event),
            ),
            ParticipatingEvent::FinalitySignaturesFetcher(event) => reactor::wrap_effects(
                ParticipatingEvent::FinalitySignaturesFetcher,
                self.finality_signatures_fetcher
                    .handle_event(effect_builder, rng, event),
            ),
            ParticipatingEvent::SyncLeapFetcher(event) => reactor::wrap_effects(
                ParticipatingEvent::SyncLeapFetcher,
                self.sync_leap_fetcher
                    .handle_event(effect_builder, rng, event),
            ),
            ParticipatingEvent::CompleteBlockSynchronizer(event) => reactor::wrap_effects(
                ParticipatingEvent::CompleteBlockSynchronizer,
                self.complete_block_synchronizer
                    .handle_event(effect_builder, rng, event),
            ),
            ParticipatingEvent::DiagnosticsPort(event) => reactor::wrap_effects(
                ParticipatingEvent::DiagnosticsPort,
                self.diagnostics_port
                    .handle_event(effect_builder, rng, event),
            ),

            // Requests:
            ParticipatingEvent::ChainSynchronizerRequest(request) => reactor::wrap_effects(
                ParticipatingEvent::ChainSynchronizer,
                self.chain_synchronizer
                    .handle_event(effect_builder, rng, request.into()),
            ),
            ParticipatingEvent::NetworkRequest(req) => {
                let event = ParticipatingEvent::SmallNetwork(small_network::Event::from(req));
                self.dispatch_event(effect_builder, rng, event)
            }
            ParticipatingEvent::NetworkInfoRequest(req) => {
                let event = ParticipatingEvent::SmallNetwork(small_network::Event::from(req));
                self.dispatch_event(effect_builder, rng, event)
            }
            ParticipatingEvent::BlockFetcherRequest(request) => reactor::wrap_effects(
                ParticipatingEvent::BlockFetcher,
                self.block_by_hash_fetcher
                    .handle_event(effect_builder, rng, request.into()),
            ),
            ParticipatingEvent::BlockHeaderFetcherRequest(request) => reactor::wrap_effects(
                ParticipatingEvent::BlockHeaderFetcher,
                self.block_header_by_hash_fetcher
                    .handle_event(effect_builder, rng, request.into()),
            ),
            ParticipatingEvent::TrieOrChunkFetcherRequest(request) => reactor::wrap_effects(
                ParticipatingEvent::TrieOrChunkFetcher,
                self.trie_or_chunk_fetcher
                    .handle_event(effect_builder, rng, request.into()),
            ),
            ParticipatingEvent::BlockByHeightFetcherRequest(request) => reactor::wrap_effects(
                ParticipatingEvent::BlockByHeightFetcher,
                self.block_by_height_fetcher
                    .handle_event(effect_builder, rng, request.into()),
            ),
            ParticipatingEvent::BlockHeaderByHeightFetcherRequest(request) => {
                reactor::wrap_effects(
                    ParticipatingEvent::BlockHeaderByHeightFetcher,
                    self.block_header_and_finality_signatures_by_height_fetcher
                        .handle_event(effect_builder, rng, request.into()),
                )
            }
            ParticipatingEvent::BlockAndDeploysFetcherRequest(request) => reactor::wrap_effects(
                ParticipatingEvent::BlockAndDeploysFetcher,
                self.block_and_deploys_fetcher
                    .handle_event(effect_builder, rng, request.into()),
            ),
            ParticipatingEvent::DeployFetcherRequest(request) => reactor::wrap_effects(
                ParticipatingEvent::DeployFetcher,
                self.deploy_fetcher
                    .handle_event(effect_builder, rng, request.into()),
            ),
            ParticipatingEvent::FinalizedApprovalsFetcherRequest(request) => reactor::wrap_effects(
                ParticipatingEvent::FinalizedApprovalsFetcher,
                self.finalized_approvals_fetcher
                    .handle_event(effect_builder, rng, request.into()),
            ),
            ParticipatingEvent::BlockHeadersBatchFetcherRequest(request) => reactor::wrap_effects(
                ParticipatingEvent::BlockHeadersBatchFetcher,
                self.block_headers_batch_fetcher
                    .handle_event(effect_builder, rng, request.into()),
            ),
            ParticipatingEvent::FinalitySignaturesFetcherRequest(request) => reactor::wrap_effects(
                ParticipatingEvent::FinalitySignaturesFetcher,
                self.finality_signatures_fetcher
                    .handle_event(effect_builder, rng, request.into()),
            ),
            ParticipatingEvent::SyncLeapFetcherRequest(request) => reactor::wrap_effects(
                ParticipatingEvent::SyncLeapFetcher,
                self.sync_leap_fetcher
                    .handle_event(effect_builder, rng, request.into()),
            ),
            ParticipatingEvent::BlockProposerRequest(req) => self.dispatch_event(
                effect_builder,
                rng,
                ParticipatingEvent::BlockProposer(req.into()),
            ),
            ParticipatingEvent::BlockValidatorRequest(req) => self.dispatch_event(
                effect_builder,
                rng,
                ParticipatingEvent::BlockValidator(block_validator::Event::from(req)),
            ),
            ParticipatingEvent::MetricsRequest(req) => reactor::wrap_effects(
                ParticipatingEvent::MetricsRequest,
                self.metrics.handle_event(effect_builder, rng, req),
            ),
            ParticipatingEvent::ChainspecLoaderRequest(req) => self.dispatch_event(
                effect_builder,
                rng,
                ParticipatingEvent::ChainspecLoader(req.into()),
            ),
            ParticipatingEvent::StorageRequest(req) => reactor::wrap_effects(
                ParticipatingEvent::Storage,
                self.storage.handle_event(effect_builder, rng, req.into()),
            ),
            ParticipatingEvent::MarkBlockCompletedRequest(req) => reactor::wrap_effects(
                ParticipatingEvent::Storage,
                self.storage.handle_event(effect_builder, rng, req.into()),
            ),
            ParticipatingEvent::BeginAddressGossipRequest(req) => reactor::wrap_effects(
                ParticipatingEvent::AddressGossiper,
                self.address_gossiper
                    .handle_event(effect_builder, rng, req.into()),
            ),
            ParticipatingEvent::StateStoreRequest(req) => reactor::wrap_effects(
                ParticipatingEvent::Storage,
                self.storage.handle_event(effect_builder, rng, req.into()),
            ),
            ParticipatingEvent::DumpConsensusStateRequest(req) => reactor::wrap_effects(
                ParticipatingEvent::Consensus,
                self.consensus.handle_event(effect_builder, rng, req.into()),
            ),
            ParticipatingEvent::CompleteBlockSynchronizerRequest(req) => reactor::wrap_effects(
                ParticipatingEvent::CompleteBlockSynchronizer,
                self.complete_block_synchronizer
                    .handle_event(effect_builder, rng, req.into()),
            ),

            // Announcements:
            ParticipatingEvent::ControlAnnouncement(ctrl_ann) => {
                unreachable!("unhandled control announcement: {}", ctrl_ann)
            }
            ParticipatingEvent::RpcServerAnnouncement(RpcServerAnnouncement::DeployReceived {
                deploy,
                responder,
            }) => {
                let event = deploy_acceptor::Event::Accept {
                    deploy,
                    source: Source::Client,
                    maybe_responder: responder,
                };
                self.dispatch_event(
                    effect_builder,
                    rng,
                    ParticipatingEvent::DeployAcceptor(event),
                )
            }
            ParticipatingEvent::DeployAcceptorAnnouncement(
                DeployAcceptorAnnouncement::AcceptedNewDeploy { deploy, source },
            ) => {
                let deploy_info = match deploy.deploy_info() {
                    Ok(deploy_info) => deploy_info,
                    Err(error) => {
                        error!(%error, "invalid deploy");
                        return Effects::new();
                    }
                };

                let event = block_proposer::Event::BufferDeploy {
                    hash: deploy.deploy_or_transfer_hash(),
                    approvals: deploy.approvals().clone(),
                    deploy_info: Box::new(deploy_info),
                };
                let mut effects = self.dispatch_event(
                    effect_builder,
                    rng,
                    ParticipatingEvent::BlockProposer(event),
                );

                let event = gossiper::Event::ItemReceived {
                    item_id: *deploy.id(),
                    source: source.clone(),
                };
                effects.extend(self.dispatch_event(
                    effect_builder,
                    rng,
                    ParticipatingEvent::DeployGossiper(event),
                ));

                let event = event_stream_server::Event::DeployAccepted(deploy.clone());
                effects.extend(self.dispatch_event(
                    effect_builder,
                    rng,
                    ParticipatingEvent::EventStreamServer(event),
                ));

                let event = fetcher::Event::GotRemotely {
                    item: deploy,
                    source,
                };
                effects.extend(self.dispatch_event(
                    effect_builder,
                    rng,
                    ParticipatingEvent::DeployFetcher(event),
                ));

                effects
            }
            ParticipatingEvent::DeployAcceptorAnnouncement(
                DeployAcceptorAnnouncement::InvalidDeploy {
                    deploy: _,
                    source: _,
                },
            ) => Effects::new(),
            ParticipatingEvent::ConsensusAnnouncement(consensus_announcement) => {
                match consensus_announcement {
                    ConsensusAnnouncement::Finalized(block) => {
                        let reactor_event = ParticipatingEvent::BlockProposer(
                            block_proposer::Event::FinalizedBlock(block),
                        );
                        self.dispatch_event(effect_builder, rng, reactor_event)
                    }
                    ConsensusAnnouncement::CreatedFinalitySignature(fs) => {
                        let reactor_finality_signatures_gossiper_event =
                            ParticipatingEvent::FinalitySignatureGossiper(
                                gossiper::Event::ItemReceived {
                                    item_id: fs.id(),
                                    source: Source::Ourself,
                                },
                            );
                        let mut effects = self.dispatch_event(
                            effect_builder,
                            rng,
                            ParticipatingEvent::LinearChain(
                                linear_chain::Event::FinalitySignatureReceived(fs, false),
                            ),
                        );
                        effects.extend(self.dispatch_event(
                            effect_builder,
                            rng,
                            reactor_finality_signatures_gossiper_event,
                        ));
                        effects
                    }
                    ConsensusAnnouncement::Fault {
                        era_id,
                        public_key,
                        timestamp,
                    } => {
                        let reactor_event = ParticipatingEvent::EventStreamServer(
                            event_stream_server::Event::Fault {
                                era_id,
                                public_key: *public_key,
                                timestamp,
                            },
                        );
                        self.dispatch_event(effect_builder, rng, reactor_event)
                    }
                }
            }
            ParticipatingEvent::ContractRuntimeAnnouncement(
                ContractRuntimeAnnouncement::LinearChainBlock {
                    block,
                    execution_results,
                },
            ) => {
                let mut effects = Effects::new();
                let block_hash = *block.hash();

                // send to linear chain
                let reactor_event =
                    ParticipatingEvent::LinearChain(linear_chain::Event::NewLinearChainBlock {
                        block,
                        execution_results: execution_results
                            .iter()
                            .map(|(hash, _header, results)| (*hash, results.clone()))
                            .collect(),
                    });
                effects.extend(self.dispatch_event(effect_builder, rng, reactor_event));

                // send to event stream
                for (deploy_hash, deploy_header, execution_result) in execution_results {
                    let reactor_event = ParticipatingEvent::EventStreamServer(
                        event_stream_server::Event::DeployProcessed {
                            deploy_hash,
                            deploy_header: Box::new(deploy_header),
                            block_hash,
                            execution_result: Box::new(execution_result),
                        },
                    );
                    effects.extend(self.dispatch_event(effect_builder, rng, reactor_event));
                }

                effects
            }
            ParticipatingEvent::ContractRuntimeAnnouncement(
                ContractRuntimeAnnouncement::CommitStepSuccess {
                    era_id,
                    execution_effect,
                },
            ) => {
                let reactor_event =
                    ParticipatingEvent::EventStreamServer(event_stream_server::Event::Step {
                        era_id,
                        execution_effect,
                    });
                self.dispatch_event(effect_builder, rng, reactor_event)
            }
            ParticipatingEvent::ContractRuntimeAnnouncement(
                ContractRuntimeAnnouncement::UpcomingEraValidators {
                    era_that_is_ending,
                    upcoming_era_validators,
                },
            ) => {
                let mut events = self.dispatch_event(
                    effect_builder,
                    rng,
                    ParticipatingEvent::CompleteBlockSynchronizer(
                        complete_block_synchronizer::Event::EraValidators {
                            validators: upcoming_era_validators.clone(),
                        },
                    )
                    .into(),
                );
                events.extend(
                    self.dispatch_event(
                        effect_builder,
                        rng,
                        ParticipatingEvent::SmallNetwork(
                            ContractRuntimeAnnouncement::UpcomingEraValidators {
                                era_that_is_ending,
                                upcoming_era_validators,
                            }
                            .into(),
                        ),
                    ),
                );
                events
            }
            ParticipatingEvent::DeployGossiperAnnouncement(
                GossiperAnnouncement::NewCompleteItem(gossiped_deploy_id),
            ) => {
                error!(%gossiped_deploy_id, "gossiper should not announce new deploy");
                Effects::new()
            }
            ParticipatingEvent::DeployGossiperAnnouncement(
                GossiperAnnouncement::FinishedGossiping(_gossiped_deploy_id),
            ) => {
                // let reactor_event =
                //     ParticipatingEvent::BlockProposer(block_proposer::Event::
                // BufferDeploy(gossiped_deploy_id));
                // self.dispatch_event(effect_builder, rng, reactor_event)
                Effects::new()
            }
            ParticipatingEvent::BlockGossiperAnnouncement(
                GossiperAnnouncement::NewCompleteItem(gossiped_block_id),
            ) => {
                error!(%gossiped_block_id, "gossiper should not announce new block");
                Effects::new()
            }
            ParticipatingEvent::BlockGossiperAnnouncement(
                GossiperAnnouncement::FinishedGossiping(_gossiped_block_id),
            ) => Effects::new(),
            ParticipatingEvent::FinalitySignatureGossiperAnnouncement(
                GossiperAnnouncement::NewCompleteItem(gossiped_finality_signature_id),
            ) => {
                error!(%gossiped_finality_signature_id, "gossiper should not announce new finality signature");
                Effects::new()
            }
            ParticipatingEvent::FinalitySignatureGossiperAnnouncement(
                GossiperAnnouncement::FinishedGossiping(_gossiped_finality_signature_id),
            ) => Effects::new(),
            ParticipatingEvent::AddressGossiperAnnouncement(
                GossiperAnnouncement::NewCompleteItem(gossiped_address),
            ) => {
                let reactor_event = ParticipatingEvent::SmallNetwork(
                    small_network::Event::PeerAddressReceived(gossiped_address),
                );
                self.dispatch_event(effect_builder, rng, reactor_event)
            }
            ParticipatingEvent::AddressGossiperAnnouncement(
                GossiperAnnouncement::FinishedGossiping(_),
            ) => {
                // We don't care about completion of gossiping an address.
                Effects::new()
            }
            ParticipatingEvent::LinearChainAnnouncement(LinearChainAnnouncement::BlockAdded(
                block,
            )) => {
                let reactor_event_consensus =
                    ParticipatingEvent::Consensus(consensus::Event::BlockAdded {
                        header: Box::new(block.header().clone()),
                        header_hash: *block.hash(),
                    });
                let reactor_block_gossiper_event =
                    ParticipatingEvent::BlockGossiper(gossiper::Event::ItemReceived {
                        item_id: *block.hash(),
                        source: Source::Ourself,
                    });
                let reactor_event_es = ParticipatingEvent::EventStreamServer(
                    event_stream_server::Event::BlockAdded(block),
                );
                let mut effects = self.dispatch_event(effect_builder, rng, reactor_event_es);
                effects.extend(self.dispatch_event(effect_builder, rng, reactor_event_consensus));
                effects.extend(self.dispatch_event(
                    effect_builder,
                    rng,
                    reactor_block_gossiper_event,
                ));

                effects
            }
            ParticipatingEvent::BlockProposerAnnouncement(
                BlockProposerAnnouncement::DeploysExpired(hashes),
            ) => {
                let reactor_event = ParticipatingEvent::EventStreamServer(
                    event_stream_server::Event::DeploysExpired(hashes),
                );
                self.dispatch_event(effect_builder, rng, reactor_event)
            }
            ParticipatingEvent::LinearChainAnnouncement(
                LinearChainAnnouncement::NewFinalitySignature(fs),
            ) => {
                let reactor_event = ParticipatingEvent::EventStreamServer(
                    event_stream_server::Event::FinalitySignature(fs),
                );
                self.dispatch_event(effect_builder, rng, reactor_event)
            }
            ParticipatingEvent::ChainSynchronizerAnnouncement(
                ChainSynchronizerAnnouncement::SyncFinished,
            ) => self.dispatch_event(
                effect_builder,
                rng,
                ParticipatingEvent::SmallNetwork(
                    small_network::Event::ChainSynchronizerAnnouncement(
                        ChainSynchronizerAnnouncement::SyncFinished,
                    ),
                ),
            ),
            ParticipatingEvent::ChainspecLoaderAnnouncement(
                ChainspecLoaderAnnouncement::UpgradeActivationPointRead(next_upgrade),
            ) => {
                let reactor_event = ParticipatingEvent::ChainspecLoader(
                    chainspec_loader::Event::GotNextUpgrade(next_upgrade.clone()),
                );
                let mut effects = self.dispatch_event(effect_builder, rng, reactor_event);

                let reactor_event = ParticipatingEvent::Consensus(
                    consensus::Event::GotUpgradeActivationPoint(next_upgrade.activation_point()),
                );
                effects.extend(self.dispatch_event(effect_builder, rng, reactor_event));
                let reactor_event = ParticipatingEvent::LinearChain(
                    linear_chain::Event::GotUpgradeActivationPoint(next_upgrade.activation_point()),
                );
                effects.extend(self.dispatch_event(effect_builder, rng, reactor_event));
                effects
            }
            ParticipatingEvent::BlocklistAnnouncement(ann) => self.dispatch_event(
                effect_builder,
                rng,
                ParticipatingEvent::SmallNetwork(ann.into()),
            ),
            ParticipatingEvent::ConsensusMessageIncoming(incoming) => reactor::wrap_effects(
                ParticipatingEvent::Consensus,
                self.consensus
                    .handle_event(effect_builder, rng, incoming.into()),
            ),
            ParticipatingEvent::DeployGossiperIncoming(incoming) => reactor::wrap_effects(
                ParticipatingEvent::DeployGossiper,
                self.deploy_gossiper
                    .handle_event(effect_builder, rng, incoming.into()),
            ),
            ParticipatingEvent::BlockGossiperIncoming(incoming) => reactor::wrap_effects(
                ParticipatingEvent::BlockGossiper,
                self.block_gossiper
                    .handle_event(effect_builder, rng, incoming.into()),
            ),
            ParticipatingEvent::FinalitySignatureGossiperIncoming(incoming) => {
                reactor::wrap_effects(
                    ParticipatingEvent::FinalitySignatureGossiper,
                    self.finality_signature_gossiper.handle_event(
                        effect_builder,
                        rng,
                        incoming.into(),
                    ),
                )
            }
            ParticipatingEvent::AddressGossiperIncoming(incoming) => reactor::wrap_effects(
                ParticipatingEvent::AddressGossiper,
                self.address_gossiper
                    .handle_event(effect_builder, rng, incoming.into()),
            ),
            ParticipatingEvent::NetRequestIncoming(incoming) => reactor::wrap_effects(
                ParticipatingEvent::Storage,
                self.storage
                    .handle_event(effect_builder, rng, incoming.into()),
            ),
            ParticipatingEvent::NetResponseIncoming(NetResponseIncoming { sender, message }) => {
                reactor::handle_get_response(self, effect_builder, rng, sender, message)
            }
            ParticipatingEvent::TrieRequestIncoming(req) => reactor::wrap_effects(
                ParticipatingEvent::ContractRuntime,
                self.contract_runtime
                    .handle_event(effect_builder, rng, req.into()),
            ),
            ParticipatingEvent::TrieDemand(demand) => reactor::wrap_effects(
                ParticipatingEvent::ContractRuntime,
                self.contract_runtime
                    .handle_event(effect_builder, rng, demand.into()),
            ),
            ParticipatingEvent::TrieResponseIncoming(TrieResponseIncoming { sender, message }) => {
                reactor::handle_fetch_response::<Self, TrieOrChunk>(
                    self,
                    effect_builder,
                    rng,
                    sender,
                    &message.0,
                )
            }
            ParticipatingEvent::SyncLeapRequestIncoming(_req) => {
                // route to SyncLeaper once it's implemented
                todo!()
            }
            ParticipatingEvent::SyncLeapResponseIncoming(SyncLeapResponseIncoming {
                sender,
                message,
            }) => reactor::handle_fetch_response::<Self, SyncLeap>(
                self,
                effect_builder,
                rng,
                sender,
                &message.0,
            ),
            ParticipatingEvent::FinalitySignatureIncoming(incoming) => {
                todo!(); // route it to both the LinearChain and BlocksAccumulator
                reactor::wrap_effects(
                    ParticipatingEvent::LinearChain,
                    self.linear_chain
                        .handle_event(effect_builder, rng, incoming.into()),
                )
            }
            ParticipatingEvent::ContractRuntime(event) => reactor::wrap_effects(
                ParticipatingEvent::ContractRuntime,
                self.contract_runtime
                    .handle_event(effect_builder, rng, event),
            ),
        }
    }

    fn update_metrics(&mut self, event_queue_handle: EventQueueHandle<Self::Event>) {
        self.memory_metrics.estimate(self);
        self.event_queue_metrics
            .record_event_queue_counts(&event_queue_handle)
    }

    fn maybe_exit(&self) -> Option<ReactorExit> {
        self.linear_chain
            .stop_for_upgrade()
            .then(|| ReactorExit::ProcessShouldExit(ExitCode::Success))
    }
}

#[cfg(test)]
impl NetworkedReactor for Reactor {
    fn node_id(&self) -> NodeId {
        self.small_network.node_id()
    }
}<|MERGE_RESOLUTION|>--- conflicted
+++ resolved
@@ -71,13 +71,8 @@
     reactor::{self, event_queue_metrics::EventQueueMetrics, EventQueueHandle, ReactorExit},
     types::{
         Block, BlockAndDeploys, BlockHeader, BlockHeaderWithMetadata, BlockHeadersBatch,
-<<<<<<< HEAD
         BlockSignatures, BlockWithMetadata, Deploy, ExitCode, FinalitySignature,
-        FinalizedApprovalsWithId, Item, TrieOrChunk,
-=======
-        BlockSignatures, BlockWithMetadata, Deploy, DeployFinalizedApprovals, ExitCode,
-        FinalitySignature, Item, SyncLeap,
->>>>>>> 5bb8d87a
+        FinalizedApprovalsWithId, Item, SyncLeap, TrieOrChunk,
     },
     utils::{Source, WithDir},
     NodeRng,
