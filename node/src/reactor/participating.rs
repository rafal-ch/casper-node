--- conflicted
+++ resolved
@@ -59,13 +59,9 @@
     fatal,
     protocol::Message,
     reactor::{
-<<<<<<< HEAD
         self,
         event_queue_metrics::EventQueueMetrics,
         participating::{fetchers::Fetchers, utils::initialize_component},
-=======
-        self, event_queue_metrics::EventQueueMetrics, participating::utils::initialize_component,
->>>>>>> 18ef82c1
         EventQueueHandle, ReactorExit,
     },
     types::{
