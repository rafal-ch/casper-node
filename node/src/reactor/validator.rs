--- conflicted
+++ resolved
@@ -81,11 +81,7 @@
     BlockProposer(#[serde(skip_serializing)] block_proposer::Event),
     #[from]
     /// Storage event.
-<<<<<<< HEAD
-    Storage(#[serde(skip_serializing)] storage::Event<Storage>),
-=======
-    Storage(storage::Event),
->>>>>>> 62a59b2a
+    Storage(#[serde(skip_serializing)] storage::Event),
     #[from]
     /// RPC server event.
     RpcServer(#[serde(skip_serializing)] rpc_server::Event),
