--- conflicted
+++ resolved
@@ -184,7 +184,11 @@
         self
     }
 
-<<<<<<< HEAD
+    fn with_max_transfer_count(mut self, max_transfer_count: u32) -> Self {
+        self.max_transfer_count = max_transfer_count;
+        self
+    }
+
     fn with_administrators(mut self, administrators: BTreeSet<PublicKey>) -> Self {
         self.administrators = Some(administrators);
         self
@@ -200,10 +204,6 @@
         gas_hold_balance_handling: HoldBalanceHandling,
     ) -> Self {
         self.gas_hold_balance_handling = Some(gas_hold_balance_handling);
-=======
-    fn with_max_transfer_count(mut self, max_transfer_count: u32) -> Self {
-        self.max_transfer_count = max_transfer_count;
->>>>>>> 68692257
         self
     }
 }
