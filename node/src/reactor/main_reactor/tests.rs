use std::{collections::BTreeMap, iter, sync::Arc, time::Duration};

use either::Either;
use num::Zero;
use num_rational::Ratio;
use rand::Rng;
use tempfile::TempDir;
use tokio::time;
use tracing::{error, info};

use casper_execution_engine::engine_state::{
    GetBidsRequest, GetBidsResult, SystemContractRegistry,
};
use casper_storage::global_state::state::{StateProvider, StateReader};
use casper_types::{
    execution::{Effects, ExecutionResult, ExecutionResultV2, TransformKind},
    system::auction::{BidAddr, BidKind, BidsExt, DelegationRate},
    testing::TestRng,
<<<<<<< HEAD
    AccountConfig, AccountsConfig, ActivationPoint, BlockHash, BlockHeader, Chainspec,
    ChainspecRawBytes, Deploy, EraId, Motes, ProtocolVersion, PublicKey, SecretKey, TimeDiff,
    Timestamp, ValidatorConfig, U512,
=======
    AccountConfig, AccountsConfig, ActivationPoint, Block, BlockHeader, CLValue, Chainspec,
    ChainspecRawBytes, ContractHash, Deploy, DeployHash, EraId, Key, Motes, ProtocolVersion,
    PublicKey, SecretKey, StoredValue, TimeDiff, Timestamp, ValidatorConfig, U512,
>>>>>>> 461e7409
};

use crate::{
    components::{
        consensus::{
            self, ClContext, ConsensusMessage, HighwayMessage, HighwayVertex, NewBlockPayload,
        },
        gossiper, network, storage,
        upgrade_watcher::NextUpgrade,
    },
    effect::{
        incoming::ConsensusMessageIncoming,
        requests::{ContractRuntimeRequest, NetworkRequest},
        EffectExt,
    },
    protocol::Message,
    reactor::{
        main_reactor::{Config, MainEvent, MainReactor, ReactorState},
        Runner,
    },
    testing::{
        self, filter_reactor::FilterReactor, network::TestingNetwork, ConditionCheckReactor,
    },
    types::{BlockPayload, DeployOrTransferHash, ExitCode, NodeId, NodeRng},
    utils::{External, Loadable, Source, RESOURCES_PATH},
    WithDir,
};

struct TestChain {
    // Keys that validator instances will use, can include duplicates
    keys: Vec<Arc<SecretKey>>,
    storages: Vec<TempDir>,
    chainspec: Arc<Chainspec>,
    chainspec_raw_bytes: Arc<ChainspecRawBytes>,
    first_node_port: u16,
}

type Nodes = testing::network::Nodes<FilterReactor<MainReactor>>;

impl Runner<ConditionCheckReactor<FilterReactor<MainReactor>>> {
    fn main_reactor(&self) -> &MainReactor {
        self.reactor().inner().inner()
    }
}

impl TestChain {
    /// Instantiates a new test chain configuration.
    ///
    /// Generates secret keys for `size` validators and creates a matching chainspec.
    fn new(rng: &mut TestRng, size: usize, initial_stakes: Option<&[U512]>) -> Self {
        let keys: Vec<Arc<SecretKey>> = (0..size)
            .map(|_| Arc::new(SecretKey::random(rng)))
            .collect();

        let stake_values = if let Some(initial_stakes) = initial_stakes {
            assert_eq!(size, initial_stakes.len());
            initial_stakes.to_vec()
        } else {
            // By default we use very large stakes so we would catch overflow issues.
            iter::from_fn(|| Some(U512::from(rng.gen_range(100..999)) * U512::from(u128::MAX)))
                .take(size)
                .collect()
        };

        let stakes = keys
            .iter()
            .zip(stake_values)
            .map(|(secret_key, stake)| {
                let secret_key = secret_key.clone();
                (PublicKey::from(&*secret_key), stake)
            })
            .collect();
        Self::new_with_keys(rng, keys, stakes)
    }

    /// Instantiates a new test chain configuration.
    ///
    /// Takes a vector of bonded keys with specified bond amounts.
    fn new_with_keys(
        rng: &mut TestRng,
        keys: Vec<Arc<SecretKey>>,
        stakes: BTreeMap<PublicKey, U512>,
    ) -> Self {
        // Load the `local` chainspec.
        let (mut chainspec, chainspec_raw_bytes) =
            <(Chainspec, ChainspecRawBytes)>::from_resources("local");

        let min_motes = 100_000_000_000u64; // 1000 token
        let max_motes = min_motes * 100; // 100_000 token
        let balance = U512::from(rng.gen_range(min_motes..max_motes));

        // Override accounts with those generated from the keys.
        let accounts = stakes
            .into_iter()
            .map(|(public_key, bonded_amount)| {
                let validator_config =
                    ValidatorConfig::new(Motes::new(bonded_amount), DelegationRate::zero());
                AccountConfig::new(public_key, Motes::new(balance), Some(validator_config))
            })
            .collect();
        let delegators = vec![];
        let administrators = vec![];
        chainspec.network_config.accounts_config =
            AccountsConfig::new(accounts, delegators, administrators);

        // Make the genesis timestamp 60 seconds from now, to allow for all validators to start up.
        let genesis_time = Timestamp::now() + TimeDiff::from_seconds(60);
        info!(
            "creating test chain configuration, genesis: {}",
            genesis_time
        );
        chainspec.protocol_config.activation_point = ActivationPoint::Genesis(genesis_time);

        chainspec.core_config.minimum_era_height = 1;
        chainspec.core_config.finality_threshold_fraction = Ratio::new(34, 100);
        chainspec.core_config.era_duration = TimeDiff::from_millis(10);
        chainspec.core_config.auction_delay = 1;
        chainspec.core_config.unbonding_delay = 3;

        let first_node_port = testing::unused_port_on_localhost();

        TestChain {
            keys,
            storages: Vec::new(),
            chainspec: Arc::new(chainspec),
            chainspec_raw_bytes: Arc::new(chainspec_raw_bytes),
            first_node_port,
        }
    }

    fn chainspec_mut(&mut self) -> &mut Chainspec {
        Arc::get_mut(&mut self.chainspec).unwrap()
    }

    fn chainspec(&self) -> Arc<Chainspec> {
        self.chainspec.clone()
    }

    fn chainspec_raw_bytes(&self) -> Arc<ChainspecRawBytes> {
        self.chainspec_raw_bytes.clone()
    }

    fn first_node_port(&self) -> u16 {
        self.first_node_port
    }

    /// Creates an initializer/validator configuration for the `idx`th validator.
    fn create_node_config(&mut self, idx: usize, first_node_port: u16) -> Config {
        // Set the network configuration.
        let mut cfg = Config {
            network: if idx == 0 {
                network::Config::default_local_net_first_node(first_node_port)
            } else {
                network::Config::default_local_net(first_node_port)
            },
            gossip: gossiper::Config::new_with_small_timeouts(),
            ..Default::default()
        };

        // Additionally set up storage in a temporary directory.
        let (storage_cfg, temp_dir) = storage::Config::default_for_tests();
        // ...and the secret key for our validator.
        {
            let secret_key_path = temp_dir.path().join("secret_key");
            self.keys[idx]
                .to_file(secret_key_path.clone())
                .expect("could not write secret key");
            cfg.consensus.secret_key_path = External::Path(secret_key_path);
        }
        self.storages.push(temp_dir);
        cfg.storage = storage_cfg;
        cfg
    }

    async fn create_initialized_network(
        &mut self,
        rng: &mut NodeRng,
    ) -> anyhow::Result<TestingNetwork<FilterReactor<MainReactor>>> {
        let root = RESOURCES_PATH.join("local");

        let mut network: TestingNetwork<FilterReactor<MainReactor>> = TestingNetwork::new();

        for idx in 0..self.keys.len() {
            info!("creating node {}", idx);
            let cfg = self.create_node_config(idx, self.first_node_port);
            network
                .add_node_with_config_and_chainspec(
                    WithDir::new(root.clone(), cfg),
                    Arc::clone(&self.chainspec),
                    Arc::clone(&self.chainspec_raw_bytes),
                    rng,
                )
                .await
                .expect("could not add node to reactor");
        }

        Ok(network)
    }
}

/// Given an era number, returns a predicate to check if all of the nodes are in the specified era.
fn is_in_era(era_id: EraId) -> impl Fn(&Nodes) -> bool {
    move |nodes: &Nodes| {
        nodes
            .values()
            .all(|runner| runner.main_reactor().consensus().current_era() == Some(era_id))
    }
}

/// Given an era number, returns a predicate to check if all of the nodes have completed the
/// specified era.
fn has_completed_era(era_id: EraId) -> impl Fn(&Nodes) -> bool {
    move |nodes: &Nodes| {
        nodes.values().all(|runner| {
            runner
                .main_reactor()
                .storage()
                .read_highest_switch_block_headers(1)
                .unwrap()
                .last()
                .map_or(false, |header| header.era_id() == era_id)
        })
    }
}

/// Given a block height and a node id, returns a predicate to check if the lowest available block
/// for the specified node is at or below the specified height.
fn node_has_lowest_available_block_at_or_below_height(
    height: u64,
    node_id: NodeId,
) -> impl Fn(&Nodes) -> bool {
    move |nodes: &Nodes| {
        nodes.get(&node_id).map_or(true, |runner| {
            let storage = runner.main_reactor().storage();

            let available_block_range = storage.get_available_block_range();
            if available_block_range.low() == 0 && available_block_range.high() == 0 {
                false
            } else {
                available_block_range.low() <= height
            }
        })
    }
}

fn is_ping(event: &MainEvent) -> bool {
    if let MainEvent::ConsensusMessageIncoming(ConsensusMessageIncoming { message, .. }) = event {
        if let ConsensusMessage::Protocol { ref payload, .. } = **message {
            return matches!(
                payload.deserialize_incoming::<HighwayMessage::<ClContext>>(),
                Ok(HighwayMessage::<ClContext>::NewVertex(HighwayVertex::Ping(
                    _
                )))
            );
        }
    }
    false
}

/// A set of consecutive switch blocks.
struct SwitchBlocks {
    headers: Vec<BlockHeader>,
}

impl SwitchBlocks {
    /// Collects all switch blocks of the first `era_count` eras, and asserts that they are equal
    /// in all nodes.
    fn collect(nodes: &Nodes, era_count: u64) -> SwitchBlocks {
        let mut headers = Vec::new();
        for era_number in 0..era_count {
            let mut header_iter = nodes.values().map(|runner| {
                let storage = runner.main_reactor().storage();
                let maybe_block = storage
                    .read_switch_block_by_era_id(EraId::from(era_number))
                    .expect("failed to get switch block by era id");
                maybe_block.expect("missing switch block").take_header()
            });
            let header = header_iter.next().unwrap();
            assert_eq!(era_number, header.era_id().value());
            for other_header in header_iter {
                assert_eq!(header, other_header);
            }
            headers.push(header);
        }
        SwitchBlocks { headers }
    }

    /// Returns the list of equivocators in the given era.
    fn equivocators(&self, era_number: u64) -> &[PublicKey] {
        self.headers[era_number as usize]
            .era_end()
            .expect("era end")
            .era_report()
            .equivocators()
    }

    /// Returns the list of inactive validators in the given era.
    fn inactive_validators(&self, era_number: u64) -> &[PublicKey] {
        self.headers[era_number as usize]
            .era_end()
            .expect("era end")
            .era_report()
            .inactive_validators()
    }

    /// Returns the list of validators in the successor era.
    fn next_era_validators(&self, era_number: u64) -> &BTreeMap<PublicKey, U512> {
        self.headers[era_number as usize]
            .next_era_validator_weights()
            .expect("validators")
    }

    /// Returns the set of bids in the auction contract at the end of the given era.
    fn bids(&self, nodes: &Nodes, era_number: u64) -> Vec<BidKind> {
        let state_root_hash = *self.headers[era_number as usize].state_root_hash();
        for runner in nodes.values() {
            let request = GetBidsRequest::new(state_root_hash);
            let engine_state = runner.main_reactor().contract_runtime().engine_state();
            let bids_result = engine_state.get_bids(request).expect("get_bids failed");
            if let Some(bids) = bids_result.into_success() {
                return bids;
            }
        }
        unreachable!("at least one node should have bids for era {}", era_number);
    }
}

#[tokio::test]
async fn run_network() {
    testing::init_logging();

    let mut rng = crate::new_rng();

    // Instantiate a new chain with a fixed size.
    const NETWORK_SIZE: usize = 5;
    let mut chain = TestChain::new(&mut rng, NETWORK_SIZE, None);

    let mut net = chain
        .create_initialized_network(&mut rng)
        .await
        .expect("network initialization failed");

    // Wait for all nodes to agree on one era.
    net.settle_on(
        &mut rng,
        is_in_era(EraId::from(1)),
        Duration::from_secs(1000),
    )
    .await;

    net.settle_on(
        &mut rng,
        is_in_era(EraId::from(2)),
        Duration::from_secs(1001),
    )
    .await;
}

fn highest_complete_block_hash(
    runner: &Runner<ConditionCheckReactor<FilterReactor<MainReactor>>>,
) -> Option<BlockHash> {
    let storage = runner.main_reactor().storage();

    if let Some(highest_block) = storage.read_highest_complete_block().unwrap_or(None) {
        return Some(*highest_block.hash());
    } else {
        None
    }
}

#[tokio::test]
async fn historical_sync_with_era_height_1() {
    testing::init_logging();

    let mut rng = crate::new_rng();

    // Instantiate a new chain with a fixed size.
    const NETWORK_SIZE: usize = 5;
    let mut chain = TestChain::new(&mut rng, NETWORK_SIZE, None);
    chain.chainspec_mut().core_config.minimum_era_height = 1;

    let mut net = chain
        .create_initialized_network(&mut rng)
        .await
        .expect("network initialization failed");

    // Wait for all nodes to reach era 3.
    net.settle_on(
        &mut rng,
        is_in_era(EraId::from(3)),
        Duration::from_secs(1000),
    )
    .await;

    let (_, first_node) = net
        .nodes()
        .iter()
        .next()
        .expect("Expected non-empty network");

    // Get a trusted hash
    let lfb = highest_complete_block_hash(first_node)
        .expect("Could not determine the latest complete block for this network");

    // Create a joiner node
    let mut config = Config {
        network: network::Config::default_local_net(chain.first_node_port()),
        gossip: gossiper::Config::new_with_small_timeouts(),
        ..Default::default()
    };
    let joiner_key = Arc::new(SecretKey::random(&mut rng));
    let (storage_cfg, temp_dir) = storage::Config::default_for_tests();
    {
        let secret_key_path = temp_dir.path().join("secret_key");
        joiner_key
            .to_file(secret_key_path.clone())
            .expect("could not write secret key");
        config.consensus.secret_key_path = External::Path(secret_key_path);
    }
    config.storage = storage_cfg;
    config.node.trusted_hash = Some(lfb);
    config.node.sync_to_genesis = true;
    let root = RESOURCES_PATH.join("local");
    let cfg = WithDir::new(root.clone(), config);

    let (joiner_id, _) = net
        .add_node_with_config_and_chainspec(
            cfg,
            chain.chainspec(),
            chain.chainspec_raw_bytes(),
            &mut rng,
        )
        .await
        .expect("could not add node to reactor");

    // Wait for joiner node to sync back to the block from era 1
    net.settle_on(
        &mut rng,
        node_has_lowest_available_block_at_or_below_height(1, joiner_id),
        Duration::from_secs(1000),
    )
    .await;

    // Remove the weights for era 0 and era 1 from the validator matrix
    let runner = net
        .nodes_mut()
        .get_mut(&joiner_id)
        .expect("Could not find runner for node {joiner_id}");
    let reactor = runner.reactor_mut().inner_mut().inner_mut();
    reactor
        .validator_matrix
        .purge_era_validators(&EraId::from(0));
    reactor
        .validator_matrix
        .purge_era_validators(&EraId::from(1));

    // Continue syncing and check if the joiner node reaches era 0
    net.settle_on(
        &mut rng,
        node_has_lowest_available_block_at_or_below_height(0, joiner_id),
        Duration::from_secs(1000),
    )
    .await;
}

#[tokio::test]
async fn run_equivocator_network() {
    testing::init_logging();

    let mut rng = crate::new_rng();

    let alice_secret_key = Arc::new(SecretKey::random(&mut rng));
    let alice_public_key = PublicKey::from(&*alice_secret_key);
    let bob_secret_key = Arc::new(SecretKey::random(&mut rng));
    let bob_public_key = PublicKey::from(&*bob_secret_key);

    let size: usize = 3;
    // Leave two free slots for Alice and Bob.
    let mut keys: Vec<Arc<SecretKey>> = (2..size)
        .map(|_| Arc::new(SecretKey::random(&mut rng)))
        .collect();
    let mut stakes: BTreeMap<PublicKey, U512> = keys
        .iter()
        .map(|secret_key| (PublicKey::from(&*secret_key.clone()), U512::from(100000u64)))
        .collect();
    stakes.insert(PublicKey::from(&*alice_secret_key), U512::from(1));
    stakes.insert(PublicKey::from(&*bob_secret_key), U512::from(1));

    // Here's where things go wrong: Bob doesn't run a node at all, and Alice runs two!
    keys.push(alice_secret_key.clone());
    keys.push(alice_secret_key);

    // We configure the era to take ten rounds. That should guarantee that the two nodes
    // equivocate.
    let mut chain = TestChain::new_with_keys(&mut rng, keys, stakes.clone());
    chain.chainspec_mut().core_config.minimum_era_height = 10;
    chain.chainspec_mut().highway_config.maximum_round_length =
        chain.chainspec.core_config.minimum_block_time * 2;
    chain.chainspec_mut().core_config.validator_slots = size as u32;

    let mut net = chain
        .create_initialized_network(&mut rng)
        .await
        .expect("network initialization failed");
    let min_round_len = chain.chainspec.core_config.minimum_block_time;
    let mut maybe_first_message_time = None;

    let mut alice_reactors = net
        .reactors_mut()
        .filter(|reactor| *reactor.inner().consensus().public_key() == alice_public_key);

    // Delay all messages to and from the first of Alice's nodes until three rounds after the first
    // message.  Further, significantly delay any incoming pings to avoid the node detecting the
    // doppelganger and deactivating itself.
    alice_reactors.next().unwrap().set_filter(move |event| {
        if is_ping(&event) {
            return Either::Left(time::sleep((min_round_len * 30).into()).event(move |_| event));
        }
        let now = Timestamp::now();
        match &event {
            MainEvent::ConsensusMessageIncoming(_) => {}
            MainEvent::NetworkRequest(
                NetworkRequest::SendMessage { payload, .. }
                | NetworkRequest::ValidatorBroadcast { payload, .. }
                | NetworkRequest::Gossip { payload, .. },
            ) if matches!(**payload, Message::Consensus(_)) => {}
            _ => return Either::Right(event),
        };
        let first_message_time = *maybe_first_message_time.get_or_insert(now);
        if now < first_message_time + min_round_len * 3 {
            return Either::Left(time::sleep(min_round_len.into()).event(move |_| event));
        }
        Either::Right(event)
    });

    // Significantly delay all incoming pings to the second of Alice's nodes.
    alice_reactors.next().unwrap().set_filter(move |event| {
        if is_ping(&event) {
            return Either::Left(time::sleep((min_round_len * 30).into()).event(move |_| event));
        }
        Either::Right(event)
    });

    drop(alice_reactors);

    let era_count = 4;

    let timeout = Duration::from_secs(120 * era_count);
    info!("Waiting for {} eras to end.", era_count);
    net.settle_on(
        &mut rng,
        has_completed_era(EraId::new(era_count - 1)),
        timeout,
    )
    .await;

    // network settled; select data to analyze
    let switch_blocks = SwitchBlocks::collect(net.nodes(), era_count);
    let mut era_bids = BTreeMap::new();
    for era in 0..era_count {
        era_bids.insert(era, switch_blocks.bids(net.nodes(), era));
    }

    // Since this setup sometimes produces no equivocation or an equivocation in era 2 rather than
    // era 1, we set an offset here.  If neither eras has an equivocation, exit early.
    // TODO: Remove this once https://github.com/casper-network/casper-node/issues/1859 is fixed.
    for switch_block in &switch_blocks.headers {
        let era_id = switch_block.era_id();
        let count = switch_blocks.equivocators(era_id.value()).len();
        info!("equivocators in {}: {}", era_id, count);
    }
    let offset = if !switch_blocks.equivocators(1).is_empty() {
        0
    } else if !switch_blocks.equivocators(2).is_empty() {
        error!("failed to equivocate in era 1 - asserting equivocation detected in era 2");
        1
    } else {
        error!("failed to equivocate in era 1");
        return;
    };

    // Era 0 consists only of the genesis block.
    // In era 1, Alice equivocates. Since eviction takes place with a delay of one
    // (`auction_delay`) era, she is still included in the next era's validator set.
    let next_era_id = 1 + offset;

    assert_eq!(
        switch_blocks.equivocators(next_era_id),
        [alice_public_key.clone()]
    );
    let next_era_bids = era_bids.get(&next_era_id).expect("should have offset era");

    let next_era_alice = next_era_bids
        .validator_bid(&alice_public_key)
        .expect("should have Alice's offset bid");
    assert!(
        next_era_alice.inactive(),
        "Alice's bid should be inactive in offset era."
    );
    assert!(switch_blocks
        .next_era_validators(next_era_id)
        .contains_key(&alice_public_key));

    // In era 2 Alice is banned. Banned validators count neither as faulty nor inactive, even
    // though they cannot participate. In the next era, she will be evicted.
    let future_era_id = 2 + offset;
    assert_eq!(switch_blocks.equivocators(future_era_id), []);
    let future_era_bids = era_bids
        .get(&future_era_id)
        .expect("should have future era");
    let future_era_alice = future_era_bids
        .validator_bid(&alice_public_key)
        .expect("should have Alice's future bid");
    assert!(
        future_era_alice.inactive(),
        "Alice's bid should be inactive in future era."
    );
    assert!(!switch_blocks
        .next_era_validators(future_era_id)
        .contains_key(&alice_public_key));

    // In era 3 Alice is not a validator anymore and her bid remains deactivated.
    let era_3 = 3;
    if offset == 0 {
        assert_eq!(switch_blocks.equivocators(era_3), []);
        let era_3_bids = era_bids.get(&era_3).expect("should have era 3 bids");
        let era_3_alice = era_3_bids
            .validator_bid(&alice_public_key)
            .expect("should have Alice's era 3 bid");
        assert!(
            era_3_alice.inactive(),
            "Alice's bid should be inactive in era 3."
        );
        assert!(!switch_blocks
            .next_era_validators(era_3)
            .contains_key(&alice_public_key));
    }

    // Bob is inactive.
    assert_eq!(
        switch_blocks.inactive_validators(1),
        [bob_public_key.clone()]
    );
    assert_eq!(
        switch_blocks.inactive_validators(2),
        [bob_public_key.clone()]
    );

    for (era, bids) in era_bids {
        for (public_key, stake) in &stakes {
            let bid = bids
                .validator_bid(public_key)
                .expect("should have bid for public key {public_key} in era {era}");
            let staked_amount = bid.staked_amount();
            assert!(
                staked_amount >= *stake,
                "expected stake {} for public key {} in era {}, found {}",
                staked_amount,
                public_key,
                era,
                stake
            );
        }
    }
}

async fn assert_network_shutdown_for_upgrade_with_stakes(rng: &mut TestRng, stakes: &[U512]) {
    const NETWORK_SIZE: usize = 2;
    const INITIALIZATION_TIMEOUT: Duration = Duration::from_secs(20);

    let mut chain = TestChain::new(rng, NETWORK_SIZE, Some(stakes));
    chain.chainspec_mut().core_config.minimum_era_height = 2;
    chain.chainspec_mut().core_config.era_duration = TimeDiff::from_millis(0);
    chain.chainspec_mut().core_config.minimum_block_time = "1second".parse().unwrap();

    let mut net = chain
        .create_initialized_network(rng)
        .await
        .expect("network initialization failed");

    // Wait until initialization is finished, so upgrade watcher won't reject test requests.
    net.settle_on(
        rng,
        move |nodes: &Nodes| {
            nodes
                .values()
                .all(|runner| !matches!(runner.main_reactor().state, ReactorState::Initialize))
        },
        INITIALIZATION_TIMEOUT,
    )
    .await;

    // An upgrade is scheduled for era 2, after the switch block in era 1 (height 2).
    for runner in net.runners_mut() {
        runner
            .process_injected_effects(|effect_builder| {
                let upgrade = NextUpgrade::new(
                    ActivationPoint::EraId(2.into()),
                    ProtocolVersion::from_parts(999, 0, 0),
                );
                effect_builder
                    .announce_upgrade_activation_point_read(upgrade)
                    .ignore()
            })
            .await;
    }

    // Run until the nodes shut down for the upgrade.
    let timeout = Duration::from_secs(90);
    net.settle_on_exit(rng, ExitCode::Success, timeout).await;
}

#[tokio::test]
async fn nodes_should_have_enough_signatures_before_upgrade_with_equal_stake() {
    // Equal stake ensures that one node was able to learn about signatures created by the other, by
    // whatever means necessary (gossiping, broadcasting, fetching, etc.).
    testing::init_logging();

    let mut rng = crate::new_rng();

    let stakes = [U512::from(u128::MAX), U512::from(u128::MAX)];
    assert_network_shutdown_for_upgrade_with_stakes(&mut rng, &stakes).await;
}

#[tokio::test]
async fn nodes_should_have_enough_signatures_before_upgrade_with_one_dominant_stake() {
    testing::init_logging();

    let mut rng = crate::new_rng();

    let stakes = [U512::from(u128::MAX), U512::from(u8::MAX)];
    assert_network_shutdown_for_upgrade_with_stakes(&mut rng, &stakes).await;
}

#[tokio::test]
async fn dont_upgrade_without_switch_block() {
    testing::init_logging();

    let mut rng = crate::new_rng();

    eprintln!(
        "Running 'dont_upgrade_without_switch_block' test with rng={}",
        rng
    );

    const NETWORK_SIZE: usize = 2;
    const INITIALIZATION_TIMEOUT: Duration = Duration::from_secs(20);

    let mut chain = TestChain::new(&mut rng, NETWORK_SIZE, None);
    chain.chainspec_mut().core_config.minimum_era_height = 2;
    chain.chainspec_mut().core_config.era_duration = TimeDiff::from_millis(0);
    chain.chainspec_mut().core_config.minimum_block_time = "1second".parse().unwrap();

    let mut net = chain
        .create_initialized_network(&mut rng)
        .await
        .expect("network initialization failed");

    // Wait until initialization is finished, so upgrade watcher won't reject test requests.
    net.settle_on(
        &mut rng,
        move |nodes: &Nodes| {
            nodes
                .values()
                .all(|runner| !matches!(runner.main_reactor().state, ReactorState::Initialize))
        },
        INITIALIZATION_TIMEOUT,
    )
    .await;

    // An upgrade is scheduled for era 2, after the switch block in era 1 (height 2).
    // We artificially delay the execution of that block.
    for runner in net.runners_mut() {
        runner
            .process_injected_effects(|effect_builder| {
                let upgrade = NextUpgrade::new(
                    ActivationPoint::EraId(2.into()),
                    ProtocolVersion::from_parts(999, 0, 0),
                );
                effect_builder
                    .announce_upgrade_activation_point_read(upgrade)
                    .ignore()
            })
            .await;
        let mut exec_request_received = false;
        runner.reactor_mut().inner_mut().set_filter(move |event| {
            if let MainEvent::ContractRuntimeRequest(
                ContractRuntimeRequest::EnqueueBlockForExecution {
                    finalized_block, ..
                },
            ) = &event
            {
                if finalized_block.era_report.is_some()
                    && finalized_block.era_id == EraId::from(1)
                    && !exec_request_received
                {
                    info!("delaying {}", finalized_block);
                    exec_request_received = true;
                    return Either::Left(
                        time::sleep(Duration::from_secs(10)).event(move |_| event),
                    );
                }
                info!("not delaying {}", finalized_block);
            }
            Either::Right(event)
        });
    }

    // Run until the nodes shut down for the upgrade.
    let timeout = Duration::from_secs(90);
    net.settle_on_exit(&mut rng, ExitCode::Success, timeout)
        .await;

    // Verify that the switch block has been stored: Even though it was delayed the node didn't
    // restart before executing and storing it.
    for runner in net.nodes().values() {
        let header = runner
            .main_reactor()
            .storage()
            .read_block_by_height(2)
            .expect("failed to read from storage")
            .expect("missing switch block")
            .take_header();
        assert_eq!(EraId::from(1), header.era_id(), "era should be 1");
        assert!(header.is_switch_block(), "header should be switch block");
    }
}

#[tokio::test]
async fn should_store_finalized_approvals() {
    testing::init_logging();

    let mut rng = crate::new_rng();

    // Set up a network with two nodes.
    let alice_secret_key = Arc::new(SecretKey::random(&mut rng));
    let alice_public_key = PublicKey::from(&*alice_secret_key);
    let bob_secret_key = Arc::new(SecretKey::random(&mut rng));
    let charlie_secret_key = Arc::new(SecretKey::random(&mut rng)); // just for ordering testing purposes
    let keys: Vec<Arc<SecretKey>> = vec![alice_secret_key.clone(), bob_secret_key.clone()];
    // only Alice will be proposing blocks
    let stakes: BTreeMap<PublicKey, U512> =
        iter::once((alice_public_key.clone(), U512::from(100))).collect();

    // Eras have exactly two blocks each, and there is one block per second.
    let mut chain = TestChain::new_with_keys(&mut rng, keys, stakes.clone());
    chain.chainspec_mut().core_config.minimum_era_height = 2;
    chain.chainspec_mut().core_config.era_duration = TimeDiff::from_millis(0);
    chain.chainspec_mut().core_config.minimum_block_time = "1second".parse().unwrap();
    chain.chainspec_mut().core_config.validator_slots = 1;

    let mut net = chain
        .create_initialized_network(&mut rng)
        .await
        .expect("network initialization failed");

    // Wait for all nodes to complete era 0.
    net.settle_on(
        &mut rng,
        has_completed_era(EraId::from(0)),
        Duration::from_secs(90),
    )
    .await;

    // Submit a deploy.
    let mut deploy_alice_bob = Deploy::random_valid_native_transfer_without_deps(&mut rng);
    let mut deploy_alice_bob_charlie = deploy_alice_bob.clone();
    let mut deploy_bob_alice = deploy_alice_bob.clone();

    deploy_alice_bob.sign(&alice_secret_key);
    deploy_alice_bob.sign(&bob_secret_key);

    deploy_alice_bob_charlie.sign(&alice_secret_key);
    deploy_alice_bob_charlie.sign(&bob_secret_key);
    deploy_alice_bob_charlie.sign(&charlie_secret_key);

    deploy_bob_alice.sign(&bob_secret_key);
    deploy_bob_alice.sign(&alice_secret_key);

    // We will be testing the correct sequence of approvals against the deploy signed by Bob and
    // Alice.
    // The deploy signed by Alice and Bob should give the same ordering of approvals.
    let expected_approvals: Vec<_> = deploy_bob_alice.approvals().iter().cloned().collect();

    // We'll give the deploy signed by Alice, Bob and Charlie to Bob, so these will be his original
    // approvals. Save these for checks later.
    let bobs_original_approvals: Vec<_> = deploy_alice_bob_charlie
        .approvals()
        .iter()
        .cloned()
        .collect();
    assert_ne!(bobs_original_approvals, expected_approvals);

    let deploy_hash = *DeployOrTransferHash::new(&deploy_alice_bob).deploy_hash();

    for runner in net.runners_mut() {
        let deploy = if runner.main_reactor().consensus().public_key() == &alice_public_key {
            // Alice will propose the deploy signed by Alice and Bob.
            deploy_alice_bob.clone()
        } else {
            // Bob will receive the deploy signed by Alice, Bob and Charlie.
            deploy_alice_bob_charlie.clone()
        };
        runner
            .process_injected_effects(|effect_builder| {
                effect_builder
                    .put_deploy_to_storage(Arc::new(deploy.clone()))
                    .ignore()
            })
            .await;
        runner
            .process_injected_effects(|effect_builder| {
                effect_builder
                    .announce_new_deploy_accepted(Arc::new(deploy), Source::Client)
                    .ignore()
            })
            .await;
    }

    // Run until the deploy gets executed.
    let timeout = Duration::from_secs(120);
    net.settle_on(
        &mut rng,
        |nodes| {
            nodes.values().all(|runner| {
                runner
                    .main_reactor()
                    .storage()
                    .read_execution_result(&deploy_hash)
                    .is_some()
            })
        },
        timeout,
    )
    .await;

    // Check if the approvals agree.
    for runner in net.nodes().values() {
        let maybe_dwa = runner
            .main_reactor()
            .storage()
            .get_deploy_with_finalized_approvals_by_hash(&deploy_hash);
        let maybe_finalized_approvals = maybe_dwa
            .as_ref()
            .and_then(|dwa| dwa.finalized_approvals())
            .map(|fa| fa.inner().iter().cloned().collect());
        let maybe_original_approvals = maybe_dwa
            .as_ref()
            .map(|dwa| dwa.original_approvals().iter().cloned().collect());
        if runner.main_reactor().consensus().public_key() != &alice_public_key {
            // Bob should have finalized approvals, and his original approvals should be different.
            assert_eq!(
                maybe_finalized_approvals.as_ref(),
                Some(&expected_approvals)
            );
            assert_eq!(
                maybe_original_approvals.as_ref(),
                Some(&bobs_original_approvals)
            );
        } else {
            // Alice should only have the correct approvals as the original ones, and no finalized
            // approvals (as they wouldn't be stored, because they would be the same as the
            // original ones).
            assert_eq!(maybe_finalized_approvals.as_ref(), None);
            assert_eq!(maybe_original_approvals.as_ref(), Some(&expected_approvals));
        }
    }
}

// This test exercises a scenario in which a proposed block contains invalid accusations.
// Blocks containing no deploys or transfers used to be incorrectly marked as not needing
// validation even if they contained accusations, which opened up a security hole through which a
// malicious validator could accuse whomever they wanted of equivocating and have these
// accusations accepted by the other validators. This has been patched and the test asserts that
// such a scenario is no longer possible.
#[tokio::test]
async fn empty_block_validation_regression() {
    testing::init_logging();

    let mut rng = crate::new_rng();

    let size: usize = 4;
    let keys: Vec<Arc<SecretKey>> = (0..size)
        .map(|_| Arc::new(SecretKey::random(&mut rng)))
        .collect();
    let stakes: BTreeMap<PublicKey, U512> = keys
        .iter()
        .map(|secret_key| (PublicKey::from(&*secret_key.clone()), U512::from(100u64)))
        .collect();

    // We make the first validator always accuse everyone else.
    let mut chain = TestChain::new_with_keys(&mut rng, keys, stakes.clone());
    chain.chainspec_mut().core_config.minimum_block_time = "1second".parse().unwrap();
    chain.chainspec_mut().highway_config.maximum_round_length = "1second".parse().unwrap();
    chain.chainspec_mut().core_config.minimum_era_height = 15;
    let mut net = chain
        .create_initialized_network(&mut rng)
        .await
        .expect("network initialization failed");
    let malicious_validator = stakes.keys().next().unwrap().clone();
    info!("Malicious validator: {:?}", malicious_validator);
    let everyone_else: Vec<_> = stakes
        .keys()
        .filter(|pub_key| **pub_key != malicious_validator)
        .cloned()
        .collect();
    let malicious_runner = net
        .runners_mut()
        .find(|runner| runner.main_reactor().consensus().public_key() == &malicious_validator)
        .unwrap();
    malicious_runner
        .reactor_mut()
        .inner_mut()
        .set_filter(move |event| match event {
            MainEvent::Consensus(consensus::Event::NewBlockPayload(NewBlockPayload {
                era_id,
                block_payload: _,
                block_context,
            })) => {
                info!("Accusing everyone else!");
                // We hook into the NewBlockPayload event to replace the block being proposed with
                // an empty one that accuses all the validators, except the malicious validator.
                Either::Right(MainEvent::Consensus(consensus::Event::NewBlockPayload(
                    NewBlockPayload {
                        era_id,
                        block_payload: Arc::new(BlockPayload::new(
                            vec![],
                            vec![],
                            everyone_else.clone(),
                            false,
                        )),
                        block_context,
                    },
                )))
            }
            event => Either::Right(event),
        });

    let timeout = Duration::from_secs(300);
    info!("Waiting for the first era after genesis to end.");
    net.settle_on(&mut rng, is_in_era(EraId::new(2)), timeout)
        .await;
    let switch_blocks = SwitchBlocks::collect(net.nodes(), 2);

    // Nobody actually double-signed. The accusations should have had no effect.
    assert_eq!(
        switch_blocks.equivocators(0),
        [],
        "expected no equivocators"
    );
    // If the malicious validator was the first proposer, all their Highway units might be invalid,
    // because they all refer to the invalid proposal, so they might get flagged as inactive. No
    // other validators should be considered inactive.
    match switch_blocks.inactive_validators(0) {
        [] => {}
        [inactive_validator] if malicious_validator == *inactive_validator => {}
        inactive => panic!("unexpected inactive validators: {:?}", inactive),
    }
}

fn simple_test_chain(
    named: Vec<(Arc<SecretKey>, PublicKey, U512)>,
    total_node_count: usize,
    nameless_stake_override: Option<U512>,
    rng: &mut TestRng,
) -> TestChain {
    // getting a basic network set up
    if total_node_count < named.len() {
        panic!("named validator count exceeds total node count");
    }

    let diff = total_node_count - named.len();
    // Leave open slots for named validators.
    let mut keys: Vec<Arc<SecretKey>> = (1..=diff)
        .map(|_| Arc::new(SecretKey::random(rng)))
        .collect();
    // Nameless validators stake; default == 100 token
    let nameless_stake = nameless_stake_override.unwrap_or(U512::from(10_000_000_000u64));
    let mut stakes: BTreeMap<PublicKey, U512> = keys
        .iter()
        .map(|secret_key| (PublicKey::from(&*secret_key.clone()), nameless_stake))
        .collect();

    for (secret_key, public_key, stake) in named {
        keys.push(secret_key.clone());
        stakes.insert(public_key, stake);
    }

    let validator_count = keys.len();
    let mut chain = TestChain::new_with_keys(rng, keys, stakes.clone());
    chain.chainspec_mut().core_config.minimum_era_height = 5;
    chain.chainspec_mut().highway_config.maximum_round_length =
        chain.chainspec.core_config.minimum_block_time * 2;
    chain.chainspec_mut().core_config.validator_slots = validator_count as u32;
    chain.chainspec_mut().core_config.locked_funds_period = TimeDiff::default();
    chain.chainspec_mut().core_config.vesting_schedule_period = TimeDiff::default();
    chain.chainspec_mut().core_config.minimum_delegation_amount = 0;
    chain.chainspec_mut().core_config.unbonding_delay = 1;
    chain
}

fn get_highest_block_or_fail(
    runner: &Runner<ConditionCheckReactor<FilterReactor<MainReactor>>>,
) -> Block {
    runner
        .main_reactor()
        .storage
        .read_highest_block()
        .expect("should not have have storage error")
        .expect("should have block")
}

fn get_system_contract_hash_or_fail(
    net: &TestingNetwork<FilterReactor<MainReactor>>,
    public_key: &PublicKey,
    system_contract_name: String,
) -> ContractHash {
    let (_, runner) = net
        .nodes()
        .iter()
        .find(|(_, x)| x.main_reactor().consensus.public_key() == public_key)
        .expect("should have alice runner");

    let highest_block = get_highest_block_or_fail(runner);

    let state_hash = highest_block.state_root_hash();
    // we need the native auction addr so we can directly call it w/o wasm
    // we can get it out of the system contract registry which is just a
    // value in global state under a stable key.
    let maybe_registry = runner
        .main_reactor()
        .contract_runtime
        .engine_state()
        .get_state()
        .checkout(*state_hash)
        .expect("should checkout")
        .expect("should have view")
        .read(&Key::SystemContractRegistry)
        .expect("should not have gs storage error")
        .expect("should have stored value");

    let system_contract_registry: SystemContractRegistry = match maybe_registry {
        StoredValue::CLValue(cl_value) => CLValue::into_t(cl_value).unwrap(),
        _ => {
            panic!("expected CLValue")
        }
    };

    *system_contract_registry.get(&system_contract_name).unwrap()
}

fn check_bid_existence_at_tip(
    net: &TestingNetwork<FilterReactor<MainReactor>>,
    validator_public_key: &PublicKey,
    delegator_public_key: Option<&PublicKey>,
    should_exist: bool,
) {
    let (_, runner) = net
        .nodes()
        .iter()
        .find(|(_, x)| x.main_reactor().consensus.public_key() == validator_public_key)
        .expect("should have runner");

    let highest_block = get_highest_block_or_fail(runner);

    let state_hash = highest_block.state_root_hash();

    let bids_result = runner
        .main_reactor()
        .contract_runtime
        .auction_state(*state_hash)
        .expect("should have bids result");

    if let GetBidsResult::Success { bids } = bids_result {
        match bids.iter().find(|x| {
            &x.validator_public_key() == validator_public_key
                && x.delegator_public_key().as_ref() == delegator_public_key
        }) {
            None => {
                if should_exist {
                    panic!("should have bid era: {}", highest_block.era_id());
                }
            }
            Some(bid) => {
                if !should_exist {
                    info!("unexpected bid record existence: {:?}", bid);
                    panic!("expected alice to not have bid");
                }
            }
        }
    } else {
        panic!("network should have bids");
    }
}

async fn settle_era(
    net: &mut TestingNetwork<FilterReactor<MainReactor>>,
    rng: &mut TestRng,
    era_id: &mut EraId,
    era_settle_duration: Duration,
) {
    info!(?era_id, "settling network on era");
    net.settle_on(rng, has_completed_era(*era_id), era_settle_duration)
        .await;
    era_id.increment();
}

async fn settle_deploy(net: &mut TestingNetwork<FilterReactor<MainReactor>>, deploy: Deploy) {
    // saturate the network with the deploy via just making them all store and accept it
    // they're all validators so one of them should propose it
    for runner in net.runners_mut() {
        runner
            .process_injected_effects(|effect_builder| {
                effect_builder
                    .put_deploy_to_storage(Arc::new(deploy.clone()))
                    .ignore()
            })
            .await;
        runner
            .process_injected_effects(|effect_builder| {
                effect_builder
                    .announce_new_deploy_accepted(Arc::new(deploy.clone()), Source::Client)
                    .ignore()
            })
            .await;
    }
}

async fn settle_execution(
    net: &mut TestingNetwork<FilterReactor<MainReactor>>,
    rng: &mut TestRng,
    key: Key,
    deploy_hash: DeployHash,
    timeout: Duration,
    success_condition: fn(key: Key, effects: Effects) -> bool,
    failure_condition: fn(key: Key, error_message: String, cost: U512) -> bool,
) {
    net.settle_on(
        rng,
        |nodes| {
            nodes.values().all(|runner| {
                match runner
                    .main_reactor()
                    .storage()
                    .read_execution_result(&deploy_hash)
                {
                    Some(ExecutionResult::V2(execution_result)) => match execution_result {
                        ExecutionResultV2::Failure {
                            error_message,
                            cost,
                            ..
                        } => failure_condition(key, error_message, cost),
                        ExecutionResultV2::Success { effects, .. } => {
                            success_condition(key, effects)
                        }
                    },
                    Some(_) => panic!("unexpected execution result variant"),
                    None => false, // keep waiting
                }
            })
        },
        timeout,
    )
    .await;
}

#[tokio::test]
async fn run_withdraw_bid_network() {
    testing::init_logging();

    let mut rng = crate::new_rng();
    let mut era_id = EraId::new(0);
    let era_timeout = Duration::from_secs(90);
    let execution_timeout = Duration::from_secs(120);
    let deploy_ttl = TimeDiff::from_seconds(60);
    let alice_secret_key = Arc::new(SecretKey::random(&mut rng));
    let alice_stake = U512::from(200_000_000_000u64);
    let alice_public_key = PublicKey::from(&*alice_secret_key);

    let (mut net, chain_name) = {
        let named_validators = vec![(
            alice_secret_key.clone(),
            alice_public_key.clone(),
            alice_stake,
        )];

        let mut chain = simple_test_chain(named_validators, 5, None, &mut rng);

        let chain_name = chain.chainspec.network_config.name.clone();

        (
            chain
                .create_initialized_network(&mut rng)
                .await
                .expect("network initialization failed"),
            chain_name,
        )
    };

    // genesis
    settle_era(&mut net, &mut rng, &mut era_id, era_timeout).await;

    // making sure our post genesis assumption that alice has a bid is correct
    check_bid_existence_at_tip(&net, &alice_public_key, None, true);

    /* Now that the preamble is behind us, lets get some work done */

    // crank the network forward
    settle_era(&mut net, &mut rng, &mut era_id, era_timeout).await;

    let (deploy_hash, deploy) = {
        let auction_hash = get_system_contract_hash_or_fail(
            &net,
            &alice_public_key,
            casper_types::system::AUCTION.to_string(),
        );

        // create & sign deploy to withdraw alice's full stake
        let mut withdraw_bid = Deploy::withdraw_bid(
            chain_name,
            auction_hash,
            alice_public_key.clone(),
            alice_stake,
            Timestamp::now(),
            deploy_ttl,
        );
        // sign the deploy (single sig in this scenario)
        withdraw_bid.sign(&alice_secret_key);
        // we'll need the deploy_hash later to check results
        let deploy_hash = *DeployOrTransferHash::new(&withdraw_bid).deploy_hash();
        (deploy_hash, withdraw_bid)
    };
    settle_deploy(&mut net, deploy).await;

    let bid_key = Key::BidAddr(BidAddr::from(alice_public_key.clone()));
    settle_execution(
        &mut net,
        &mut rng,
        bid_key,
        deploy_hash,
        execution_timeout,
        |key, effects| {
            let _ = effects
                .transforms()
                .iter()
                .find(|x| match x.kind() {
                    TransformKind::Prune(prune_key) => prune_key == &key,
                    _ => false,
                })
                .expect("should have a prune record for bid");
            true
        },
        |key, error_message, cost| {
            panic!("{:?} deploy failed: {} cost: {}", key, error_message, cost);
        },
    )
    .await;

    // crank the network forward
    settle_era(&mut net, &mut rng, &mut era_id, era_timeout).await;

    check_bid_existence_at_tip(&net, &alice_public_key, None, false);
}

#[tokio::test]
async fn run_undelegate_bid_network() {
    testing::init_logging();

    let mut rng = crate::new_rng();
    let mut era_id = EraId::new(0);
    let era_timeout = Duration::from_secs(90);
    let execution_timeout = Duration::from_secs(120);
    let deploy_ttl = TimeDiff::from_seconds(60);
    let alice = {
        let secret_key = Arc::new(SecretKey::random(&mut rng));
        let public_key = PublicKey::from(&*secret_key);
        let stake = U512::from(200_000_000_000u64);
        (secret_key, public_key, stake)
    };
    let bob = {
        let secret_key = Arc::new(SecretKey::random(&mut rng));
        let public_key = PublicKey::from(&*secret_key);
        let stake = U512::from(300_000_000_000u64);
        (secret_key, public_key, stake)
    };

    let (mut net, chain_name) = {
        let named_validators = vec![alice.clone(), bob.clone()];

        let mut chain = simple_test_chain(named_validators, 5, None, &mut rng);

        let chain_name = chain.chainspec.network_config.name.clone();

        (
            chain
                .create_initialized_network(&mut rng)
                .await
                .expect("network initialization failed"),
            chain_name,
        )
    };

    // genesis
    settle_era(&mut net, &mut rng, &mut era_id, era_timeout).await;

    // making sure our post genesis assumptions are correct
    check_bid_existence_at_tip(&net, &alice.1, None, true);
    check_bid_existence_at_tip(&net, &bob.1, None, true);
    // alice should not have a delegation bid record for bob (yet)
    check_bid_existence_at_tip(&net, &bob.1, Some(&alice.1), false);

    /* Now that the preamble is behind us, lets get some work done */

    // crank the network forward
    settle_era(&mut net, &mut rng, &mut era_id, era_timeout).await;

    let auction_hash =
        get_system_contract_hash_or_fail(&net, &alice.1, casper_types::system::AUCTION.to_string());

    // have alice delegate to bob
    // note, in the real world validators usually don't also delegate to other validators
    // but in this test fixture the only accounts in the system are those created for
    // genesis validators.
    let alice_delegation_amount = U512::from(50_000_000_000u64);
    let (deploy_hash, deploy) = {
        // create & sign deploy to delegate from alice to bob
        let mut delegate = Deploy::delegate(
            chain_name.clone(),
            auction_hash,
            bob.1.clone(),
            alice.1.clone(),
            alice_delegation_amount,
            Timestamp::now(),
            deploy_ttl,
        );
        // sign the deploy (single sig in this scenario)
        delegate.sign(&alice.0);
        // we'll need the deploy_hash later to check results
        let deploy_hash = *DeployOrTransferHash::new(&delegate).deploy_hash();
        (deploy_hash, delegate)
    };
    settle_deploy(&mut net, deploy).await;

    let bid_key = Key::BidAddr(BidAddr::new_from_public_keys(
        &bob.1.clone(),
        Some(&alice.1.clone()),
    ));

    settle_execution(
        &mut net,
        &mut rng,
        bid_key,
        deploy_hash,
        execution_timeout,
        |key, effects| {
            let _ = effects
                .transforms()
                .iter()
                .find(|x| match x.kind() {
                    TransformKind::Write(StoredValue::BidKind(bid_kind)) => {
                        Key::from(bid_kind.bid_addr()) == key
                    }
                    _ => false,
                })
                .expect("should have a write record for delegate bid");
            true
        },
        |key, error_message, cost| {
            panic!("{:?} deploy failed: {} cost: {}", key, error_message, cost);
        },
    )
    .await;

    // alice should now have a delegation bid record for bob
    check_bid_existence_at_tip(&net, &bob.1, Some(&alice.1), true);

    let (deploy_hash, deploy) = {
        // create & sign deploy to undelegate from alice to bob
        let mut undelegate = Deploy::undelegate(
            chain_name,
            auction_hash,
            bob.1.clone(),
            alice.1.clone(),
            alice_delegation_amount,
            Timestamp::now(),
            deploy_ttl,
        );
        // sign the deploy (single sig in this scenario)
        undelegate.sign(&alice.0);
        // we'll need the deploy_hash later to check results
        let deploy_hash = *DeployOrTransferHash::new(&undelegate).deploy_hash();
        (deploy_hash, undelegate)
    };
    settle_deploy(&mut net, deploy).await;

    settle_execution(
        &mut net,
        &mut rng,
        bid_key,
        deploy_hash,
        execution_timeout,
        |key, effects| {
            let _ = effects
                .transforms()
                .iter()
                .find(|x| match x.kind() {
                    TransformKind::Prune(prune_key) => prune_key == &key,
                    _ => false,
                })
                .expect("should have a prune record for undelegated bid");
            true
        },
        |key, error_message, cost| {
            panic!("{:?} deploy failed: {} cost: {}", key, error_message, cost);
        },
    )
    .await;

    // crank the network forward
    settle_era(&mut net, &mut rng, &mut era_id, era_timeout).await;

    // making sure the validator records are still present but the undelegated bid is gone
    check_bid_existence_at_tip(&net, &alice.1, None, true);
    check_bid_existence_at_tip(&net, &bob.1, None, true);
    check_bid_existence_at_tip(&net, &bob.1, Some(&alice.1), false);
}

#[tokio::test]
async fn run_redelegate_bid_network() {
    testing::init_logging();

    let mut rng = crate::new_rng();
    let mut era_id = EraId::new(0);
    let era_timeout = Duration::from_secs(90);
    let execution_timeout = Duration::from_secs(120);
    let deploy_ttl = TimeDiff::from_seconds(60);
    let alice = {
        let secret_key = Arc::new(SecretKey::random(&mut rng));
        let public_key = PublicKey::from(&*secret_key);
        let stake = U512::from(200_000_000_000u64);
        (secret_key, public_key, stake)
    };
    let bob = {
        let secret_key = Arc::new(SecretKey::random(&mut rng));
        let public_key = PublicKey::from(&*secret_key);
        let stake = U512::from(300_000_000_000u64);
        (secret_key, public_key, stake)
    };
    let charlie = {
        let secret_key = Arc::new(SecretKey::random(&mut rng));
        let public_key = PublicKey::from(&*secret_key);
        let stake = U512::from(300_000_000_000u64);
        (secret_key, public_key, stake)
    };

    let (mut net, chain_name) = {
        let named_validators = vec![alice.clone(), bob.clone(), charlie.clone()];

        let mut chain = simple_test_chain(named_validators, 5, None, &mut rng);

        let chain_name = chain.chainspec.network_config.name.clone();

        (
            chain
                .create_initialized_network(&mut rng)
                .await
                .expect("network initialization failed"),
            chain_name,
        )
    };

    // genesis
    settle_era(&mut net, &mut rng, &mut era_id, era_timeout).await;

    // making sure our post genesis assumptions are correct
    check_bid_existence_at_tip(&net, &alice.1, None, true);
    check_bid_existence_at_tip(&net, &bob.1, None, true);
    check_bid_existence_at_tip(&net, &charlie.1, None, true);
    // alice should not have a delegation bid record for bob or charlie (yet)
    check_bid_existence_at_tip(&net, &bob.1, Some(&alice.1), false);
    check_bid_existence_at_tip(&net, &charlie.1, Some(&alice.1), false);

    /* Now that the preamble is behind us, lets get some work done */

    // crank the network forward
    settle_era(&mut net, &mut rng, &mut era_id, era_timeout).await;

    let auction_hash =
        get_system_contract_hash_or_fail(&net, &alice.1, casper_types::system::AUCTION.to_string());

    // have alice delegate to bob
    let alice_delegation_amount = U512::from(50_000_000_000u64);
    let (deploy_hash, deploy) = {
        // create & sign deploy to delegate from alice to bob
        let mut delegate = Deploy::delegate(
            chain_name.clone(),
            auction_hash,
            bob.1.clone(),
            alice.1.clone(),
            alice_delegation_amount,
            Timestamp::now(),
            deploy_ttl,
        );
        // sign the deploy (single sig in this scenario)
        delegate.sign(&alice.0);
        // we'll need the deploy_hash later to check results
        let deploy_hash = *DeployOrTransferHash::new(&delegate).deploy_hash();
        (deploy_hash, delegate)
    };
    settle_deploy(&mut net, deploy).await;

    let bid_key = Key::BidAddr(BidAddr::new_from_public_keys(
        &bob.1.clone(),
        Some(&alice.1.clone()),
    ));

    settle_execution(
        &mut net,
        &mut rng,
        bid_key,
        deploy_hash,
        execution_timeout,
        |key, effects| {
            let _ = effects
                .transforms()
                .iter()
                .find(|x| match x.kind() {
                    TransformKind::Write(StoredValue::BidKind(bid_kind)) => {
                        Key::from(bid_kind.bid_addr()) == key
                    }
                    _ => false,
                })
                .expect("should have a write record for delegate bid");
            true
        },
        |key, error_message, cost| {
            panic!("{:?} deploy failed: {} cost: {}", key, error_message, cost);
        },
    )
    .await;

    // alice should now have a delegation bid record for bob
    check_bid_existence_at_tip(&net, &bob.1, Some(&alice.1), true);

    let (deploy_hash, deploy) = {
        // create & sign deploy to undelegate alice from bob and delegate to charlie
        let mut redelegate = Deploy::redelegate(
            chain_name,
            auction_hash,
            bob.1.clone(),
            alice.1.clone(),
            charlie.1.clone(),
            alice_delegation_amount,
            Timestamp::now(),
            deploy_ttl,
        );
        // sign the deploy (single sig in this scenario)
        redelegate.sign(&alice.0);
        // we'll need the deploy_hash later to check results
        let deploy_hash = *DeployOrTransferHash::new(&redelegate).deploy_hash();
        (deploy_hash, redelegate)
    };
    settle_deploy(&mut net, deploy).await;

    settle_execution(
        &mut net,
        &mut rng,
        bid_key,
        deploy_hash,
        execution_timeout,
        |key, effects| {
            let _ = effects
                .transforms()
                .iter()
                .find(|x| match x.kind() {
                    TransformKind::Prune(prune_key) => prune_key == &key,
                    _ => false,
                })
                .expect("should have a prune record for undelegated bid");
            true
        },
        |key, error_message, cost| {
            panic!("{:?} deploy failed: {} cost: {}", key, error_message, cost);
        },
    )
    .await;

    // original delegation bid should be removed
    check_bid_existence_at_tip(&net, &bob.1, Some(&alice.1), false);
    // redelegate doesn't occur until after unbonding delay elapses
    check_bid_existence_at_tip(&net, &charlie.1, Some(&alice.1), false);

    // crank the network forward to run out the unbonding delay
    // first, close out the era the redelegate was processed in
    settle_era(&mut net, &mut rng, &mut era_id, era_timeout).await;
    // the undelegate is in the unbonding queue
    check_bid_existence_at_tip(&net, &charlie.1, Some(&alice.1), false);
    // unbonding delay is 1 on this test network, so step 1 more era
    settle_era(&mut net, &mut rng, &mut era_id, era_timeout).await;

    // making sure the validator records are still present
    check_bid_existence_at_tip(&net, &alice.1, None, true);
    check_bid_existence_at_tip(&net, &bob.1, None, true);
    // redelegated bid exists
    check_bid_existence_at_tip(&net, &charlie.1, Some(&alice.1), true);
}<|MERGE_RESOLUTION|>--- conflicted
+++ resolved
@@ -16,15 +16,9 @@
     execution::{Effects, ExecutionResult, ExecutionResultV2, TransformKind},
     system::auction::{BidAddr, BidKind, BidsExt, DelegationRate},
     testing::TestRng,
-<<<<<<< HEAD
-    AccountConfig, AccountsConfig, ActivationPoint, BlockHash, BlockHeader, Chainspec,
-    ChainspecRawBytes, Deploy, EraId, Motes, ProtocolVersion, PublicKey, SecretKey, TimeDiff,
-    Timestamp, ValidatorConfig, U512,
-=======
-    AccountConfig, AccountsConfig, ActivationPoint, Block, BlockHeader, CLValue, Chainspec,
-    ChainspecRawBytes, ContractHash, Deploy, DeployHash, EraId, Key, Motes, ProtocolVersion,
-    PublicKey, SecretKey, StoredValue, TimeDiff, Timestamp, ValidatorConfig, U512,
->>>>>>> 461e7409
+    AccountConfig, AccountsConfig, ActivationPoint, Block, BlockHash, BlockHeader, CLValue,
+    Chainspec, ChainspecRawBytes, ContractHash, Deploy, DeployHash, EraId, Key, Motes,
+    ProtocolVersion, PublicKey, SecretKey, StoredValue, TimeDiff, Timestamp, ValidatorConfig, U512,
 };
 
 use crate::{
