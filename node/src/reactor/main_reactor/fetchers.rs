use datasize::DataSize;
use prometheus::Registry;

use casper_types::Deploy;

use crate::{
    components::{fetcher, fetcher::Fetcher, Component},
    effect::{announcements::DeployAcceptorAnnouncement, EffectBuilder, Effects},
    reactor,
    reactor::main_reactor::MainEvent,
    types::{
<<<<<<< HEAD
        ApprovalsHashes, BlockExecutionResultsOrChunk, BlockHeader, Deploy, FinalitySignature,
        LegacyDeploy, SyncLeap, TrieOrChunk, VersionedBlock,
=======
        ApprovalsHashes, Block, BlockExecutionResultsOrChunk, BlockHeader, FinalitySignature,
        LegacyDeploy, SyncLeap, TrieOrChunk,
>>>>>>> 78db4ef0
    },
    utils::Source,
    FetcherConfig, NodeRng,
};

#[derive(DataSize, Debug)]
pub(super) struct Fetchers {
    sync_leap_fetcher: Fetcher<SyncLeap>,
    block_fetcher: Fetcher<VersionedBlock>,
    block_header_by_hash_fetcher: Fetcher<BlockHeader>,
    approvals_hashes_fetcher: Fetcher<ApprovalsHashes>,
    finality_signature_fetcher: Fetcher<FinalitySignature>,
    legacy_deploy_fetcher: Fetcher<LegacyDeploy>,
    deploy_fetcher: Fetcher<Deploy>,
    trie_or_chunk_fetcher: Fetcher<TrieOrChunk>,
    block_execution_results_or_chunk_fetcher: Fetcher<BlockExecutionResultsOrChunk>,
}

impl Fetchers {
    pub(super) fn new(
        config: &FetcherConfig,
        metrics_registry: &Registry,
    ) -> Result<Self, prometheus::Error> {
        Ok(Fetchers {
            sync_leap_fetcher: Fetcher::new("sync_leap_fetcher", config, metrics_registry)?,
            block_header_by_hash_fetcher: Fetcher::new("block_header", config, metrics_registry)?,
            approvals_hashes_fetcher: Fetcher::new("approvals_hashes", config, metrics_registry)?,
            finality_signature_fetcher: Fetcher::new(
                "finality_signature_fetcher",
                config,
                metrics_registry,
            )?,
            legacy_deploy_fetcher: Fetcher::new("legacy_deploy", config, metrics_registry)?,
            block_fetcher: Fetcher::new("block", config, metrics_registry)?,
            deploy_fetcher: Fetcher::new("deploy", config, metrics_registry)?,
            trie_or_chunk_fetcher: Fetcher::new("trie_or_chunk", config, metrics_registry)?,
            block_execution_results_or_chunk_fetcher: Fetcher::new(
                "block_execution_results_or_chunk_fetcher",
                config,
                metrics_registry,
            )?,
        })
    }

    pub(super) fn dispatch_fetcher_event(
        &mut self,
        effect_builder: EffectBuilder<MainEvent>,
        rng: &mut NodeRng,
        event: MainEvent,
    ) -> Effects<MainEvent> {
        match event {
            MainEvent::BlockFetcher(event) => reactor::wrap_effects(
                MainEvent::BlockFetcher,
                self.block_fetcher.handle_event(effect_builder, rng, event),
            ),
            MainEvent::BlockFetcherRequest(request) => reactor::wrap_effects(
                MainEvent::BlockFetcher,
                self.block_fetcher
                    .handle_event(effect_builder, rng, request.into()),
            ),
            MainEvent::SyncLeapFetcher(event) => reactor::wrap_effects(
                MainEvent::SyncLeapFetcher,
                self.sync_leap_fetcher
                    .handle_event(effect_builder, rng, event),
            ),
            MainEvent::SyncLeapFetcherRequest(request) => reactor::wrap_effects(
                MainEvent::SyncLeapFetcher,
                self.sync_leap_fetcher
                    .handle_event(effect_builder, rng, request.into()),
            ),
            MainEvent::BlockHeaderFetcher(event) => reactor::wrap_effects(
                MainEvent::BlockHeaderFetcher,
                self.block_header_by_hash_fetcher
                    .handle_event(effect_builder, rng, event),
            ),
            MainEvent::BlockHeaderFetcherRequest(request) => reactor::wrap_effects(
                MainEvent::BlockHeaderFetcher,
                self.block_header_by_hash_fetcher
                    .handle_event(effect_builder, rng, request.into()),
            ),
            MainEvent::ApprovalsHashesFetcher(event) => reactor::wrap_effects(
                MainEvent::ApprovalsHashesFetcher,
                self.approvals_hashes_fetcher
                    .handle_event(effect_builder, rng, event),
            ),
            MainEvent::ApprovalsHashesFetcherRequest(request) => reactor::wrap_effects(
                MainEvent::ApprovalsHashesFetcher,
                self.approvals_hashes_fetcher
                    .handle_event(effect_builder, rng, request.into()),
            ),
            MainEvent::FinalitySignatureFetcher(event) => reactor::wrap_effects(
                MainEvent::FinalitySignatureFetcher,
                self.finality_signature_fetcher
                    .handle_event(effect_builder, rng, event),
            ),
            MainEvent::FinalitySignatureFetcherRequest(request) => reactor::wrap_effects(
                MainEvent::FinalitySignatureFetcher,
                self.finality_signature_fetcher
                    .handle_event(effect_builder, rng, request.into()),
            ),
            MainEvent::LegacyDeployFetcher(event) => reactor::wrap_effects(
                MainEvent::LegacyDeployFetcher,
                self.legacy_deploy_fetcher
                    .handle_event(effect_builder, rng, event),
            ),
            MainEvent::LegacyDeployFetcherRequest(request) => reactor::wrap_effects(
                MainEvent::LegacyDeployFetcher,
                self.legacy_deploy_fetcher
                    .handle_event(effect_builder, rng, request.into()),
            ),
            MainEvent::DeployFetcher(event) => reactor::wrap_effects(
                MainEvent::DeployFetcher,
                self.deploy_fetcher.handle_event(effect_builder, rng, event),
            ),
            MainEvent::DeployFetcherRequest(request) => reactor::wrap_effects(
                MainEvent::DeployFetcher,
                self.deploy_fetcher
                    .handle_event(effect_builder, rng, request.into()),
            ),
            MainEvent::TrieOrChunkFetcher(event) => reactor::wrap_effects(
                MainEvent::TrieOrChunkFetcher,
                self.trie_or_chunk_fetcher
                    .handle_event(effect_builder, rng, event),
            ),
            MainEvent::TrieOrChunkFetcherRequest(request) => reactor::wrap_effects(
                MainEvent::TrieOrChunkFetcher,
                self.trie_or_chunk_fetcher
                    .handle_event(effect_builder, rng, request.into()),
            ),
            MainEvent::BlockExecutionResultsOrChunkFetcher(event) => reactor::wrap_effects(
                MainEvent::BlockExecutionResultsOrChunkFetcher,
                self.block_execution_results_or_chunk_fetcher.handle_event(
                    effect_builder,
                    rng,
                    event,
                ),
            ),
            MainEvent::BlockExecutionResultsOrChunkFetcherRequest(request) => {
                reactor::wrap_effects(
                    MainEvent::BlockExecutionResultsOrChunkFetcher,
                    self.block_execution_results_or_chunk_fetcher.handle_event(
                        effect_builder,
                        rng,
                        request.into(),
                    ),
                )
            }

            // MISC DISPATCHING
            MainEvent::DeployAcceptorAnnouncement(
                DeployAcceptorAnnouncement::AcceptedNewDeploy { deploy, source },
            ) if matches!(source, Source::Peer(..)) => reactor::wrap_effects(
                MainEvent::DeployFetcher,
                self.deploy_fetcher.handle_event(
                    effect_builder,
                    rng,
                    fetcher::Event::GotRemotely {
                        item: Box::new((*deploy).clone()),
                        source,
                    },
                ),
            ),
            // allow non-fetcher events to fall thru
            _ => Effects::new(),
        }
    }
}<|MERGE_RESOLUTION|>--- conflicted
+++ resolved
@@ -9,13 +9,10 @@
     reactor,
     reactor::main_reactor::MainEvent,
     types::{
-<<<<<<< HEAD
-        ApprovalsHashes, BlockExecutionResultsOrChunk, BlockHeader, Deploy, FinalitySignature,
-        LegacyDeploy, SyncLeap, TrieOrChunk, VersionedBlock,
-=======
-        ApprovalsHashes, Block, BlockExecutionResultsOrChunk, BlockHeader, FinalitySignature,
-        LegacyDeploy, SyncLeap, TrieOrChunk,
->>>>>>> 78db4ef0
+        ApprovalsHashes, ApprovalsHashes, Block, BlockExecutionResultsOrChunk,
+        BlockExecutionResultsOrChunk, BlockHeader, BlockHeader, Deploy, FinalitySignature,
+        FinalitySignature, LegacyDeploy, LegacyDeploy, SyncLeap, SyncLeap, TrieOrChunk,
+        TrieOrChunk, VersionedBlock,
     },
     utils::Source,
     FetcherConfig, NodeRng,
