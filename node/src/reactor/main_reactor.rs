--- conflicted
+++ resolved
@@ -26,14 +26,8 @@
 use tracing::{debug, error, info, warn};
 
 use casper_types::{
-<<<<<<< HEAD
-    Block, BlockHash, BlockV2, Chainspec, ChainspecRawBytes, EraId, FinalitySignature, PublicKey,
+    Block, BlockHash, BlockV2, Chainspec, ChainspecRawBytes, EraId, FinalitySignature,FinalitySignatureV2, PublicKey,
     TimeDiff, Timestamp, Transaction, TransactionHash, TransactionHeader, U512,
-=======
-    Block, BlockHash, BlockV2, Chainspec, ChainspecRawBytes, DeployId, EraId, FinalitySignature,
-    FinalitySignatureV2, PublicKey, TimeDiff, Timestamp, Transaction, TransactionHash,
-    TransactionHeader, TransactionId, U512,
->>>>>>> f5e1836f
 };
 
 #[cfg(test)]
