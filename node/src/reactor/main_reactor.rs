//! Main reactor for nodes.

mod config;
mod control;
mod error;
mod event;
mod fetchers;
mod memory_metrics;
mod utils;

mod catch_up;
mod genesis_instruction;
mod keep_up;
mod reactor_state;
#[cfg(test)]
mod tests;
mod upgrade_shutdown;
mod upgrading_instruction;
mod validate;

use std::{collections::BTreeMap, convert::TryInto, sync::Arc, time::Instant};

use datasize::DataSize;
use memory_metrics::MemoryMetrics;
use prometheus::Registry;
use tracing::{debug, error, info, warn};

use casper_types::{
    Block, BlockHash, BlockV2, Chainspec, ChainspecRawBytes, DeployId, EraId, FinalitySignature,
    PublicKey, TimeDiff, Timestamp, Transaction, TransactionId, U512,
};

#[cfg(test)]
use crate::testing::network::NetworkedReactor;
use crate::{
    components::{
        block_accumulator::{self, BlockAccumulator},
        block_synchronizer::{self, BlockSynchronizer},
        block_validator::{self, BlockValidator},
        consensus::{self, EraSupervisor},
        contract_runtime::ContractRuntime,
        deploy_buffer::{self, DeployBuffer},
        diagnostics_port::DiagnosticsPort,
        event_stream_server::{self, EventStreamServer},
        gossiper::{self, GossipItem, Gossiper},
        metrics::Metrics,
        network::{self, GossipedAddress, Identity as NetworkIdentity, Network},
        rest_server::RestServer,
        rpc_server::RpcServer,
        shutdown_trigger::{self, CompletedBlockInfo, ShutdownTrigger},
        storage::Storage,
        sync_leaper::SyncLeaper,
        transaction_acceptor::{self, TransactionAcceptor},
        upgrade_watcher::{self, UpgradeWatcher},
        Component, ValidatorBoundComponent,
    },
    effect::{
        announcements::{
            BlockAccumulatorAnnouncement, ConsensusAnnouncement, ContractRuntimeAnnouncement,
            ControlAnnouncement, DeployBufferAnnouncement, FetchedNewBlockAnnouncement,
            FetchedNewFinalitySignatureAnnouncement, GossiperAnnouncement, MetaBlockAnnouncement,
            PeerBehaviorAnnouncement, TransactionAcceptorAnnouncement, UnexecutedBlockAnnouncement,
            UpgradeWatcherAnnouncement,
        },
        incoming::{NetResponseIncoming, TrieResponseIncoming},
        requests::{AcceptTransactionRequest, ChainspecRawBytesRequest},
        EffectBuilder, EffectExt, Effects, GossipTarget,
    },
    fatal,
    protocol::Message,
    reactor::{
        self,
        event_queue_metrics::EventQueueMetrics,
        main_reactor::{fetchers::Fetchers, upgrade_shutdown::SignatureGossipTracker},
        EventQueueHandle, QueueKind,
    },
<<<<<<< HEAD
    types::{ForwardMetaBlock, MetaBlock, MetaBlockState, TrieOrChunk, ValidatorMatrix},
=======
    types::{
        Block, BlockHash, Chainspec, ChainspecRawBytes, Deploy, FinalitySignature, MetaBlock,
        MetaBlockState, SyncHandling, TrieOrChunk, ValidatorMatrix,
    },
>>>>>>> ea3a10df
    utils::{Source, WithDir},
    NodeRng,
};
pub use config::Config;
pub(crate) use error::Error;
pub(crate) use event::MainEvent;
pub(crate) use reactor_state::ReactorState;

/// Main node reactor.
///
/// This following diagram represents how the components involved in the **sync process** interact
/// with each other.
#[cfg_attr(doc, aquamarine::aquamarine)]
/// ```mermaid
/// flowchart TD
///     G((Network))
///     E((BlockAccumulator))
///     H[(Storage)]
///     I((SyncLeaper))
///     A(("Reactor<br/>(control logic)"))
///     B((ContractRuntime))
///     C((BlockSynchronizer))
///     D((Consensus))
///     K((Gossiper))
///     J((Fetcher))
///     F((DeployBuffer))
///
///     I -->|"❌<br/>Never get<br/>SyncLeap<br/>from storage"| H
///     linkStyle 0 fill:none,stroke:red,color:red
///
///     A -->|"Execute block<br/>(genesis or upgrade)"| B
///
///     G -->|Peers| C
///     G -->|Peers| D
///
///     C -->|Block data| E
///
///     J -->|Block data| C
///
///     D -->|Execute block| B
///
///     A -->|SyncLeap| I
///
///     B -->|Put block| H
///     C -->|Mark block complete| H
///     E -->|Mark block complete| H
///     C -->|Execute block| B
///
///     C -->|Complete block<br/>with Deploys| F
///
///     K -->|Deploy| F
///     K -->|Block data| E
/// ```
#[derive(DataSize, Debug)]
pub(crate) struct MainReactor {
    // components
    //   i/o bound components
    storage: Storage,
    contract_runtime: ContractRuntime,
    upgrade_watcher: UpgradeWatcher,
    rpc_server: RpcServer,
    rest_server: RestServer,
    event_stream_server: EventStreamServer,
    diagnostics_port: DiagnosticsPort,
    shutdown_trigger: ShutdownTrigger,
    net: Network<MainEvent, Message>,
    consensus: EraSupervisor,

    // block handling
    block_validator: BlockValidator,
    block_accumulator: BlockAccumulator,
    block_synchronizer: BlockSynchronizer,

    // transaction handling
    transaction_acceptor: TransactionAcceptor,
    deploy_buffer: DeployBuffer,

    // gossiping components
    address_gossiper: Gossiper<{ GossipedAddress::ID_IS_COMPLETE_ITEM }, GossipedAddress>,
    transaction_gossiper: Gossiper<{ Transaction::ID_IS_COMPLETE_ITEM }, Transaction>,
    block_gossiper: Gossiper<{ BlockV2::ID_IS_COMPLETE_ITEM }, BlockV2>,
    finality_signature_gossiper:
        Gossiper<{ FinalitySignature::ID_IS_COMPLETE_ITEM }, FinalitySignature>,

    // record retrieval
    sync_leaper: SyncLeaper,
    fetchers: Fetchers, // <-- this contains all fetchers to reduce top-level clutter

    // Non-components.
    //   metrics
    metrics: Metrics,
    #[data_size(skip)] // Never allocates heap data.
    memory_metrics: MemoryMetrics,
    #[data_size(skip)]
    event_queue_metrics: EventQueueMetrics,

    //   ambient settings / data / load-bearing config
    validator_matrix: ValidatorMatrix,
    trusted_hash: Option<BlockHash>,
    chainspec: Arc<Chainspec>,
    chainspec_raw_bytes: Arc<ChainspecRawBytes>,

    //   control logic
    state: ReactorState,
    max_attempts: usize,

    last_progress: Timestamp,
    attempts: usize,
    idle_tolerance: TimeDiff,
    control_logic_default_delay: TimeDiff,
    shutdown_for_upgrade_timeout: TimeDiff,
    switched_to_shutdown_for_upgrade: Timestamp,
    upgrade_timeout: TimeDiff,
    sync_handling: SyncHandling,
    signature_gossip_tracker: SignatureGossipTracker,
}

impl reactor::Reactor for MainReactor {
    type Event = MainEvent;
    type Config = WithDir<Config>;
    type Error = Error;

    fn dispatch_event(
        &mut self,
        effect_builder: EffectBuilder<MainEvent>,
        rng: &mut NodeRng,
        event: MainEvent,
    ) -> Effects<MainEvent> {
        match event {
            MainEvent::ControlAnnouncement(ctrl_ann) => {
                error!("unhandled control announcement: {}", ctrl_ann);
                Effects::new()
            }
            MainEvent::SetNodeStopRequest(req) => reactor::wrap_effects(
                MainEvent::ShutdownTrigger,
                self.shutdown_trigger
                    .handle_event(effect_builder, rng, req.into()),
            ),

            MainEvent::FatalAnnouncement(fatal_ann) => {
                if self.consensus.is_active_validator() {
                    warn!(%fatal_ann, "consensus is active, not shutting down");
                    Effects::new()
                } else {
                    let ctrl_ann =
                        MainEvent::ControlAnnouncement(ControlAnnouncement::FatalError {
                            file: fatal_ann.file,
                            line: fatal_ann.line,
                            msg: fatal_ann.msg,
                        });
                    effect_builder
                        .into_inner()
                        .schedule(ctrl_ann, QueueKind::Control)
                        .ignore()
                }
            }

            // PRIMARY REACTOR STATE CONTROL LOGIC
            MainEvent::ReactorCrank => self.crank(effect_builder, rng),

            MainEvent::MainReactorRequest(req) => {
                req.0.respond((self.state, self.last_progress)).ignore()
            }
            MainEvent::MetaBlockAnnouncement(MetaBlockAnnouncement(meta_block)) => {
                self.handle_meta_block(effect_builder, rng, meta_block)
            }
            MainEvent::UnexecutedBlockAnnouncement(UnexecutedBlockAnnouncement(block_height)) => {
                let only_from_available_block_range = true;
                if let Ok(Some(block_header)) = self
                    .storage
                    .read_block_header_by_height(block_height, only_from_available_block_range)
                {
                    let block_hash = block_header.block_hash();
                    reactor::wrap_effects(
                        MainEvent::Consensus,
                        self.consensus.handle_event(
                            effect_builder,
                            rng,
                            consensus::Event::BlockAdded {
                                header: Box::new(block_header),
                                header_hash: block_hash,
                            },
                        ),
                    )
                } else {
                    // Warn logging here because this codepath of handling an
                    // `UnexecutedBlockAnnouncement` is coming from the
                    // contract runtime when a block with a lower height than
                    // the next expected executable height is enqueued. This
                    // happens after restarts when consensus is creating the
                    // required eras and attempts to retrace its steps in the
                    // era by enqueuing all finalized blocks starting from the
                    // first one in that era, blocks which should have already
                    // been executed and marked complete in storage.
                    warn!(
                        block_height,
                        "Finalized block enqueued for execution, but a complete \
                        block header with the same height is not present in storage."
                    );
                    Effects::new()
                }
            }

            // LOCAL I/O BOUND COMPONENTS
            MainEvent::UpgradeWatcher(event) => reactor::wrap_effects(
                MainEvent::UpgradeWatcher,
                self.upgrade_watcher
                    .handle_event(effect_builder, rng, event),
            ),
            MainEvent::UpgradeWatcherRequest(req) => reactor::wrap_effects(
                MainEvent::UpgradeWatcher,
                self.upgrade_watcher
                    .handle_event(effect_builder, rng, req.into()),
            ),
            MainEvent::UpgradeWatcherAnnouncement(
                UpgradeWatcherAnnouncement::UpgradeActivationPointRead(next_upgrade),
            ) => {
                // register activation point of upgrade w/ block accumulator
                self.block_accumulator
                    .register_activation_point(next_upgrade.activation_point());
                reactor::wrap_effects(
                    MainEvent::UpgradeWatcher,
                    self.upgrade_watcher.handle_event(
                        effect_builder,
                        rng,
                        upgrade_watcher::Event::GotNextUpgrade(next_upgrade),
                    ),
                )
            }
            MainEvent::RpcServer(event) => reactor::wrap_effects(
                MainEvent::RpcServer,
                self.rpc_server.handle_event(effect_builder, rng, event),
            ),
            MainEvent::RestServer(event) => reactor::wrap_effects(
                MainEvent::RestServer,
                self.rest_server.handle_event(effect_builder, rng, event),
            ),
            MainEvent::MetricsRequest(req) => reactor::wrap_effects(
                MainEvent::MetricsRequest,
                self.metrics.handle_event(effect_builder, rng, req),
            ),
            MainEvent::ChainspecRawBytesRequest(
                ChainspecRawBytesRequest::GetChainspecRawBytes(responder),
            ) => responder.respond(self.chainspec_raw_bytes.clone()).ignore(),
            MainEvent::EventStreamServer(event) => reactor::wrap_effects(
                MainEvent::EventStreamServer,
                self.event_stream_server
                    .handle_event(effect_builder, rng, event),
            ),
            MainEvent::ShutdownTrigger(event) => reactor::wrap_effects(
                MainEvent::ShutdownTrigger,
                self.shutdown_trigger
                    .handle_event(effect_builder, rng, event),
            ),
            MainEvent::DiagnosticsPort(event) => reactor::wrap_effects(
                MainEvent::DiagnosticsPort,
                self.diagnostics_port
                    .handle_event(effect_builder, rng, event),
            ),
            MainEvent::DumpConsensusStateRequest(req) => reactor::wrap_effects(
                MainEvent::Consensus,
                self.consensus.handle_event(effect_builder, rng, req.into()),
            ),

            // NETWORK CONNECTION AND ORIENTATION
            MainEvent::Network(event) => reactor::wrap_effects(
                MainEvent::Network,
                self.net.handle_event(effect_builder, rng, event),
            ),
            MainEvent::NetworkRequest(req) => {
                let event = MainEvent::Network(network::Event::from(req));
                self.dispatch_event(effect_builder, rng, event)
            }
            MainEvent::NetworkInfoRequest(req) => {
                let event = MainEvent::Network(network::Event::from(req));
                self.dispatch_event(effect_builder, rng, event)
            }
            MainEvent::NetworkPeerBehaviorAnnouncement(ann) => {
                let mut effects = Effects::new();
                match &ann {
                    PeerBehaviorAnnouncement::OffenseCommitted {
                        offender,
                        justification: _,
                    } => {
                        let event = MainEvent::BlockSynchronizer(
                            block_synchronizer::Event::DisconnectFromPeer(**offender),
                        );
                        effects.extend(self.dispatch_event(effect_builder, rng, event));
                    }
                }
                effects.extend(self.dispatch_event(
                    effect_builder,
                    rng,
                    MainEvent::Network(ann.into()),
                ));
                effects
            }
            MainEvent::NetworkPeerRequestingData(incoming) => reactor::wrap_effects(
                MainEvent::Storage,
                self.storage
                    .handle_event(effect_builder, rng, incoming.into()),
            ),
            MainEvent::NetworkPeerProvidingData(NetResponseIncoming { sender, message }) => {
                reactor::handle_get_response(self, effect_builder, rng, sender, message)
            }
            MainEvent::AddressGossiper(event) => reactor::wrap_effects(
                MainEvent::AddressGossiper,
                self.address_gossiper
                    .handle_event(effect_builder, rng, event),
            ),
            MainEvent::AddressGossiperIncoming(incoming) => reactor::wrap_effects(
                MainEvent::AddressGossiper,
                self.address_gossiper
                    .handle_event(effect_builder, rng, incoming.into()),
            ),
            MainEvent::AddressGossiperCrank(req) => reactor::wrap_effects(
                MainEvent::AddressGossiper,
                self.address_gossiper
                    .handle_event(effect_builder, rng, req.into()),
            ),
            MainEvent::AddressGossiperAnnouncement(gossiper_ann) => match gossiper_ann {
                GossiperAnnouncement::GossipReceived { .. }
                | GossiperAnnouncement::NewItemBody { .. }
                | GossiperAnnouncement::FinishedGossiping(_) => Effects::new(),
                GossiperAnnouncement::NewCompleteItem(gossiped_address) => {
                    let reactor_event =
                        MainEvent::Network(network::Event::PeerAddressReceived(gossiped_address));
                    self.dispatch_event(effect_builder, rng, reactor_event)
                }
            },
            MainEvent::SyncLeaper(event) => reactor::wrap_effects(
                MainEvent::SyncLeaper,
                self.sync_leaper.handle_event(effect_builder, rng, event),
            ),
            MainEvent::Consensus(event) => reactor::wrap_effects(
                MainEvent::Consensus,
                self.consensus.handle_event(effect_builder, rng, event),
            ),
            MainEvent::ConsensusMessageIncoming(incoming) => reactor::wrap_effects(
                MainEvent::Consensus,
                self.consensus
                    .handle_event(effect_builder, rng, incoming.into()),
            ),
            MainEvent::ConsensusDemand(demand) => reactor::wrap_effects(
                MainEvent::Consensus,
                self.consensus
                    .handle_event(effect_builder, rng, demand.into()),
            ),
            MainEvent::ConsensusAnnouncement(consensus_announcement) => {
                match consensus_announcement {
                    ConsensusAnnouncement::Proposed(block) => {
                        let reactor_event =
                            MainEvent::DeployBuffer(deploy_buffer::Event::BlockProposed(block));
                        self.dispatch_event(effect_builder, rng, reactor_event)
                    }
                    ConsensusAnnouncement::Finalized(block) => {
                        let reactor_event =
                            MainEvent::DeployBuffer(deploy_buffer::Event::BlockFinalized(block));
                        self.dispatch_event(effect_builder, rng, reactor_event)
                    }
                    ConsensusAnnouncement::Fault {
                        era_id,
                        public_key,
                        timestamp,
                    } => {
                        let reactor_event =
                            MainEvent::EventStreamServer(event_stream_server::Event::Fault {
                                era_id,
                                public_key,
                                timestamp,
                            });
                        self.dispatch_event(effect_builder, rng, reactor_event)
                    }
                }
            }

            // BLOCKS
            MainEvent::BlockValidator(event) => reactor::wrap_effects(
                MainEvent::BlockValidator,
                self.block_validator
                    .handle_event(effect_builder, rng, event),
            ),
            MainEvent::BlockValidatorRequest(req) => self.dispatch_event(
                effect_builder,
                rng,
                MainEvent::BlockValidator(block_validator::Event::from(req)),
            ),
            MainEvent::BlockAccumulator(event) => reactor::wrap_effects(
                MainEvent::BlockAccumulator,
                self.block_accumulator
                    .handle_event(effect_builder, rng, event),
            ),
            MainEvent::BlockAccumulatorRequest(request) => reactor::wrap_effects(
                MainEvent::BlockAccumulator,
                self.block_accumulator
                    .handle_event(effect_builder, rng, request.into()),
            ),
            MainEvent::BlockSynchronizer(event) => reactor::wrap_effects(
                MainEvent::BlockSynchronizer,
                self.block_synchronizer
                    .handle_event(effect_builder, rng, event),
            ),
            MainEvent::BlockSynchronizerRequest(req) => reactor::wrap_effects(
                MainEvent::BlockSynchronizer,
                self.block_synchronizer
                    .handle_event(effect_builder, rng, req.into()),
            ),
            MainEvent::BlockAccumulatorAnnouncement(
                BlockAccumulatorAnnouncement::AcceptedNewFinalitySignature { finality_signature },
            ) => {
                debug!(
                    "notifying finality signature gossiper to start gossiping for: {} , {}",
                    finality_signature.block_hash(),
                    finality_signature.public_key(),
                );
                let mut effects = reactor::wrap_effects(
                    MainEvent::FinalitySignatureGossiper,
                    self.finality_signature_gossiper.handle_event(
                        effect_builder,
                        rng,
                        gossiper::Event::ItemReceived {
                            item_id: finality_signature.gossip_id(),
                            source: Source::Ourself,
                            target: finality_signature.gossip_target(),
                        },
                    ),
                );

                effects.extend(reactor::wrap_effects(
                    MainEvent::EventStreamServer,
                    self.event_stream_server.handle_event(
                        effect_builder,
                        rng,
                        event_stream_server::Event::FinalitySignature(finality_signature),
                    ),
                ));

                effects
            }
            MainEvent::BlockGossiper(event) => reactor::wrap_effects(
                MainEvent::BlockGossiper,
                self.block_gossiper.handle_event(effect_builder, rng, event),
            ),
            MainEvent::BlockGossiperIncoming(incoming) => reactor::wrap_effects(
                MainEvent::BlockGossiper,
                self.block_gossiper
                    .handle_event(effect_builder, rng, incoming.into()),
            ),
            MainEvent::BlockGossiperAnnouncement(GossiperAnnouncement::GossipReceived {
                item_id: gossiped_block_id,
                sender,
            }) => reactor::wrap_effects(
                MainEvent::BlockAccumulator,
                self.block_accumulator.handle_event(
                    effect_builder,
                    rng,
                    block_accumulator::Event::RegisterPeer {
                        block_hash: gossiped_block_id,
                        era_id: None,
                        sender,
                    },
                ),
            ),
            MainEvent::BlockGossiperAnnouncement(GossiperAnnouncement::NewCompleteItem(
                gossiped_block_id,
            )) => {
                error!(%gossiped_block_id, "gossiper should not announce new block");
                Effects::new()
            }
            MainEvent::BlockGossiperAnnouncement(GossiperAnnouncement::NewItemBody {
                item,
                sender,
            }) => reactor::wrap_effects(
                MainEvent::BlockAccumulator,
                self.block_accumulator.handle_event(
                    effect_builder,
                    rng,
                    block_accumulator::Event::ReceivedBlock {
                        block: Arc::new(*item),
                        sender,
                    },
                ),
            ),
            MainEvent::BlockGossiperAnnouncement(GossiperAnnouncement::FinishedGossiping(
                _gossiped_block_id,
            )) => Effects::new(),
            MainEvent::BlockFetcherAnnouncement(FetchedNewBlockAnnouncement { block, peer }) => {
                // The block accumulator shouldn't concern itself with historical blocks that are
                // being fetched. If the block is not convertible to the current version it means
                // that it is surely a historical block.
                if let Ok(block) = (*block).clone().try_into() {
                    reactor::wrap_effects(
                        MainEvent::BlockAccumulator,
                        self.block_accumulator.handle_event(
                            effect_builder,
                            rng,
                            block_accumulator::Event::ReceivedBlock {
                                block: Arc::new(block),
                                sender: peer,
                            },
                        ),
                    )
                } else {
                    Effects::new()
                }
            }

            MainEvent::FinalitySignatureIncoming(incoming) => {
                // Finality signature received via broadcast.
                let sender = incoming.sender;
                let finality_signature = incoming.message;
                debug!(
                    "FinalitySignatureIncoming({},{},{},{})",
                    finality_signature.era_id(),
                    finality_signature.block_hash(),
                    finality_signature.public_key(),
                    sender
                );
                let block_accumulator_event = block_accumulator::Event::ReceivedFinalitySignature {
                    finality_signature,
                    sender,
                };
                reactor::wrap_effects(
                    MainEvent::BlockAccumulator,
                    self.block_accumulator.handle_event(
                        effect_builder,
                        rng,
                        block_accumulator_event,
                    ),
                )
            }
            MainEvent::FinalitySignatureGossiper(event) => reactor::wrap_effects(
                MainEvent::FinalitySignatureGossiper,
                self.finality_signature_gossiper
                    .handle_event(effect_builder, rng, event),
            ),
            MainEvent::FinalitySignatureGossiperIncoming(incoming) => reactor::wrap_effects(
                MainEvent::FinalitySignatureGossiper,
                self.finality_signature_gossiper
                    .handle_event(effect_builder, rng, incoming.into()),
            ),
            MainEvent::FinalitySignatureGossiperAnnouncement(
                GossiperAnnouncement::GossipReceived {
                    item_id: gossiped_finality_signature_id,
                    sender,
                },
            ) => reactor::wrap_effects(
                MainEvent::BlockAccumulator,
                self.block_accumulator.handle_event(
                    effect_builder,
                    rng,
                    block_accumulator::Event::RegisterPeer {
                        block_hash: *gossiped_finality_signature_id.block_hash(),
                        era_id: Some(gossiped_finality_signature_id.era_id()),
                        sender,
                    },
                ),
            ),
            MainEvent::FinalitySignatureGossiperAnnouncement(
                GossiperAnnouncement::NewCompleteItem(gossiped_finality_signature_id),
            ) => {
                error!(%gossiped_finality_signature_id, "gossiper should not announce new finality signature");
                Effects::new()
            }
            MainEvent::FinalitySignatureGossiperAnnouncement(
                GossiperAnnouncement::NewItemBody { item, sender },
            ) => reactor::wrap_effects(
                MainEvent::BlockAccumulator,
                self.block_accumulator.handle_event(
                    effect_builder,
                    rng,
                    block_accumulator::Event::ReceivedFinalitySignature {
                        finality_signature: item,
                        sender,
                    },
                ),
            ),
            MainEvent::FinalitySignatureGossiperAnnouncement(
                GossiperAnnouncement::FinishedGossiping(gossiped_finality_signature_id),
            ) => {
                self.signature_gossip_tracker
                    .register_signature(gossiped_finality_signature_id);
                Effects::new()
            }
            MainEvent::FinalitySignatureFetcherAnnouncement(
                FetchedNewFinalitySignatureAnnouncement {
                    finality_signature,
                    peer,
                },
            ) => reactor::wrap_effects(
                MainEvent::BlockAccumulator,
                self.block_accumulator.handle_event(
                    effect_builder,
                    rng,
                    block_accumulator::Event::ReceivedFinalitySignature {
                        finality_signature,
                        sender: peer,
                    },
                ),
            ),

            // DEPLOYS
            MainEvent::TransactionAcceptor(event) => reactor::wrap_effects(
                MainEvent::TransactionAcceptor,
                self.transaction_acceptor
                    .handle_event(effect_builder, rng, event),
            ),
            MainEvent::AcceptTransactionRequest(AcceptTransactionRequest {
                transaction,
                speculative_exec_at_block,
                responder,
            }) => {
                let source = if let Some(block) = speculative_exec_at_block {
                    Source::SpeculativeExec(block)
                } else {
                    Source::Client
                };
                let event = transaction_acceptor::Event::Accept {
                    transaction,
                    source,
                    maybe_responder: Some(responder),
                };
                reactor::wrap_effects(
                    MainEvent::TransactionAcceptor,
                    self.transaction_acceptor
                        .handle_event(effect_builder, rng, event),
                )
            }
            MainEvent::TransactionAcceptorAnnouncement(
                TransactionAcceptorAnnouncement::AcceptedNewTransaction {
                    transaction,
                    source,
                },
            ) => {
                let mut effects = Effects::new();

                match source {
                    Source::Ourself => (), // internal activity does not require further action
                    Source::Peer(_) => {
                        // this is a response to a deploy fetch request, dispatch to fetcher
                        effects.extend(self.fetchers.dispatch_fetcher_event(
                            effect_builder,
                            rng,
                            MainEvent::TransactionAcceptorAnnouncement(
                                TransactionAcceptorAnnouncement::AcceptedNewTransaction {
                                    transaction,
                                    source,
                                },
                            ),
                        ));
                    }
                    Source::Client | Source::PeerGossiped(_) => {
                        // we must attempt to gossip onwards
                        effects.extend(self.dispatch_event(
                            effect_builder,
                            rng,
                            MainEvent::TransactionGossiper(gossiper::Event::ItemReceived {
                                item_id: transaction.gossip_id(),
                                source,
                                target: transaction.gossip_target(),
                            }),
                        ));
                        // notify event stream
                        match &*transaction {
                            Transaction::Deploy(deploy) => {
                                effects.extend(self.dispatch_event(
                                    effect_builder,
                                    rng,
                                    MainEvent::EventStreamServer(
                                        event_stream_server::Event::DeployAccepted(Arc::new(
                                            deploy.clone(),
                                        )),
                                    ),
                                ));
                            }
                            Transaction::V1(_txn) => {
                                todo!("avoid match on `transaction` once sse handles transactions");
                            }
                        }
                    }
                    Source::SpeculativeExec(_) => {
                        error!(
                            %transaction,
                            "transaction acceptor should not announce speculative exec transactions"
                        );
                    }
                }

                effects
            }
            MainEvent::TransactionAcceptorAnnouncement(
                TransactionAcceptorAnnouncement::InvalidTransaction {
                    transaction: _,
                    source: _,
                },
            ) => Effects::new(),
            MainEvent::TransactionGossiper(event) => reactor::wrap_effects(
                MainEvent::TransactionGossiper,
                self.transaction_gossiper
                    .handle_event(effect_builder, rng, event),
            ),
            MainEvent::TransactionGossiperIncoming(incoming) => reactor::wrap_effects(
                MainEvent::TransactionGossiper,
                self.transaction_gossiper
                    .handle_event(effect_builder, rng, incoming.into()),
            ),
            MainEvent::TransactionGossiperAnnouncement(GossiperAnnouncement::GossipReceived {
                ..
            }) => {
                // Ignore the announcement.
                Effects::new()
            }
            MainEvent::TransactionGossiperAnnouncement(GossiperAnnouncement::NewCompleteItem(
                gossiped_deploy_id,
            )) => {
                error!(%gossiped_deploy_id, "gossiper should not announce new transaction");
                Effects::new()
            }
            MainEvent::TransactionGossiperAnnouncement(GossiperAnnouncement::NewItemBody {
                item,
                sender,
            }) => reactor::wrap_effects(
                MainEvent::TransactionAcceptor,
                self.transaction_acceptor.handle_event(
                    effect_builder,
                    rng,
                    transaction_acceptor::Event::Accept {
                        transaction: *item,
                        source: Source::PeerGossiped(sender),
                        maybe_responder: None,
                    },
                ),
            ),
            MainEvent::TransactionGossiperAnnouncement(
                GossiperAnnouncement::FinishedGossiping(gossiped_txn_id),
            ) => match gossiped_txn_id {
                TransactionId::Deploy {
                    deploy_hash,
                    approvals_hash,
                } => {
                    let deploy_id = DeployId::new(deploy_hash, approvals_hash);
                    let reactor_event = MainEvent::DeployBuffer(
                        deploy_buffer::Event::ReceiveDeployGossiped(deploy_id),
                    );
                    self.dispatch_event(effect_builder, rng, reactor_event)
                }
                TransactionId::V1 { .. } => {
                    todo!("avoid match `gossiped_txn_id` once deploy buffer handles transactions");
                }
            },
            MainEvent::DeployBuffer(event) => reactor::wrap_effects(
                MainEvent::DeployBuffer,
                self.deploy_buffer.handle_event(effect_builder, rng, event),
            ),
            MainEvent::DeployBufferRequest(req) => {
                self.dispatch_event(effect_builder, rng, MainEvent::DeployBuffer(req.into()))
            }
            MainEvent::DeployBufferAnnouncement(DeployBufferAnnouncement::DeploysExpired(
                hashes,
            )) => {
                let reactor_event = MainEvent::EventStreamServer(
                    event_stream_server::Event::DeploysExpired(hashes),
                );
                self.dispatch_event(effect_builder, rng, reactor_event)
            }

            // CONTRACT RUNTIME & GLOBAL STATE
            MainEvent::ContractRuntime(event) => reactor::wrap_effects(
                MainEvent::ContractRuntime,
                self.contract_runtime
                    .handle_event(effect_builder, rng, event),
            ),
            MainEvent::ContractRuntimeRequest(req) => reactor::wrap_effects(
                MainEvent::ContractRuntime,
                self.contract_runtime
                    .handle_event(effect_builder, rng, req.into()),
            ),
            MainEvent::ContractRuntimeAnnouncement(
                ContractRuntimeAnnouncement::CommitStepSuccess { era_id, effects },
            ) => {
                let reactor_event =
                    MainEvent::EventStreamServer(event_stream_server::Event::Step {
                        era_id,
                        execution_effects: effects,
                    });
                self.dispatch_event(effect_builder, rng, reactor_event)
            }
            MainEvent::ContractRuntimeAnnouncement(
                ContractRuntimeAnnouncement::UpcomingEraValidators {
                    era_that_is_ending,
                    upcoming_era_validators,
                },
            ) => {
                info!(
                    "UpcomingEraValidators era_that_is_ending: {}",
                    era_that_is_ending
                );
                self.validator_matrix.register_eras(upcoming_era_validators);
                Effects::new()
            }

            MainEvent::TrieRequestIncoming(req) => reactor::wrap_effects(
                MainEvent::ContractRuntime,
                self.contract_runtime
                    .handle_event(effect_builder, rng, req.into()),
            ),
            MainEvent::TrieDemand(demand) => reactor::wrap_effects(
                MainEvent::ContractRuntime,
                self.contract_runtime
                    .handle_event(effect_builder, rng, demand.into()),
            ),
            MainEvent::TrieResponseIncoming(TrieResponseIncoming { sender, message }) => {
                reactor::handle_fetch_response::<Self, TrieOrChunk>(
                    self,
                    effect_builder,
                    rng,
                    sender,
                    &message.0,
                )
            }

            // STORAGE
            MainEvent::Storage(event) => reactor::wrap_effects(
                MainEvent::Storage,
                self.storage.handle_event(effect_builder, rng, event),
            ),
            MainEvent::StorageRequest(req) => reactor::wrap_effects(
                MainEvent::Storage,
                self.storage.handle_event(effect_builder, rng, req.into()),
            ),
            MainEvent::MarkBlockCompletedRequest(req) => reactor::wrap_effects(
                MainEvent::Storage,
                self.storage.handle_event(effect_builder, rng, req.into()),
            ),
            MainEvent::MakeBlockExecutableRequest(req) => reactor::wrap_effects(
                MainEvent::Storage,
                self.storage.handle_event(effect_builder, rng, req.into()),
            ),

            // This event gets emitted when we manage to read the era validators from the global
            // states of a block after an upgrade and its parent. Once that happens, we can check
            // for the signs of any changes happening during the upgrade and register the correct
            // set of validators in the validators matrix.
            MainEvent::GotBlockAfterUpgradeEraValidators(
                era_id,
                parent_era_validators,
                block_era_validators,
            ) => {
                // `era_id`, being the era of the block after the upgrade, will be absent in the
                // validators stored in the block after the upgrade - therefore we will use its
                // successor for the comparison.
                let era_to_check = era_id.successor();
                // We read the validators for era_id+1 from the parent of the block after the
                // upgrade.
                let validators_in_parent = match parent_era_validators.get(&era_to_check) {
                    Some(validators) => validators,
                    None => {
                        return fatal!(
                            effect_builder,
                            "couldn't find validators for era {} in parent_era_validators",
                            era_to_check
                        )
                        .ignore();
                    }
                };
                // We also read the validators from the block after the upgrade itself.
                let validators_in_block = match block_era_validators.get(&era_to_check) {
                    Some(validators) => validators,
                    None => {
                        return fatal!(
                            effect_builder,
                            "couldn't find validators for era {} in block_era_validators",
                            era_to_check
                        )
                        .ignore();
                    }
                };
                // Decide which validators to use for `era_id` in the validators matrix.
                let validators_to_register = if validators_in_parent == validators_in_block {
                    // Nothing interesting happened - register the regular validators, ie. the
                    // ones stored for `era_id` in the parent of the block after the upgrade.
                    match parent_era_validators.get(&era_id) {
                        Some(validators) => validators,
                        None => {
                            return fatal!(
                                effect_builder,
                                "couldn't find validators for era {} in parent_era_validators",
                                era_id
                            )
                            .ignore();
                        }
                    }
                } else {
                    // We had an upgrade changing the validators! We use the same validators that
                    // will be used for the era after the upgrade, as we can't trust the ones we
                    // would use normally.
                    validators_in_block
                };
                let mut effects = self.update_validator_weights(
                    effect_builder,
                    rng,
                    era_id,
                    validators_to_register.clone(),
                );
                // Crank the reactor so that any synchronizing tasks blocked by the lack of
                // validators for `era_id` can resume.
                effects.extend(
                    effect_builder
                        .immediately()
                        .event(|_| MainEvent::ReactorCrank),
                );
                effects
            }

            // DELEGATE ALL FETCHER RELEVANT EVENTS to self.fetchers.dispatch_fetcher_event(..)
            MainEvent::LegacyDeployFetcher(..)
            | MainEvent::LegacyDeployFetcherRequest(..)
            | MainEvent::BlockFetcher(..)
            | MainEvent::BlockFetcherRequest(..)
            | MainEvent::DeployFetcher(..)
            | MainEvent::DeployFetcherRequest(..)
            | MainEvent::BlockHeaderFetcher(..)
            | MainEvent::BlockHeaderFetcherRequest(..)
            | MainEvent::TrieOrChunkFetcher(..)
            | MainEvent::TrieOrChunkFetcherRequest(..)
            | MainEvent::SyncLeapFetcher(..)
            | MainEvent::SyncLeapFetcherRequest(..)
            | MainEvent::ApprovalsHashesFetcher(..)
            | MainEvent::ApprovalsHashesFetcherRequest(..)
            | MainEvent::FinalitySignatureFetcher(..)
            | MainEvent::FinalitySignatureFetcherRequest(..)
            | MainEvent::BlockExecutionResultsOrChunkFetcher(..)
            | MainEvent::BlockExecutionResultsOrChunkFetcherRequest(..) => self
                .fetchers
                .dispatch_fetcher_event(effect_builder, rng, event),
        }
    }

    fn new(
        config: Self::Config,
        chainspec: Arc<Chainspec>,
        chainspec_raw_bytes: Arc<ChainspecRawBytes>,
        network_identity: NetworkIdentity,
        registry: &Registry,
        event_queue: EventQueueHandle<Self::Event>,
        _rng: &mut NodeRng,
    ) -> Result<(Self, Effects<MainEvent>), Error> {
        let node_startup_instant = Instant::now();

        let effect_builder = EffectBuilder::new(event_queue);

        let metrics = Metrics::new(registry.clone());
        let memory_metrics = MemoryMetrics::new(registry.clone())?;
        let event_queue_metrics = EventQueueMetrics::new(registry.clone(), event_queue)?;

        let protocol_version = chainspec.protocol_config.version;

        let trusted_hash = config.value().node.trusted_hash;
        let (root_dir, config) = config.into_parts();
        let (our_secret_key, our_public_key) = config.consensus.load_keys(&root_dir)?;
        let validator_matrix = ValidatorMatrix::new(
            chainspec.core_config.finality_threshold_fraction,
            chainspec
                .protocol_config
                .global_state_update
                .as_ref()
                .and_then(|global_state_update| global_state_update.validators.clone()),
            chainspec.protocol_config.activation_point.era_id(),
            our_secret_key.clone(),
            our_public_key.clone(),
            chainspec.core_config.auction_delay,
        );

        let storage_config = WithDir::new(&root_dir, config.storage.clone());

        let hard_reset_to_start_of_era = chainspec.hard_reset_to_start_of_era();
        let storage = Storage::new(
            &storage_config,
            hard_reset_to_start_of_era,
            protocol_version,
            chainspec.protocol_config.activation_point.era_id(),
            &chainspec.network_config.name,
            chainspec.transaction_config.max_ttl.into(),
            chainspec.core_config.recent_era_count(),
            Some(registry),
            config.node.force_resync,
        )?;

        let max_delegators_per_validator =
            if chainspec.core_config.max_delegators_per_validator == 0 {
                None
            } else {
                Some(chainspec.core_config.max_delegators_per_validator)
            };

        let contract_runtime = ContractRuntime::new(
            protocol_version,
            storage.root_path(),
            &config.contract_runtime,
            chainspec.wasm_config,
            chainspec.system_costs_config,
            chainspec.core_config.max_associated_keys,
            chainspec.core_config.max_runtime_call_stack_height,
            chainspec.core_config.minimum_delegation_amount,
            chainspec.protocol_config.activation_point,
            chainspec.core_config.prune_batch_size,
            chainspec.core_config.strict_argument_checking,
            chainspec.core_config.vesting_schedule_period.millis(),
            max_delegators_per_validator,
            registry,
            chainspec.core_config.administrators.clone(),
            chainspec.core_config.allow_auction_bids,
            chainspec.core_config.allow_unrestricted_transfers,
            chainspec.core_config.refund_handling,
            chainspec.core_config.fee_handling,
        )?;

        let network = Network::new(
            config.network.clone(),
            network_identity,
            Some((our_secret_key.clone(), our_public_key.clone())),
            registry,
            chainspec.as_ref(),
            validator_matrix.clone(),
        )?;

        let address_gossiper = Gossiper::<{ GossipedAddress::ID_IS_COMPLETE_ITEM }, _>::new(
            "address_gossiper",
            config.gossip,
            registry,
        )?;

        let rpc_server = RpcServer::new(
            config.rpc_server.clone(),
            config.speculative_exec_server.clone(),
            protocol_version,
            chainspec.network_config.name.clone(),
            node_startup_instant,
        );
        let rest_server = RestServer::new(
            config.rest_server.clone(),
            protocol_version,
            chainspec.network_config.name.clone(),
            node_startup_instant,
        );
        let event_stream_server = EventStreamServer::new(
            config.event_stream_server.clone(),
            storage.root_path().to_path_buf(),
            protocol_version,
        );
        let diagnostics_port =
            DiagnosticsPort::new(WithDir::new(&root_dir, config.diagnostics_port));
        let shutdown_trigger = ShutdownTrigger::new();

        // local / remote data management
        let sync_leaper = SyncLeaper::new(chainspec.clone(), registry)?;
        let fetchers = Fetchers::new(&config.fetcher, registry)?;

        // gossipers
        let block_gossiper = Gossiper::<{ BlockV2::ID_IS_COMPLETE_ITEM }, _>::new(
            "block_gossiper",
            config.gossip,
            registry,
        )?;
        let transaction_gossiper = Gossiper::<{ Transaction::ID_IS_COMPLETE_ITEM }, _>::new(
            "transaction_gossiper",
            config.gossip,
            registry,
        )?;
        let finality_signature_gossiper =
            Gossiper::<{ FinalitySignature::ID_IS_COMPLETE_ITEM }, _>::new(
                "finality_signature_gossiper",
                config.gossip,
                registry,
            )?;

        // consensus
        let consensus = EraSupervisor::new(
            storage.root_path(),
            our_secret_key,
            our_public_key,
            config.consensus,
            chainspec.clone(),
            registry,
        )?;

        // chain / deploy management

        let block_accumulator = BlockAccumulator::new(
            config.block_accumulator,
            validator_matrix.clone(),
            chainspec.core_config.unbonding_delay,
            chainspec.core_config.minimum_block_time,
            chainspec.core_config.validator_slots,
            registry,
        )?;
        let block_synchronizer = BlockSynchronizer::new(
            config.block_synchronizer,
            chainspec.clone(),
            chainspec.core_config.simultaneous_peer_requests,
            validator_matrix.clone(),
            registry,
        )?;
        let block_validator = BlockValidator::new(Arc::clone(&chainspec));
        let upgrade_watcher =
            UpgradeWatcher::new(chainspec.as_ref(), config.upgrade_watcher, &root_dir)?;
        let transaction_acceptor = TransactionAcceptor::new(chainspec.as_ref(), registry)?;
        let deploy_buffer =
            DeployBuffer::new(chainspec.transaction_config, config.deploy_buffer, registry)?;

        let reactor = MainReactor {
            chainspec,
            chainspec_raw_bytes,
            storage,
            contract_runtime,
            upgrade_watcher,
            net: network,
            address_gossiper,

            rpc_server,
            rest_server,
            event_stream_server,
            transaction_acceptor,
            fetchers,

            block_gossiper,
            transaction_gossiper,
            finality_signature_gossiper,
            sync_leaper,
            deploy_buffer,
            consensus,
            block_validator,
            block_accumulator,
            block_synchronizer,
            diagnostics_port,
            shutdown_trigger,

            metrics,
            memory_metrics,
            event_queue_metrics,

            state: ReactorState::Initialize {},
            attempts: 0,
            last_progress: Timestamp::now(),
            max_attempts: config.node.max_attempts,
            idle_tolerance: config.node.idle_tolerance,
            control_logic_default_delay: config.node.control_logic_default_delay,
            trusted_hash,
            validator_matrix,
            sync_handling: config.node.sync_handling,
            signature_gossip_tracker: SignatureGossipTracker::new(),
            shutdown_for_upgrade_timeout: config.node.shutdown_for_upgrade_timeout,
            switched_to_shutdown_for_upgrade: Timestamp::from(0),
            upgrade_timeout: config.node.upgrade_timeout,
        };
        info!("MainReactor: instantiated");
        let effects = effect_builder
            .immediately()
            .event(|()| MainEvent::ReactorCrank);
        Ok((reactor, effects))
    }

    fn update_metrics(&mut self, event_queue_handle: EventQueueHandle<Self::Event>) {
        self.memory_metrics.estimate(self);
        self.event_queue_metrics
            .record_event_queue_counts(&event_queue_handle)
    }
}

impl MainReactor {
    fn update_validator_weights(
        &mut self,
        effect_builder: EffectBuilder<MainEvent>,
        rng: &mut NodeRng,
        era_id: EraId,
        validator_weights: BTreeMap<PublicKey, U512>,
    ) -> Effects<MainEvent> {
        self.validator_matrix
            .register_validator_weights(era_id, validator_weights);
        info!(%era_id, "validator_matrix updated");
        // notify validator bound components
        let mut effects = reactor::wrap_effects(
            MainEvent::BlockAccumulator,
            self.block_accumulator
                .handle_validators(effect_builder, rng),
        );
        effects.extend(reactor::wrap_effects(
            MainEvent::BlockSynchronizer,
            self.block_synchronizer
                .handle_validators(effect_builder, rng),
        ));
        effects
    }

    fn handle_meta_block(
        &mut self,
        effect_builder: EffectBuilder<MainEvent>,
        rng: &mut NodeRng,
        mut meta_block: MetaBlock,
    ) -> Effects<MainEvent> {
        debug!(
            "MetaBlock: handling meta block {} {} {:?}",
            meta_block.height(),
            meta_block.hash(),
            meta_block.state()
        );
        if !meta_block.state().is_stored() {
            return fatal!(
                effect_builder,
                "MetaBlock: block should be stored after execution or accumulation"
            )
            .ignore();
        }

        let mut effects = Effects::new();

        if meta_block
            .mut_state()
            .register_as_sent_to_deploy_buffer()
            .was_updated()
        {
            debug!(
                "MetaBlock: notifying deploy buffer: {} {}",
                meta_block.height(),
                meta_block.hash(),
            );

            match &meta_block {
                MetaBlock::Forward(fwd_meta_block) => {
                    effects.extend(reactor::wrap_effects(
                        MainEvent::DeployBuffer,
                        self.deploy_buffer.handle_event(
                            effect_builder,
                            rng,
                            deploy_buffer::Event::Block(Arc::clone(&fwd_meta_block.block)),
                        ),
                    ));
                }
                MetaBlock::Historical(historical_meta_block) => {
                    effects.extend(reactor::wrap_effects(
                        MainEvent::DeployBuffer,
                        self.deploy_buffer.handle_event(
                            effect_builder,
                            rng,
                            deploy_buffer::Event::VersionedBlock(Arc::clone(
                                &historical_meta_block.block,
                            )),
                        ),
                    ));
                }
            }
        }

        if let MetaBlock::Forward(forward_meta_block) = &meta_block {
            let block = forward_meta_block.block.clone();
            if meta_block
                .mut_state()
                .register_updated_validator_matrix()
                .was_updated()
            {
                if let Some(validator_weights) = block.header().next_era_validator_weights() {
                    let era_id = block.era_id();
                    let next_era_id = era_id.successor();
                    debug!(
                        "MetaBlock: updating validator matrix: {} {} {} {}",
                        block.height(),
                        block.hash(),
                        era_id,
                        next_era_id
                    );
                    effects.extend(self.update_validator_weights(
                        effect_builder,
                        rng,
                        next_era_id,
                        validator_weights.clone(),
                    ));
                }
            }

            // Validators gossip the block as soon as they deem it valid, but non-validators
            // only gossip once the block is marked complete.
            if let Some(true) = self
                .validator_matrix
                .is_self_validator_in_era(block.era_id())
            {
                debug!(
                    "MetaBlock: updating validator gossip state: {} {}",
                    block.height(),
                    block.hash(),
                );
                self.update_meta_block_gossip_state(
                    effect_builder,
                    rng,
                    block.hash(),
                    block.gossip_target(),
                    meta_block.mut_state(),
                    &mut effects,
                );
            }

            if !meta_block.state().is_executed() {
                debug!(
                    "MetaBlock: unexecuted block: {} {}",
                    block.height(),
                    block.hash(),
                );
                // We've done as much as we can on a valid but un-executed block.
                return effects;
            }

            if meta_block
                .mut_state()
                .register_we_have_tried_to_sign()
                .was_updated()
            {
                // When this node is a validator in this era, sign and announce.
                if let Some(finality_signature) = self
                    .validator_matrix
                    .create_finality_signature(block.header())
                {
                    debug!(
                        %finality_signature,
                        "MetaBlock: registering finality signature: {} {}",
                        block.height(),
                        block.hash(),
                    );

                    effects.extend(reactor::wrap_effects(
                        MainEvent::Storage,
                        effect_builder
                            .put_finality_signature_to_storage(finality_signature.clone())
                            .ignore(),
                    ));

                    effects.extend(reactor::wrap_effects(
                        MainEvent::BlockAccumulator,
                        self.block_accumulator.handle_event(
                            effect_builder,
                            rng,
                            block_accumulator::Event::CreatedFinalitySignature {
                                finality_signature: Box::new(finality_signature.clone()),
                            },
                        ),
                    ));

                    let era_id = finality_signature.era_id();
                    let payload = Message::FinalitySignature(Box::new(finality_signature));
                    effects.extend(reactor::wrap_effects(
                        MainEvent::Network,
                        effect_builder
                            .broadcast_message_to_validators(payload, era_id)
                            .ignore(),
                    ));
                }
            }
        }

        if meta_block
            .mut_state()
            .register_as_consensus_notified()
            .was_updated()
        {
            debug!(
                "MetaBlock: notifying consensus: {} {}",
                meta_block.height(),
                meta_block.hash(),
            );

            match &meta_block {
                MetaBlock::Forward(fwd_meta_block) => {
                    effects.extend(reactor::wrap_effects(
                        MainEvent::Consensus,
                        self.consensus.handle_event(
                            effect_builder,
                            rng,
                            consensus::Event::BlockAdded {
                                header: Box::new(fwd_meta_block.block.header().clone()),
                                header_hash: *fwd_meta_block.block.hash(),
                            },
                        ),
                    ));
                }
                MetaBlock::Historical(historical_meta_block) => {
                    // Header type is the same for now so we can use the same `BlockAdded` event;
                    // When the header will be versioned, a new event will be needed for the
                    // consensus component.
                    effects.extend(reactor::wrap_effects(
                        MainEvent::Consensus,
                        self.consensus.handle_event(
                            effect_builder,
                            rng,
                            consensus::Event::BlockAdded {
                                header: Box::new(historical_meta_block.block.header().clone()),
                                header_hash: *historical_meta_block.block.hash(),
                            },
                        ),
                    ));
                }
            }
        }

        if let MetaBlock::Forward(forward_meta_block) = &meta_block {
            let block = forward_meta_block.block.clone();

            if meta_block
                .mut_state()
                .register_as_accumulator_notified()
                .was_updated()
            {
                debug!(
                    "MetaBlock: notifying accumulator: {} {}",
                    block.height(),
                    block.hash(),
                );
                let meta_block = ForwardMetaBlock {
                    block,
                    execution_results: meta_block.execution_results().clone(),
                    state: *meta_block.state(),
                };
                effects.extend(reactor::wrap_effects(
                    MainEvent::BlockAccumulator,
                    self.block_accumulator.handle_event(
                        effect_builder,
                        rng,
                        block_accumulator::Event::ExecutedBlock { meta_block },
                    ),
                ));
                // We've done as much as we can for now, we need to wait for the block
                // accumulator to mark the block complete before proceeding further.
                return effects;
            }
        }

        // We *always* want to initialize the contract runtime with the highest complete block.
        // In case of an upgrade, we want the reactor to hold off in the `Upgrading` state until
        // the immediate switch block is stored and *also* marked complete.
        // This will allow the contract runtime to initialize properly (see
        // [`refresh_contract_runtime`]) when the reactor is transitioning from `CatchUp` to
        // `KeepUp`.
        if !meta_block.state().is_marked_complete() {
            error!(
                block_hash = ?meta_block.hash(),
                state = ?meta_block.state(),
                "should be a complete block after passing to accumulator"
            );
        } else {
            debug!(
                "MetaBlock: block is marked complete: {} {}",
                meta_block.height(),
                meta_block.hash(),
            );
        }

        if let MetaBlock::Forward(forward_meta_block) = &meta_block {
            let block = forward_meta_block.block.clone();

            debug!(
                "MetaBlock: update gossip state: {} {}",
                block.height(),
                block.hash(),
            );
            self.update_meta_block_gossip_state(
                effect_builder,
                rng,
                block.hash(),
                block.gossip_target(),
                meta_block.mut_state(),
                &mut effects,
            );

            if meta_block
                .mut_state()
                .register_as_synchronizer_notified()
                .was_updated()
            {
                debug!(
                    "MetaBlock: notifying block synchronizer: {} {}",
                    block.height(),
                    block.hash(),
                );
                effects.extend(reactor::wrap_effects(
                    MainEvent::BlockSynchronizer,
                    self.block_synchronizer.handle_event(
                        effect_builder,
                        rng,
                        block_synchronizer::Event::MarkBlockExecuted(*block.hash()),
                    ),
                ));
            }
        }

        debug_assert!(
            meta_block.state().verify_complete(),
            "meta block {} at height {} has invalid state: {:?}",
            meta_block.hash(),
            meta_block.height(),
            meta_block.state()
        );

        if meta_block
            .mut_state()
            .register_all_actions_done()
            .was_already_registered()
        {
            error!(
                block_hash = ?meta_block.hash(),
                state = ?meta_block.state(),
                "duplicate meta block announcement emitted"
            );
            return effects;
        }

        debug!(
            "MetaBlock: notifying event stream: {} {}",
            meta_block.height(),
            meta_block.hash(),
        );
        let versioned_block: Arc<Block> = match &meta_block {
            MetaBlock::Forward(fwd_meta_block) => Arc::new((*fwd_meta_block.block).clone().into()),
            MetaBlock::Historical(historical_meta_block) => historical_meta_block.block.clone(),
        };
        effects.extend(reactor::wrap_effects(
            MainEvent::EventStreamServer,
            self.event_stream_server.handle_event(
                effect_builder,
                rng,
                event_stream_server::Event::BlockAdded(Arc::clone(&versioned_block)),
            ),
        ));

        for (deploy_hash, deploy_header, execution_result) in meta_block.execution_results().clone()
        {
            let event = event_stream_server::Event::DeployProcessed {
                deploy_hash,
                deploy_header: Box::new(deploy_header),
                block_hash: meta_block.hash(),
                execution_result: Box::new(execution_result),
            };
            effects.extend(reactor::wrap_effects(
                MainEvent::EventStreamServer,
                self.event_stream_server
                    .handle_event(effect_builder, rng, event),
            ));
        }

        debug!(
            "MetaBlock: notifying shutdown watcher: {} {}",
            meta_block.height(),
            meta_block.hash(),
        );
        effects.extend(reactor::wrap_effects(
            MainEvent::ShutdownTrigger,
            self.shutdown_trigger.handle_event(
                effect_builder,
                rng,
                shutdown_trigger::Event::CompletedBlock(CompletedBlockInfo::new(
                    meta_block.height(),
                    meta_block.era_id(),
                    meta_block.is_switch_block(),
                )),
            ),
        ));

        effects
    }

    fn update_meta_block_gossip_state(
        &mut self,
        effect_builder: EffectBuilder<MainEvent>,
        rng: &mut NodeRng,
        block_hash: &BlockHash,
        gossip_target: GossipTarget,
        state: &mut MetaBlockState,
        effects: &mut Effects<MainEvent>,
    ) {
        if state.register_as_gossiped().was_updated() {
            debug!(
                "notifying block gossiper to start gossiping for: {}",
                block_hash
            );
            effects.extend(reactor::wrap_effects(
                MainEvent::BlockGossiper,
                self.block_gossiper.handle_event(
                    effect_builder,
                    rng,
                    gossiper::Event::ItemReceived {
                        item_id: *block_hash,
                        source: Source::Ourself,
                        target: gossip_target,
                    },
                ),
            ));
        }
    }
}

// TEST ENABLEMENT -- used by integration tests elsewhere
#[cfg(test)]
impl MainReactor {
    pub(crate) fn consensus(&self) -> &EraSupervisor {
        &self.consensus
    }

    pub(crate) fn storage(&self) -> &Storage {
        &self.storage
    }

    pub(crate) fn contract_runtime(&self) -> &ContractRuntime {
        &self.contract_runtime
    }
}

#[cfg(test)]
impl NetworkedReactor for MainReactor {
    fn node_id(&self) -> crate::types::NodeId {
        self.net.node_id()
    }
}<|MERGE_RESOLUTION|>--- conflicted
+++ resolved
@@ -74,14 +74,9 @@
         main_reactor::{fetchers::Fetchers, upgrade_shutdown::SignatureGossipTracker},
         EventQueueHandle, QueueKind,
     },
-<<<<<<< HEAD
-    types::{ForwardMetaBlock, MetaBlock, MetaBlockState, TrieOrChunk, ValidatorMatrix},
-=======
     types::{
-        Block, BlockHash, Chainspec, ChainspecRawBytes, Deploy, FinalitySignature, MetaBlock,
-        MetaBlockState, SyncHandling, TrieOrChunk, ValidatorMatrix,
+        ForwardMetaBlock, MetaBlock, MetaBlockState, SyncHandling, TrieOrChunk, ValidatorMatrix,
     },
->>>>>>> ea3a10df
     utils::{Source, WithDir},
     NodeRng,
 };
