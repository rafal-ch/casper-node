//! Main reactor for nodes.

mod config;
mod control;
mod error;
mod event;
mod fetchers;
mod memory_metrics;
mod utils;

mod catch_up;
mod genesis_instruction;
mod keep_up;
mod reactor_state;
#[cfg(test)]
mod tests;
mod upgrade_shutdown;
mod upgrading_instruction;
mod validate;

use std::{collections::BTreeMap, convert::TryInto, sync::Arc, time::Instant};

use datasize::DataSize;
use memory_metrics::MemoryMetrics;
use prometheus::Registry;
use tracing::{debug, error, info, warn};

use casper_types::{
<<<<<<< HEAD
    Block, BlockHash, BlockV2, Chainspec, ChainspecRawBytes, Deploy, EraId, FinalitySignature,
    PublicKey, TimeDiff, Timestamp, U512,
=======
    Block, BlockHash, Chainspec, ChainspecRawBytes, DeployId, EraId, FinalitySignature, PublicKey,
    TimeDiff, Timestamp, Transaction, TransactionId, U512,
>>>>>>> 791dff86
};

#[cfg(test)]
use crate::testing::network::NetworkedReactor;
use crate::{
    components::{
        block_accumulator::{self, BlockAccumulator},
        block_synchronizer::{self, BlockSynchronizer},
        block_validator::{self, BlockValidator},
        consensus::{self, EraSupervisor},
        contract_runtime::ContractRuntime,
        deploy_buffer::{self, DeployBuffer},
        diagnostics_port::DiagnosticsPort,
        event_stream_server::{self, EventStreamServer},
        gossiper::{self, GossipItem, Gossiper},
        metrics::Metrics,
        network::{self, GossipedAddress, Identity as NetworkIdentity, Network},
        rest_server::RestServer,
        rpc_server::RpcServer,
        shutdown_trigger::{self, CompletedBlockInfo, ShutdownTrigger},
        storage::Storage,
        sync_leaper::SyncLeaper,
        transaction_acceptor::{self, TransactionAcceptor},
        upgrade_watcher::{self, UpgradeWatcher},
        Component, ValidatorBoundComponent,
    },
    effect::{
        announcements::{
            BlockAccumulatorAnnouncement, ConsensusAnnouncement, ContractRuntimeAnnouncement,
            ControlAnnouncement, DeployBufferAnnouncement, FetchedNewBlockAnnouncement,
            FetchedNewFinalitySignatureAnnouncement, GossiperAnnouncement, MetaBlockAnnouncement,
            PeerBehaviorAnnouncement, TransactionAcceptorAnnouncement, UnexecutedBlockAnnouncement,
            UpgradeWatcherAnnouncement,
        },
        incoming::{NetResponseIncoming, TrieResponseIncoming},
        requests::{AcceptTransactionRequest, ChainspecRawBytesRequest},
        EffectBuilder, EffectExt, Effects, GossipTarget,
    },
    fatal,
    protocol::Message,
    reactor::{
        self,
        event_queue_metrics::EventQueueMetrics,
        main_reactor::{fetchers::Fetchers, upgrade_shutdown::SignatureGossipTracker},
        EventQueueHandle, QueueKind,
    },
    types::{ForwardMetaBlock, MetaBlock, MetaBlockState, TrieOrChunk, ValidatorMatrix},
    utils::{Source, WithDir},
    NodeRng,
};
pub use config::Config;
pub(crate) use error::Error;
pub(crate) use event::MainEvent;
pub(crate) use reactor_state::ReactorState;

/// Main node reactor.
///
/// This following diagram represents how the components involved in the **sync process** interact
/// with each other.
#[cfg_attr(doc, aquamarine::aquamarine)]
/// ```mermaid
/// flowchart TD
///     G((Network))
///     E((BlockAccumulator))
///     H[(Storage)]
///     I((SyncLeaper))
///     A(("Reactor<br/>(control logic)"))
///     B((ContractRuntime))
///     C((BlockSynchronizer))
///     D((Consensus))
///     K((Gossiper))
///     J((Fetcher))
///     F((DeployBuffer))
///
///     I -->|"❌<br/>Never get<br/>SyncLeap<br/>from storage"| H
///     linkStyle 0 fill:none,stroke:red,color:red
///
///     A -->|"Execute block<br/>(genesis or upgrade)"| B
///
///     G -->|Peers| C
///     G -->|Peers| D
///
///     C -->|Block data| E
///
///     J -->|Block data| C
///
///     D -->|Execute block| B
///
///     A -->|SyncLeap| I
///
///     B -->|Put block| H
///     C -->|Mark block complete| H
///     E -->|Mark block complete| H
///     C -->|Execute block| B
///
///     C -->|Complete block<br/>with Deploys| F
///
///     K -->|Deploy| F
///     K -->|Block data| E
/// ```
#[derive(DataSize, Debug)]
pub(crate) struct MainReactor {
    // components
    //   i/o bound components
    storage: Storage,
    contract_runtime: ContractRuntime,
    upgrade_watcher: UpgradeWatcher,
    rpc_server: RpcServer,
    rest_server: RestServer,
    event_stream_server: EventStreamServer,
    diagnostics_port: DiagnosticsPort,
    shutdown_trigger: ShutdownTrigger,
    net: Network<MainEvent, Message>,
    consensus: EraSupervisor,

    // block handling
    block_validator: BlockValidator,
    block_accumulator: BlockAccumulator,
    block_synchronizer: BlockSynchronizer,

    // transaction handling
    transaction_acceptor: TransactionAcceptor,
    deploy_buffer: DeployBuffer,

    // gossiping components
    address_gossiper: Gossiper<{ GossipedAddress::ID_IS_COMPLETE_ITEM }, GossipedAddress>,
<<<<<<< HEAD
    deploy_gossiper: Gossiper<{ Deploy::ID_IS_COMPLETE_ITEM }, Deploy>,
    block_gossiper: Gossiper<{ BlockV2::ID_IS_COMPLETE_ITEM }, BlockV2>,
=======
    transaction_gossiper: Gossiper<{ Transaction::ID_IS_COMPLETE_ITEM }, Transaction>,
    block_gossiper: Gossiper<{ Block::ID_IS_COMPLETE_ITEM }, Block>,
>>>>>>> 791dff86
    finality_signature_gossiper:
        Gossiper<{ FinalitySignature::ID_IS_COMPLETE_ITEM }, FinalitySignature>,

    // record retrieval
    sync_leaper: SyncLeaper,
    fetchers: Fetchers, // <-- this contains all fetchers to reduce top-level clutter

    // Non-components.
    //   metrics
    metrics: Metrics,
    #[data_size(skip)] // Never allocates heap data.
    memory_metrics: MemoryMetrics,
    #[data_size(skip)]
    event_queue_metrics: EventQueueMetrics,

    //   ambient settings / data / load-bearing config
    validator_matrix: ValidatorMatrix,
    trusted_hash: Option<BlockHash>,
    chainspec: Arc<Chainspec>,
    chainspec_raw_bytes: Arc<ChainspecRawBytes>,

    //   control logic
    state: ReactorState,
    max_attempts: usize,

    last_progress: Timestamp,
    attempts: usize,
    idle_tolerance: TimeDiff,
    control_logic_default_delay: TimeDiff,
    shutdown_for_upgrade_timeout: TimeDiff,
    switched_to_shutdown_for_upgrade: Timestamp,
    upgrade_timeout: TimeDiff,
    sync_to_genesis: bool,
    signature_gossip_tracker: SignatureGossipTracker,
}

impl reactor::Reactor for MainReactor {
    type Event = MainEvent;
    type Config = WithDir<Config>;
    type Error = Error;

    fn dispatch_event(
        &mut self,
        effect_builder: EffectBuilder<MainEvent>,
        rng: &mut NodeRng,
        event: MainEvent,
    ) -> Effects<MainEvent> {
        match event {
            MainEvent::ControlAnnouncement(ctrl_ann) => {
                error!("unhandled control announcement: {}", ctrl_ann);
                Effects::new()
            }
            MainEvent::SetNodeStopRequest(req) => reactor::wrap_effects(
                MainEvent::ShutdownTrigger,
                self.shutdown_trigger
                    .handle_event(effect_builder, rng, req.into()),
            ),

            MainEvent::FatalAnnouncement(fatal_ann) => {
                if self.consensus.is_active_validator() {
                    warn!(%fatal_ann, "consensus is active, not shutting down");
                    Effects::new()
                } else {
                    let ctrl_ann =
                        MainEvent::ControlAnnouncement(ControlAnnouncement::FatalError {
                            file: fatal_ann.file,
                            line: fatal_ann.line,
                            msg: fatal_ann.msg,
                        });
                    effect_builder
                        .into_inner()
                        .schedule(ctrl_ann, QueueKind::Control)
                        .ignore()
                }
            }

            // PRIMARY REACTOR STATE CONTROL LOGIC
            MainEvent::ReactorCrank => self.crank(effect_builder, rng),

            MainEvent::MainReactorRequest(req) => {
                req.0.respond((self.state, self.last_progress)).ignore()
            }
            MainEvent::MetaBlockAnnouncement(MetaBlockAnnouncement(meta_block)) => {
                self.handle_meta_block(effect_builder, rng, meta_block)
            }
            MainEvent::UnexecutedBlockAnnouncement(UnexecutedBlockAnnouncement(block_height)) => {
                let only_from_available_block_range = true;
                if let Ok(Some(block_header)) = self
                    .storage
                    .read_block_header_by_height(block_height, only_from_available_block_range)
                {
                    let block_hash = block_header.block_hash();
                    reactor::wrap_effects(
                        MainEvent::Consensus,
                        self.consensus.handle_event(
                            effect_builder,
                            rng,
                            consensus::Event::BlockAdded {
                                header: Box::new(block_header),
                                header_hash: block_hash,
                            },
                        ),
                    )
                } else {
                    // Warn logging here because this codepath of handling an
                    // `UnexecutedBlockAnnouncement` is coming from the
                    // contract runtime when a block with a lower height than
                    // the next expected executable height is enqueued. This
                    // happens after restarts when consensus is creating the
                    // required eras and attempts to retrace its steps in the
                    // era by enqueuing all finalized blocks starting from the
                    // first one in that era, blocks which should have already
                    // been executed and marked complete in storage.
                    warn!(
                        block_height,
                        "Finalized block enqueued for execution, but a complete \
                        block header with the same height is not present in storage."
                    );
                    Effects::new()
                }
            }

            // LOCAL I/O BOUND COMPONENTS
            MainEvent::UpgradeWatcher(event) => reactor::wrap_effects(
                MainEvent::UpgradeWatcher,
                self.upgrade_watcher
                    .handle_event(effect_builder, rng, event),
            ),
            MainEvent::UpgradeWatcherRequest(req) => reactor::wrap_effects(
                MainEvent::UpgradeWatcher,
                self.upgrade_watcher
                    .handle_event(effect_builder, rng, req.into()),
            ),
            MainEvent::UpgradeWatcherAnnouncement(
                UpgradeWatcherAnnouncement::UpgradeActivationPointRead(next_upgrade),
            ) => {
                // register activation point of upgrade w/ block accumulator
                self.block_accumulator
                    .register_activation_point(next_upgrade.activation_point());
                reactor::wrap_effects(
                    MainEvent::UpgradeWatcher,
                    self.upgrade_watcher.handle_event(
                        effect_builder,
                        rng,
                        upgrade_watcher::Event::GotNextUpgrade(next_upgrade),
                    ),
                )
            }
            MainEvent::RpcServer(event) => reactor::wrap_effects(
                MainEvent::RpcServer,
                self.rpc_server.handle_event(effect_builder, rng, event),
            ),
            MainEvent::RestServer(event) => reactor::wrap_effects(
                MainEvent::RestServer,
                self.rest_server.handle_event(effect_builder, rng, event),
            ),
            MainEvent::MetricsRequest(req) => reactor::wrap_effects(
                MainEvent::MetricsRequest,
                self.metrics.handle_event(effect_builder, rng, req),
            ),
            MainEvent::ChainspecRawBytesRequest(
                ChainspecRawBytesRequest::GetChainspecRawBytes(responder),
            ) => responder.respond(self.chainspec_raw_bytes.clone()).ignore(),
            MainEvent::EventStreamServer(event) => reactor::wrap_effects(
                MainEvent::EventStreamServer,
                self.event_stream_server
                    .handle_event(effect_builder, rng, event),
            ),
            MainEvent::ShutdownTrigger(event) => reactor::wrap_effects(
                MainEvent::ShutdownTrigger,
                self.shutdown_trigger
                    .handle_event(effect_builder, rng, event),
            ),
            MainEvent::DiagnosticsPort(event) => reactor::wrap_effects(
                MainEvent::DiagnosticsPort,
                self.diagnostics_port
                    .handle_event(effect_builder, rng, event),
            ),
            MainEvent::DumpConsensusStateRequest(req) => reactor::wrap_effects(
                MainEvent::Consensus,
                self.consensus.handle_event(effect_builder, rng, req.into()),
            ),

            // NETWORK CONNECTION AND ORIENTATION
            MainEvent::Network(event) => reactor::wrap_effects(
                MainEvent::Network,
                self.net.handle_event(effect_builder, rng, event),
            ),
            MainEvent::NetworkRequest(req) => {
                let event = MainEvent::Network(network::Event::from(req));
                self.dispatch_event(effect_builder, rng, event)
            }
            MainEvent::NetworkInfoRequest(req) => {
                let event = MainEvent::Network(network::Event::from(req));
                self.dispatch_event(effect_builder, rng, event)
            }
            MainEvent::NetworkPeerBehaviorAnnouncement(ann) => {
                let mut effects = Effects::new();
                match &ann {
                    PeerBehaviorAnnouncement::OffenseCommitted {
                        offender,
                        justification: _,
                    } => {
                        let event = MainEvent::BlockSynchronizer(
                            block_synchronizer::Event::DisconnectFromPeer(**offender),
                        );
                        effects.extend(self.dispatch_event(effect_builder, rng, event));
                    }
                }
                effects.extend(self.dispatch_event(
                    effect_builder,
                    rng,
                    MainEvent::Network(ann.into()),
                ));
                effects
            }
            MainEvent::NetworkPeerRequestingData(incoming) => reactor::wrap_effects(
                MainEvent::Storage,
                self.storage
                    .handle_event(effect_builder, rng, incoming.into()),
            ),
            MainEvent::NetworkPeerProvidingData(NetResponseIncoming { sender, message }) => {
                reactor::handle_get_response(self, effect_builder, rng, sender, message)
            }
            MainEvent::AddressGossiper(event) => reactor::wrap_effects(
                MainEvent::AddressGossiper,
                self.address_gossiper
                    .handle_event(effect_builder, rng, event),
            ),
            MainEvent::AddressGossiperIncoming(incoming) => reactor::wrap_effects(
                MainEvent::AddressGossiper,
                self.address_gossiper
                    .handle_event(effect_builder, rng, incoming.into()),
            ),
            MainEvent::AddressGossiperCrank(req) => reactor::wrap_effects(
                MainEvent::AddressGossiper,
                self.address_gossiper
                    .handle_event(effect_builder, rng, req.into()),
            ),
            MainEvent::AddressGossiperAnnouncement(gossiper_ann) => match gossiper_ann {
                GossiperAnnouncement::GossipReceived { .. }
                | GossiperAnnouncement::NewItemBody { .. }
                | GossiperAnnouncement::FinishedGossiping(_) => Effects::new(),
                GossiperAnnouncement::NewCompleteItem(gossiped_address) => {
                    let reactor_event =
                        MainEvent::Network(network::Event::PeerAddressReceived(gossiped_address));
                    self.dispatch_event(effect_builder, rng, reactor_event)
                }
            },
            MainEvent::SyncLeaper(event) => reactor::wrap_effects(
                MainEvent::SyncLeaper,
                self.sync_leaper.handle_event(effect_builder, rng, event),
            ),
            MainEvent::Consensus(event) => reactor::wrap_effects(
                MainEvent::Consensus,
                self.consensus.handle_event(effect_builder, rng, event),
            ),
            MainEvent::ConsensusMessageIncoming(incoming) => reactor::wrap_effects(
                MainEvent::Consensus,
                self.consensus
                    .handle_event(effect_builder, rng, incoming.into()),
            ),
            MainEvent::ConsensusDemand(demand) => reactor::wrap_effects(
                MainEvent::Consensus,
                self.consensus
                    .handle_event(effect_builder, rng, demand.into()),
            ),
            MainEvent::ConsensusAnnouncement(consensus_announcement) => {
                match consensus_announcement {
                    ConsensusAnnouncement::Proposed(block) => {
                        let reactor_event =
                            MainEvent::DeployBuffer(deploy_buffer::Event::BlockProposed(block));
                        self.dispatch_event(effect_builder, rng, reactor_event)
                    }
                    ConsensusAnnouncement::Finalized(block) => {
                        let reactor_event =
                            MainEvent::DeployBuffer(deploy_buffer::Event::BlockFinalized(block));
                        self.dispatch_event(effect_builder, rng, reactor_event)
                    }
                    ConsensusAnnouncement::Fault {
                        era_id,
                        public_key,
                        timestamp,
                    } => {
                        let reactor_event =
                            MainEvent::EventStreamServer(event_stream_server::Event::Fault {
                                era_id,
                                public_key,
                                timestamp,
                            });
                        self.dispatch_event(effect_builder, rng, reactor_event)
                    }
                }
            }

            // BLOCKS
            MainEvent::BlockValidator(event) => reactor::wrap_effects(
                MainEvent::BlockValidator,
                self.block_validator
                    .handle_event(effect_builder, rng, event),
            ),
            MainEvent::BlockValidatorRequest(req) => self.dispatch_event(
                effect_builder,
                rng,
                MainEvent::BlockValidator(block_validator::Event::from(req)),
            ),
            MainEvent::BlockAccumulator(event) => reactor::wrap_effects(
                MainEvent::BlockAccumulator,
                self.block_accumulator
                    .handle_event(effect_builder, rng, event),
            ),
            MainEvent::BlockAccumulatorRequest(request) => reactor::wrap_effects(
                MainEvent::BlockAccumulator,
                self.block_accumulator
                    .handle_event(effect_builder, rng, request.into()),
            ),
            MainEvent::BlockSynchronizer(event) => reactor::wrap_effects(
                MainEvent::BlockSynchronizer,
                self.block_synchronizer
                    .handle_event(effect_builder, rng, event),
            ),
            MainEvent::BlockSynchronizerRequest(req) => reactor::wrap_effects(
                MainEvent::BlockSynchronizer,
                self.block_synchronizer
                    .handle_event(effect_builder, rng, req.into()),
            ),
            MainEvent::BlockAccumulatorAnnouncement(
                BlockAccumulatorAnnouncement::AcceptedNewFinalitySignature { finality_signature },
            ) => {
                debug!(
                    "notifying finality signature gossiper to start gossiping for: {} , {}",
                    finality_signature.block_hash(),
                    finality_signature.public_key(),
                );
                let mut effects = reactor::wrap_effects(
                    MainEvent::FinalitySignatureGossiper,
                    self.finality_signature_gossiper.handle_event(
                        effect_builder,
                        rng,
                        gossiper::Event::ItemReceived {
                            item_id: finality_signature.gossip_id(),
                            source: Source::Ourself,
                            target: finality_signature.gossip_target(),
                        },
                    ),
                );

                effects.extend(reactor::wrap_effects(
                    MainEvent::EventStreamServer,
                    self.event_stream_server.handle_event(
                        effect_builder,
                        rng,
                        event_stream_server::Event::FinalitySignature(finality_signature),
                    ),
                ));

                effects
            }
            MainEvent::BlockGossiper(event) => reactor::wrap_effects(
                MainEvent::BlockGossiper,
                self.block_gossiper.handle_event(effect_builder, rng, event),
            ),
            MainEvent::BlockGossiperIncoming(incoming) => reactor::wrap_effects(
                MainEvent::BlockGossiper,
                self.block_gossiper
                    .handle_event(effect_builder, rng, incoming.into()),
            ),
            MainEvent::BlockGossiperAnnouncement(GossiperAnnouncement::GossipReceived {
                item_id: gossiped_block_id,
                sender,
            }) => reactor::wrap_effects(
                MainEvent::BlockAccumulator,
                self.block_accumulator.handle_event(
                    effect_builder,
                    rng,
                    block_accumulator::Event::RegisterPeer {
                        block_hash: gossiped_block_id,
                        era_id: None,
                        sender,
                    },
                ),
            ),
            MainEvent::BlockGossiperAnnouncement(GossiperAnnouncement::NewCompleteItem(
                gossiped_block_id,
            )) => {
                error!(%gossiped_block_id, "gossiper should not announce new block");
                Effects::new()
            }
            MainEvent::BlockGossiperAnnouncement(GossiperAnnouncement::NewItemBody {
                item,
                sender,
            }) => reactor::wrap_effects(
                MainEvent::BlockAccumulator,
                self.block_accumulator.handle_event(
                    effect_builder,
                    rng,
                    block_accumulator::Event::ReceivedBlock {
                        block: Arc::new(*item),
                        sender,
                    },
                ),
            ),
            MainEvent::BlockGossiperAnnouncement(GossiperAnnouncement::FinishedGossiping(
                _gossiped_block_id,
            )) => Effects::new(),
            MainEvent::BlockFetcherAnnouncement(FetchedNewBlockAnnouncement { block, peer }) => {
                // The block accumulator shouldn't concern itself with historical blocks that are
                // being fetched. If the block is not convertible to the current version it means
                // that it is surely a historical block.
                if let Ok(block) = (*block).clone().try_into() {
                    reactor::wrap_effects(
                        MainEvent::BlockAccumulator,
                        self.block_accumulator.handle_event(
                            effect_builder,
                            rng,
                            block_accumulator::Event::ReceivedBlock {
                                block: Arc::new(block),
                                sender: peer,
                            },
                        ),
                    )
                } else {
                    Effects::new()
                }
            }

            MainEvent::FinalitySignatureIncoming(incoming) => {
                // Finality signature received via broadcast.
                let sender = incoming.sender;
                let finality_signature = incoming.message;
                debug!(
                    "FinalitySignatureIncoming({},{},{},{})",
                    finality_signature.era_id(),
                    finality_signature.block_hash(),
                    finality_signature.public_key(),
                    sender
                );
                let block_accumulator_event = block_accumulator::Event::ReceivedFinalitySignature {
                    finality_signature,
                    sender,
                };
                reactor::wrap_effects(
                    MainEvent::BlockAccumulator,
                    self.block_accumulator.handle_event(
                        effect_builder,
                        rng,
                        block_accumulator_event,
                    ),
                )
            }
            MainEvent::FinalitySignatureGossiper(event) => reactor::wrap_effects(
                MainEvent::FinalitySignatureGossiper,
                self.finality_signature_gossiper
                    .handle_event(effect_builder, rng, event),
            ),
            MainEvent::FinalitySignatureGossiperIncoming(incoming) => reactor::wrap_effects(
                MainEvent::FinalitySignatureGossiper,
                self.finality_signature_gossiper
                    .handle_event(effect_builder, rng, incoming.into()),
            ),
            MainEvent::FinalitySignatureGossiperAnnouncement(
                GossiperAnnouncement::GossipReceived {
                    item_id: gossiped_finality_signature_id,
                    sender,
                },
            ) => reactor::wrap_effects(
                MainEvent::BlockAccumulator,
                self.block_accumulator.handle_event(
                    effect_builder,
                    rng,
                    block_accumulator::Event::RegisterPeer {
                        block_hash: *gossiped_finality_signature_id.block_hash(),
                        era_id: Some(gossiped_finality_signature_id.era_id()),
                        sender,
                    },
                ),
            ),
            MainEvent::FinalitySignatureGossiperAnnouncement(
                GossiperAnnouncement::NewCompleteItem(gossiped_finality_signature_id),
            ) => {
                error!(%gossiped_finality_signature_id, "gossiper should not announce new finality signature");
                Effects::new()
            }
            MainEvent::FinalitySignatureGossiperAnnouncement(
                GossiperAnnouncement::NewItemBody { item, sender },
            ) => reactor::wrap_effects(
                MainEvent::BlockAccumulator,
                self.block_accumulator.handle_event(
                    effect_builder,
                    rng,
                    block_accumulator::Event::ReceivedFinalitySignature {
                        finality_signature: item,
                        sender,
                    },
                ),
            ),
            MainEvent::FinalitySignatureGossiperAnnouncement(
                GossiperAnnouncement::FinishedGossiping(gossiped_finality_signature_id),
            ) => {
                self.signature_gossip_tracker
                    .register_signature(gossiped_finality_signature_id);
                Effects::new()
            }
            MainEvent::FinalitySignatureFetcherAnnouncement(
                FetchedNewFinalitySignatureAnnouncement {
                    finality_signature,
                    peer,
                },
            ) => reactor::wrap_effects(
                MainEvent::BlockAccumulator,
                self.block_accumulator.handle_event(
                    effect_builder,
                    rng,
                    block_accumulator::Event::ReceivedFinalitySignature {
                        finality_signature,
                        sender: peer,
                    },
                ),
            ),

            // DEPLOYS
            MainEvent::TransactionAcceptor(event) => reactor::wrap_effects(
                MainEvent::TransactionAcceptor,
                self.transaction_acceptor
                    .handle_event(effect_builder, rng, event),
            ),
            MainEvent::AcceptTransactionRequest(AcceptTransactionRequest {
                transaction,
                speculative_exec_at_block,
                responder,
            }) => {
                let source = if let Some(block) = speculative_exec_at_block {
                    Source::SpeculativeExec(block)
                } else {
                    Source::Client
                };
                let event = transaction_acceptor::Event::Accept {
                    transaction,
                    source,
                    maybe_responder: Some(responder),
                };
                reactor::wrap_effects(
                    MainEvent::TransactionAcceptor,
                    self.transaction_acceptor
                        .handle_event(effect_builder, rng, event),
                )
            }
            MainEvent::TransactionAcceptorAnnouncement(
                TransactionAcceptorAnnouncement::AcceptedNewTransaction {
                    transaction,
                    source,
                },
            ) => {
                let mut effects = Effects::new();

                match source {
                    Source::Ourself => (), // internal activity does not require further action
                    Source::Peer(_) => {
                        // this is a response to a deploy fetch request, dispatch to fetcher
                        effects.extend(self.fetchers.dispatch_fetcher_event(
                            effect_builder,
                            rng,
                            MainEvent::TransactionAcceptorAnnouncement(
                                TransactionAcceptorAnnouncement::AcceptedNewTransaction {
                                    transaction,
                                    source,
                                },
                            ),
                        ));
                    }
                    Source::Client | Source::PeerGossiped(_) => {
                        // we must attempt to gossip onwards
                        effects.extend(self.dispatch_event(
                            effect_builder,
                            rng,
                            MainEvent::TransactionGossiper(gossiper::Event::ItemReceived {
                                item_id: transaction.gossip_id(),
                                source,
                                target: transaction.gossip_target(),
                            }),
                        ));
                        // notify event stream
                        match &*transaction {
                            Transaction::Deploy(deploy) => {
                                effects.extend(self.dispatch_event(
                                    effect_builder,
                                    rng,
                                    MainEvent::EventStreamServer(
                                        event_stream_server::Event::DeployAccepted(Arc::new(
                                            deploy.clone(),
                                        )),
                                    ),
                                ));
                            }
                            Transaction::V1(_txn) => {
                                todo!("avoid match on `transaction` once sse handles transactions");
                            }
                        }
                    }
                    Source::SpeculativeExec(_) => {
                        error!(
                            %transaction,
                            "transaction acceptor should not announce speculative exec transactions"
                        );
                    }
                }

                effects
            }
            MainEvent::TransactionAcceptorAnnouncement(
                TransactionAcceptorAnnouncement::InvalidTransaction {
                    transaction: _,
                    source: _,
                },
            ) => Effects::new(),
            MainEvent::TransactionGossiper(event) => reactor::wrap_effects(
                MainEvent::TransactionGossiper,
                self.transaction_gossiper
                    .handle_event(effect_builder, rng, event),
            ),
            MainEvent::TransactionGossiperIncoming(incoming) => reactor::wrap_effects(
                MainEvent::TransactionGossiper,
                self.transaction_gossiper
                    .handle_event(effect_builder, rng, incoming.into()),
            ),
            MainEvent::TransactionGossiperAnnouncement(GossiperAnnouncement::GossipReceived {
                ..
            }) => {
                // Ignore the announcement.
                Effects::new()
            }
            MainEvent::TransactionGossiperAnnouncement(GossiperAnnouncement::NewCompleteItem(
                gossiped_deploy_id,
            )) => {
                error!(%gossiped_deploy_id, "gossiper should not announce new transaction");
                Effects::new()
            }
            MainEvent::TransactionGossiperAnnouncement(GossiperAnnouncement::NewItemBody {
                item,
                sender,
            }) => reactor::wrap_effects(
                MainEvent::TransactionAcceptor,
                self.transaction_acceptor.handle_event(
                    effect_builder,
                    rng,
                    transaction_acceptor::Event::Accept {
                        transaction: *item,
                        source: Source::PeerGossiped(sender),
                        maybe_responder: None,
                    },
                ),
            ),
            MainEvent::TransactionGossiperAnnouncement(
                GossiperAnnouncement::FinishedGossiping(gossiped_txn_id),
            ) => match gossiped_txn_id {
                TransactionId::Deploy {
                    deploy_hash,
                    approvals_hash,
                } => {
                    let deploy_id = DeployId::new(deploy_hash, approvals_hash);
                    let reactor_event = MainEvent::DeployBuffer(
                        deploy_buffer::Event::ReceiveDeployGossiped(deploy_id),
                    );
                    self.dispatch_event(effect_builder, rng, reactor_event)
                }
                TransactionId::V1 { .. } => {
                    todo!("avoid match `gossiped_txn_id` once deploy buffer handles transactions");
                }
            },
            MainEvent::DeployBuffer(event) => reactor::wrap_effects(
                MainEvent::DeployBuffer,
                self.deploy_buffer.handle_event(effect_builder, rng, event),
            ),
            MainEvent::DeployBufferRequest(req) => {
                self.dispatch_event(effect_builder, rng, MainEvent::DeployBuffer(req.into()))
            }
            MainEvent::DeployBufferAnnouncement(DeployBufferAnnouncement::DeploysExpired(
                hashes,
            )) => {
                let reactor_event = MainEvent::EventStreamServer(
                    event_stream_server::Event::DeploysExpired(hashes),
                );
                self.dispatch_event(effect_builder, rng, reactor_event)
            }

            // CONTRACT RUNTIME & GLOBAL STATE
            MainEvent::ContractRuntime(event) => reactor::wrap_effects(
                MainEvent::ContractRuntime,
                self.contract_runtime
                    .handle_event(effect_builder, rng, event),
            ),
            MainEvent::ContractRuntimeRequest(req) => reactor::wrap_effects(
                MainEvent::ContractRuntime,
                self.contract_runtime
                    .handle_event(effect_builder, rng, req.into()),
            ),
            MainEvent::ContractRuntimeAnnouncement(
                ContractRuntimeAnnouncement::CommitStepSuccess { era_id, effects },
            ) => {
                let reactor_event =
                    MainEvent::EventStreamServer(event_stream_server::Event::Step {
                        era_id,
                        execution_effects: effects,
                    });
                self.dispatch_event(effect_builder, rng, reactor_event)
            }
            MainEvent::ContractRuntimeAnnouncement(
                ContractRuntimeAnnouncement::UpcomingEraValidators {
                    era_that_is_ending,
                    upcoming_era_validators,
                },
            ) => {
                info!(
                    "UpcomingEraValidators era_that_is_ending: {}",
                    era_that_is_ending
                );
                self.validator_matrix.register_eras(upcoming_era_validators);
                Effects::new()
            }

            MainEvent::TrieRequestIncoming(req) => reactor::wrap_effects(
                MainEvent::ContractRuntime,
                self.contract_runtime
                    .handle_event(effect_builder, rng, req.into()),
            ),
            MainEvent::TrieDemand(demand) => reactor::wrap_effects(
                MainEvent::ContractRuntime,
                self.contract_runtime
                    .handle_event(effect_builder, rng, demand.into()),
            ),
            MainEvent::TrieResponseIncoming(TrieResponseIncoming { sender, message }) => {
                reactor::handle_fetch_response::<Self, TrieOrChunk>(
                    self,
                    effect_builder,
                    rng,
                    sender,
                    &message.0,
                )
            }

            // STORAGE
            MainEvent::Storage(event) => reactor::wrap_effects(
                MainEvent::Storage,
                self.storage.handle_event(effect_builder, rng, event),
            ),
            MainEvent::StorageRequest(req) => reactor::wrap_effects(
                MainEvent::Storage,
                self.storage.handle_event(effect_builder, rng, req.into()),
            ),
            MainEvent::MarkBlockCompletedRequest(req) => reactor::wrap_effects(
                MainEvent::Storage,
                self.storage.handle_event(effect_builder, rng, req.into()),
            ),
            MainEvent::MakeBlockExecutableRequest(req) => reactor::wrap_effects(
                MainEvent::Storage,
                self.storage.handle_event(effect_builder, rng, req.into()),
            ),

            // This event gets emitted when we manage to read the era validators from the global
            // states of a block after an upgrade and its parent. Once that happens, we can check
            // for the signs of any changes happening during the upgrade and register the correct
            // set of validators in the validators matrix.
            MainEvent::GotBlockAfterUpgradeEraValidators(
                era_id,
                parent_era_validators,
                block_era_validators,
            ) => {
                // `era_id`, being the era of the block after the upgrade, will be absent in the
                // validators stored in the block after the upgrade - therefore we will use its
                // successor for the comparison.
                let era_to_check = era_id.successor();
                // We read the validators for era_id+1 from the parent of the block after the
                // upgrade.
                let validators_in_parent = match parent_era_validators.get(&era_to_check) {
                    Some(validators) => validators,
                    None => {
                        return fatal!(
                            effect_builder,
                            "couldn't find validators for era {} in parent_era_validators",
                            era_to_check
                        )
                        .ignore();
                    }
                };
                // We also read the validators from the block after the upgrade itself.
                let validators_in_block = match block_era_validators.get(&era_to_check) {
                    Some(validators) => validators,
                    None => {
                        return fatal!(
                            effect_builder,
                            "couldn't find validators for era {} in block_era_validators",
                            era_to_check
                        )
                        .ignore();
                    }
                };
                // Decide which validators to use for `era_id` in the validators matrix.
                let validators_to_register = if validators_in_parent == validators_in_block {
                    // Nothing interesting happened - register the regular validators, ie. the
                    // ones stored for `era_id` in the parent of the block after the upgrade.
                    match parent_era_validators.get(&era_id) {
                        Some(validators) => validators,
                        None => {
                            return fatal!(
                                effect_builder,
                                "couldn't find validators for era {} in parent_era_validators",
                                era_id
                            )
                            .ignore();
                        }
                    }
                } else {
                    // We had an upgrade changing the validators! We use the same validators that
                    // will be used for the era after the upgrade, as we can't trust the ones we
                    // would use normally.
                    validators_in_block
                };
                let mut effects = self.update_validator_weights(
                    effect_builder,
                    rng,
                    era_id,
                    validators_to_register.clone(),
                );
                // Crank the reactor so that any synchronizing tasks blocked by the lack of
                // validators for `era_id` can resume.
                effects.extend(
                    effect_builder
                        .immediately()
                        .event(|_| MainEvent::ReactorCrank),
                );
                effects
            }

            // DELEGATE ALL FETCHER RELEVANT EVENTS to self.fetchers.dispatch_fetcher_event(..)
            MainEvent::LegacyDeployFetcher(..)
            | MainEvent::LegacyDeployFetcherRequest(..)
            | MainEvent::BlockFetcher(..)
            | MainEvent::BlockFetcherRequest(..)
            | MainEvent::DeployFetcher(..)
            | MainEvent::DeployFetcherRequest(..)
            | MainEvent::BlockHeaderFetcher(..)
            | MainEvent::BlockHeaderFetcherRequest(..)
            | MainEvent::TrieOrChunkFetcher(..)
            | MainEvent::TrieOrChunkFetcherRequest(..)
            | MainEvent::SyncLeapFetcher(..)
            | MainEvent::SyncLeapFetcherRequest(..)
            | MainEvent::ApprovalsHashesFetcher(..)
            | MainEvent::ApprovalsHashesFetcherRequest(..)
            | MainEvent::FinalitySignatureFetcher(..)
            | MainEvent::FinalitySignatureFetcherRequest(..)
            | MainEvent::BlockExecutionResultsOrChunkFetcher(..)
            | MainEvent::BlockExecutionResultsOrChunkFetcherRequest(..) => self
                .fetchers
                .dispatch_fetcher_event(effect_builder, rng, event),
        }
    }

    fn new(
        config: Self::Config,
        chainspec: Arc<Chainspec>,
        chainspec_raw_bytes: Arc<ChainspecRawBytes>,
        network_identity: NetworkIdentity,
        registry: &Registry,
        event_queue: EventQueueHandle<Self::Event>,
        _rng: &mut NodeRng,
    ) -> Result<(Self, Effects<MainEvent>), Error> {
        let node_startup_instant = Instant::now();

        let effect_builder = EffectBuilder::new(event_queue);

        let metrics = Metrics::new(registry.clone());
        let memory_metrics = MemoryMetrics::new(registry.clone())?;
        let event_queue_metrics = EventQueueMetrics::new(registry.clone(), event_queue)?;

        let protocol_version = chainspec.protocol_config.version;

        let trusted_hash = config.value().node.trusted_hash;
        let (root_dir, config) = config.into_parts();
        let (our_secret_key, our_public_key) = config.consensus.load_keys(&root_dir)?;
        let validator_matrix = ValidatorMatrix::new(
            chainspec.core_config.finality_threshold_fraction,
            chainspec
                .protocol_config
                .global_state_update
                .as_ref()
                .and_then(|global_state_update| global_state_update.validators.clone()),
            chainspec.protocol_config.activation_point.era_id(),
            our_secret_key.clone(),
            our_public_key.clone(),
            chainspec.core_config.auction_delay,
        );

        let storage_config = WithDir::new(&root_dir, config.storage.clone());

        let hard_reset_to_start_of_era = chainspec.hard_reset_to_start_of_era();
        let storage = Storage::new(
            &storage_config,
            hard_reset_to_start_of_era,
            protocol_version,
            chainspec.protocol_config.activation_point.era_id(),
            &chainspec.network_config.name,
            chainspec.transaction_config.max_ttl.into(),
            chainspec.core_config.recent_era_count(),
            Some(registry),
            config.node.force_resync,
        )?;

        let max_delegators_per_validator =
            if chainspec.core_config.max_delegators_per_validator == 0 {
                None
            } else {
                Some(chainspec.core_config.max_delegators_per_validator)
            };

        let contract_runtime = ContractRuntime::new(
            protocol_version,
            storage.root_path(),
            &config.contract_runtime,
            chainspec.wasm_config,
            chainspec.system_costs_config,
            chainspec.core_config.max_associated_keys,
            chainspec.core_config.max_runtime_call_stack_height,
            chainspec.core_config.minimum_delegation_amount,
            chainspec.protocol_config.activation_point,
            chainspec.core_config.prune_batch_size,
            chainspec.core_config.strict_argument_checking,
            chainspec.core_config.vesting_schedule_period.millis(),
            max_delegators_per_validator,
            registry,
            chainspec.core_config.administrators.clone(),
            chainspec.core_config.allow_auction_bids,
            chainspec.core_config.allow_unrestricted_transfers,
            chainspec.core_config.refund_handling,
            chainspec.core_config.fee_handling,
        )?;

        let network = Network::new(
            config.network.clone(),
            network_identity,
            Some((our_secret_key.clone(), our_public_key.clone())),
            registry,
            chainspec.as_ref(),
            validator_matrix.clone(),
        )?;

        let address_gossiper = Gossiper::<{ GossipedAddress::ID_IS_COMPLETE_ITEM }, _>::new(
            "address_gossiper",
            config.gossip,
            registry,
        )?;

        let rpc_server = RpcServer::new(
            config.rpc_server.clone(),
            config.speculative_exec_server.clone(),
            protocol_version,
            chainspec.network_config.name.clone(),
            node_startup_instant,
        );
        let rest_server = RestServer::new(
            config.rest_server.clone(),
            protocol_version,
            chainspec.network_config.name.clone(),
            node_startup_instant,
        );
        let event_stream_server = EventStreamServer::new(
            config.event_stream_server.clone(),
            storage.root_path().to_path_buf(),
            protocol_version,
        );
        let diagnostics_port =
            DiagnosticsPort::new(WithDir::new(&root_dir, config.diagnostics_port));
        let shutdown_trigger = ShutdownTrigger::new();

        // local / remote data management
        let sync_leaper = SyncLeaper::new(chainspec.clone(), registry)?;
        let fetchers = Fetchers::new(&config.fetcher, registry)?;

        // gossipers
        let block_gossiper = Gossiper::<{ BlockV2::ID_IS_COMPLETE_ITEM }, _>::new(
            "block_gossiper",
            config.gossip,
            registry,
        )?;
        let transaction_gossiper = Gossiper::<{ Transaction::ID_IS_COMPLETE_ITEM }, _>::new(
            "transaction_gossiper",
            config.gossip,
            registry,
        )?;
        let finality_signature_gossiper =
            Gossiper::<{ FinalitySignature::ID_IS_COMPLETE_ITEM }, _>::new(
                "finality_signature_gossiper",
                config.gossip,
                registry,
            )?;

        // consensus
        let consensus = EraSupervisor::new(
            storage.root_path(),
            our_secret_key,
            our_public_key,
            config.consensus,
            chainspec.clone(),
            registry,
        )?;

        // chain / deploy management

        let block_accumulator = BlockAccumulator::new(
            config.block_accumulator,
            validator_matrix.clone(),
            chainspec.core_config.unbonding_delay,
            chainspec.core_config.minimum_block_time,
            chainspec.core_config.validator_slots,
            registry,
        )?;
        let block_synchronizer = BlockSynchronizer::new(
            config.block_synchronizer,
            chainspec.clone(),
            chainspec.core_config.simultaneous_peer_requests,
            validator_matrix.clone(),
            registry,
        )?;
        let block_validator = BlockValidator::new(Arc::clone(&chainspec));
        let upgrade_watcher =
            UpgradeWatcher::new(chainspec.as_ref(), config.upgrade_watcher, &root_dir)?;
        let transaction_acceptor = TransactionAcceptor::new(chainspec.as_ref(), registry)?;
        let deploy_buffer =
            DeployBuffer::new(chainspec.transaction_config, config.deploy_buffer, registry)?;

        let reactor = MainReactor {
            chainspec,
            chainspec_raw_bytes,
            storage,
            contract_runtime,
            upgrade_watcher,
            net: network,
            address_gossiper,

            rpc_server,
            rest_server,
            event_stream_server,
            transaction_acceptor,
            fetchers,

            block_gossiper,
            transaction_gossiper,
            finality_signature_gossiper,
            sync_leaper,
            deploy_buffer,
            consensus,
            block_validator,
            block_accumulator,
            block_synchronizer,
            diagnostics_port,
            shutdown_trigger,

            metrics,
            memory_metrics,
            event_queue_metrics,

            state: ReactorState::Initialize {},
            attempts: 0,
            last_progress: Timestamp::now(),
            max_attempts: config.node.max_attempts,
            idle_tolerance: config.node.idle_tolerance,
            control_logic_default_delay: config.node.control_logic_default_delay,
            trusted_hash,
            validator_matrix,
            sync_to_genesis: config.node.sync_to_genesis,
            signature_gossip_tracker: SignatureGossipTracker::new(),
            shutdown_for_upgrade_timeout: config.node.shutdown_for_upgrade_timeout,
            switched_to_shutdown_for_upgrade: Timestamp::from(0),
            upgrade_timeout: config.node.upgrade_timeout,
        };
        info!("MainReactor: instantiated");
        let effects = effect_builder
            .immediately()
            .event(|()| MainEvent::ReactorCrank);
        Ok((reactor, effects))
    }

    fn update_metrics(&mut self, event_queue_handle: EventQueueHandle<Self::Event>) {
        self.memory_metrics.estimate(self);
        self.event_queue_metrics
            .record_event_queue_counts(&event_queue_handle)
    }
}

impl MainReactor {
    fn update_validator_weights(
        &mut self,
        effect_builder: EffectBuilder<MainEvent>,
        rng: &mut NodeRng,
        era_id: EraId,
        validator_weights: BTreeMap<PublicKey, U512>,
    ) -> Effects<MainEvent> {
        self.validator_matrix
            .register_validator_weights(era_id, validator_weights);
        info!(%era_id, "validator_matrix updated");
        // notify validator bound components
        let mut effects = reactor::wrap_effects(
            MainEvent::BlockAccumulator,
            self.block_accumulator
                .handle_validators(effect_builder, rng),
        );
        effects.extend(reactor::wrap_effects(
            MainEvent::BlockSynchronizer,
            self.block_synchronizer
                .handle_validators(effect_builder, rng),
        ));
        effects
    }

    fn handle_meta_block(
        &mut self,
        effect_builder: EffectBuilder<MainEvent>,
        rng: &mut NodeRng,
        mut meta_block: MetaBlock,
    ) -> Effects<MainEvent> {
        debug!(
            "MetaBlock: handling meta block {} {} {:?}",
            meta_block.height(),
            meta_block.hash(),
            meta_block.state()
        );
        if !meta_block.state().is_stored() {
            return fatal!(
                effect_builder,
                "MetaBlock: block should be stored after execution or accumulation"
            )
            .ignore();
        }

        let mut effects = Effects::new();

        if meta_block
            .mut_state()
            .register_as_sent_to_deploy_buffer()
            .was_updated()
        {
            debug!(
                "MetaBlock: notifying deploy buffer: {} {}",
                meta_block.height(),
                meta_block.hash(),
            );

            match &meta_block {
                MetaBlock::Forward(fwd_meta_block) => {
                    effects.extend(reactor::wrap_effects(
                        MainEvent::DeployBuffer,
                        self.deploy_buffer.handle_event(
                            effect_builder,
                            rng,
                            deploy_buffer::Event::Block(Arc::clone(&fwd_meta_block.block)),
                        ),
                    ));
                }
                MetaBlock::Historical(historical_meta_block) => {
                    effects.extend(reactor::wrap_effects(
                        MainEvent::DeployBuffer,
                        self.deploy_buffer.handle_event(
                            effect_builder,
                            rng,
                            deploy_buffer::Event::VersionedBlock(Arc::clone(
                                &historical_meta_block.block,
                            )),
                        ),
                    ));
                }
            }
        }

        if let MetaBlock::Forward(forward_meta_block) = &meta_block {
            let block = forward_meta_block.block.clone();
            if meta_block
                .mut_state()
                .register_updated_validator_matrix()
                .was_updated()
            {
                if let Some(validator_weights) = block.header().next_era_validator_weights() {
                    let era_id = block.era_id();
                    let next_era_id = era_id.successor();
                    debug!(
                        "MetaBlock: updating validator matrix: {} {} {} {}",
                        block.height(),
                        block.hash(),
                        era_id,
                        next_era_id
                    );
                    effects.extend(self.update_validator_weights(
                        effect_builder,
                        rng,
                        next_era_id,
                        validator_weights.clone(),
                    ));
                }
            }

            // Validators gossip the block as soon as they deem it valid, but non-validators
            // only gossip once the block is marked complete.
            if let Some(true) = self
                .validator_matrix
                .is_self_validator_in_era(block.era_id())
            {
                debug!(
                    "MetaBlock: updating validator gossip state: {} {}",
                    block.height(),
                    block.hash(),
                );
                self.update_meta_block_gossip_state(
                    effect_builder,
                    rng,
                    block.hash(),
                    block.gossip_target(),
                    meta_block.mut_state(),
                    &mut effects,
                );
            }

            if !meta_block.state().is_executed() {
                debug!(
                    "MetaBlock: unexecuted block: {} {}",
                    block.height(),
                    block.hash(),
                );
                // We've done as much as we can on a valid but un-executed block.
                return effects;
            }

            if meta_block
                .mut_state()
                .register_we_have_tried_to_sign()
                .was_updated()
            {
                // When this node is a validator in this era, sign and announce.
                if let Some(finality_signature) = self
                    .validator_matrix
                    .create_finality_signature(block.header())
                {
                    debug!(
                        %finality_signature,
                        "MetaBlock: registering finality signature: {} {}",
                        block.height(),
                        block.hash(),
                    );

                    effects.extend(reactor::wrap_effects(
                        MainEvent::Storage,
                        effect_builder
                            .put_finality_signature_to_storage(finality_signature.clone())
                            .ignore(),
                    ));

                    effects.extend(reactor::wrap_effects(
                        MainEvent::BlockAccumulator,
                        self.block_accumulator.handle_event(
                            effect_builder,
                            rng,
                            block_accumulator::Event::CreatedFinalitySignature {
                                finality_signature: Box::new(finality_signature.clone()),
                            },
                        ),
                    ));

                    let era_id = finality_signature.era_id();
                    let payload = Message::FinalitySignature(Box::new(finality_signature));
                    effects.extend(reactor::wrap_effects(
                        MainEvent::Network,
                        effect_builder
                            .broadcast_message_to_validators(payload, era_id)
                            .ignore(),
                    ));
                }
            }
        }

        if meta_block
            .mut_state()
            .register_as_consensus_notified()
            .was_updated()
        {
            debug!(
                "MetaBlock: notifying consensus: {} {}",
                meta_block.height(),
                meta_block.hash(),
            );

            match &meta_block {
                MetaBlock::Forward(fwd_meta_block) => {
                    effects.extend(reactor::wrap_effects(
                        MainEvent::Consensus,
                        self.consensus.handle_event(
                            effect_builder,
                            rng,
                            consensus::Event::BlockAdded {
                                header: Box::new(fwd_meta_block.block.header().clone()),
                                header_hash: *fwd_meta_block.block.hash(),
                            },
                        ),
                    ));
                }
                MetaBlock::Historical(historical_meta_block) => {
                    // Header type is the same for now so we can use the same `BlockAdded` event;
                    // When the header will be versioned, a new event will be needed for the
                    // consensus component.
                    effects.extend(reactor::wrap_effects(
                        MainEvent::Consensus,
                        self.consensus.handle_event(
                            effect_builder,
                            rng,
                            consensus::Event::BlockAdded {
                                header: Box::new(historical_meta_block.block.header().clone()),
                                header_hash: *historical_meta_block.block.hash(),
                            },
                        ),
                    ));
                }
            }
        }

        if let MetaBlock::Forward(forward_meta_block) = &meta_block {
            let block = forward_meta_block.block.clone();

            if meta_block
                .mut_state()
                .register_as_accumulator_notified()
                .was_updated()
            {
                debug!(
                    "MetaBlock: notifying accumulator: {} {}",
                    block.height(),
                    block.hash(),
                );
                let meta_block = ForwardMetaBlock {
                    block,
                    execution_results: meta_block.execution_results().clone(),
                    state: *meta_block.state(),
                };
                effects.extend(reactor::wrap_effects(
                    MainEvent::BlockAccumulator,
                    self.block_accumulator.handle_event(
                        effect_builder,
                        rng,
                        block_accumulator::Event::ExecutedBlock { meta_block },
                    ),
                ));
                // We've done as much as we can for now, we need to wait for the block
                // accumulator to mark the block complete before proceeding further.
                return effects;
            }
        }

        // We *always* want to initialize the contract runtime with the highest complete block.
        // In case of an upgrade, we want the reactor to hold off in the `Upgrading` state until
        // the immediate switch block is stored and *also* marked complete.
        // This will allow the contract runtime to initialize properly (see
        // [`refresh_contract_runtime`]) when the reactor is transitioning from `CatchUp` to
        // `KeepUp`.
        if !meta_block.state().is_marked_complete() {
            error!(
                block_hash = ?meta_block.hash(),
                state = ?meta_block.state(),
                "should be a complete block after passing to accumulator"
            );
        } else {
            debug!(
                "MetaBlock: block is marked complete: {} {}",
                meta_block.height(),
                meta_block.hash(),
            );
        }

        if let MetaBlock::Forward(forward_meta_block) = &meta_block {
            let block = forward_meta_block.block.clone();

            debug!(
                "MetaBlock: update gossip state: {} {}",
                block.height(),
                block.hash(),
            );
            self.update_meta_block_gossip_state(
                effect_builder,
                rng,
                block.hash(),
                block.gossip_target(),
                meta_block.mut_state(),
                &mut effects,
            );

            if meta_block
                .mut_state()
                .register_as_synchronizer_notified()
                .was_updated()
            {
                debug!(
                    "MetaBlock: notifying block synchronizer: {} {}",
                    block.height(),
                    block.hash(),
                );
                effects.extend(reactor::wrap_effects(
                    MainEvent::BlockSynchronizer,
                    self.block_synchronizer.handle_event(
                        effect_builder,
                        rng,
                        block_synchronizer::Event::MarkBlockExecuted(*block.hash()),
                    ),
                ));
            }
        }

        debug_assert!(
            meta_block.state().verify_complete(),
            "meta block {} at height {} has invalid state: {:?}",
            meta_block.hash(),
            meta_block.height(),
            meta_block.state()
        );

        if meta_block
            .mut_state()
            .register_all_actions_done()
            .was_already_registered()
        {
            error!(
                block_hash = ?meta_block.hash(),
                state = ?meta_block.state(),
                "duplicate meta block announcement emitted"
            );
            return effects;
        }

        debug!(
            "MetaBlock: notifying event stream: {} {}",
            meta_block.height(),
            meta_block.hash(),
        );
        let versioned_block: Arc<Block> = match &meta_block {
            MetaBlock::Forward(fwd_meta_block) => Arc::new((*fwd_meta_block.block).clone().into()),
            MetaBlock::Historical(historical_meta_block) => historical_meta_block.block.clone(),
        };
        effects.extend(reactor::wrap_effects(
            MainEvent::EventStreamServer,
            self.event_stream_server.handle_event(
                effect_builder,
                rng,
                event_stream_server::Event::BlockAdded(Arc::clone(&versioned_block)),
            ),
        ));

        for (deploy_hash, deploy_header, execution_result) in meta_block.execution_results().clone()
        {
            let event = event_stream_server::Event::DeployProcessed {
                deploy_hash,
                deploy_header: Box::new(deploy_header),
                block_hash: meta_block.hash(),
                execution_result: Box::new(execution_result),
            };
            effects.extend(reactor::wrap_effects(
                MainEvent::EventStreamServer,
                self.event_stream_server
                    .handle_event(effect_builder, rng, event),
            ));
        }

        debug!(
            "MetaBlock: notifying shutdown watcher: {} {}",
            meta_block.height(),
            meta_block.hash(),
        );
        effects.extend(reactor::wrap_effects(
            MainEvent::ShutdownTrigger,
            self.shutdown_trigger.handle_event(
                effect_builder,
                rng,
                shutdown_trigger::Event::CompletedBlock(CompletedBlockInfo::new(
                    meta_block.height(),
                    meta_block.era_id(),
                    meta_block.is_switch_block(),
                )),
            ),
        ));

        effects
    }

    fn update_meta_block_gossip_state(
        &mut self,
        effect_builder: EffectBuilder<MainEvent>,
        rng: &mut NodeRng,
        block_hash: &BlockHash,
        gossip_target: GossipTarget,
        state: &mut MetaBlockState,
        effects: &mut Effects<MainEvent>,
    ) {
        if state.register_as_gossiped().was_updated() {
            debug!(
                "notifying block gossiper to start gossiping for: {}",
                block_hash
            );
            effects.extend(reactor::wrap_effects(
                MainEvent::BlockGossiper,
                self.block_gossiper.handle_event(
                    effect_builder,
                    rng,
                    gossiper::Event::ItemReceived {
                        item_id: *block_hash,
                        source: Source::Ourself,
                        target: gossip_target,
                    },
                ),
            ));
        }
    }
}

// TEST ENABLEMENT -- used by integration tests elsewhere
#[cfg(test)]
impl MainReactor {
    pub(crate) fn consensus(&self) -> &EraSupervisor {
        &self.consensus
    }

    pub(crate) fn storage(&self) -> &Storage {
        &self.storage
    }

    pub(crate) fn contract_runtime(&self) -> &ContractRuntime {
        &self.contract_runtime
    }
}

#[cfg(test)]
impl NetworkedReactor for MainReactor {
    fn node_id(&self) -> crate::types::NodeId {
        self.net.node_id()
    }
}<|MERGE_RESOLUTION|>--- conflicted
+++ resolved
@@ -26,13 +26,8 @@
 use tracing::{debug, error, info, warn};
 
 use casper_types::{
-<<<<<<< HEAD
-    Block, BlockHash, BlockV2, Chainspec, ChainspecRawBytes, Deploy, EraId, FinalitySignature,
-    PublicKey, TimeDiff, Timestamp, U512,
-=======
-    Block, BlockHash, Chainspec, ChainspecRawBytes, DeployId, EraId, FinalitySignature, PublicKey,
-    TimeDiff, Timestamp, Transaction, TransactionId, U512,
->>>>>>> 791dff86
+    Block, BlockHash, BlockV2, Chainspec, ChainspecRawBytes, DeployId, EraId, FinalitySignature,
+    PublicKey, TimeDiff, Timestamp, Transaction, TransactionId, U512,
 };
 
 #[cfg(test)]
@@ -159,13 +154,8 @@
 
     // gossiping components
     address_gossiper: Gossiper<{ GossipedAddress::ID_IS_COMPLETE_ITEM }, GossipedAddress>,
-<<<<<<< HEAD
-    deploy_gossiper: Gossiper<{ Deploy::ID_IS_COMPLETE_ITEM }, Deploy>,
+    transaction_gossiper: Gossiper<{ Transaction::ID_IS_COMPLETE_ITEM }, Transaction>,
     block_gossiper: Gossiper<{ BlockV2::ID_IS_COMPLETE_ITEM }, BlockV2>,
-=======
-    transaction_gossiper: Gossiper<{ Transaction::ID_IS_COMPLETE_ITEM }, Transaction>,
-    block_gossiper: Gossiper<{ Block::ID_IS_COMPLETE_ITEM }, Block>,
->>>>>>> 791dff86
     finality_signature_gossiper:
         Gossiper<{ FinalitySignature::ID_IS_COMPLETE_ITEM }, FinalitySignature>,
 
