use std::{collections::BTreeMap, sync::Arc, time::Duration};

use anyhow::bail;
use either::Either;
use log::info;
use num::Zero;
use num_rational::Ratio;
use rand::Rng;
use tempfile::TempDir;
use tokio::time;

use casper_execution_engine::core::engine_state::GetBidsRequest;
use casper_types::{
    system::auction::{Bids, DelegationRate},
    EraId, Motes, PublicKey, SecretKey, U512,
};

use crate::{
    components::{gossiper, small_network, storage},
    crypto::AsymmetricKeyExt,
    effect::EffectExt,
    reactor::{
        initializer, joiner,
        participating::{self, ParticipatingEvent},
        ReactorExit, Runner,
    },
    testing::{
        self, filter_reactor::FilterReactor, network::Network, ConditionCheckReactor, TestRng,
    },
    types::{
        chainspec::{AccountConfig, AccountsConfig, ValidatorConfig},
        ActivationPoint, BlockHeader, Chainspec, Timestamp,
    },
    utils::{External, Loadable, WithDir, RESOURCES_PATH},
    NodeRng,
};

struct TestChain {
    // Keys that validator instances will use, can include duplicates
    keys: Vec<Arc<SecretKey>>,
    storages: Vec<TempDir>,
    chainspec: Arc<Chainspec>,
}

type Nodes = crate::testing::network::Nodes<FilterReactor<participating::Reactor>>;

impl Runner<ConditionCheckReactor<FilterReactor<participating::Reactor>>> {
    fn participating(&self) -> &participating::Reactor {
        self.reactor().inner().inner()
    }
}

impl TestChain {
    /// Instantiates a new test chain configuration.
    ///
    /// Generates secret keys for `size` validators and creates a matching chainspec.
    fn new(rng: &mut TestRng, size: usize) -> Self {
        let keys: Vec<Arc<SecretKey>> = (0..size)
            .map(|_| Arc::new(SecretKey::random(rng)))
            .collect();
        let stakes = keys
            .iter()
            .map(|secret_key| {
                // We use very large stakes so we would catch overflow issues.
                let stake = U512::from(rng.gen_range(100..999)) * U512::from(u128::MAX);
                let secret_key = secret_key.clone();
                (PublicKey::from(&*secret_key), stake)
            })
            .collect();
        Self::new_with_keys(rng, keys, stakes)
    }

    /// Instantiates a new test chain configuration.
    ///
    /// Takes a vector of bonded keys with specified bond amounts.
    fn new_with_keys(
        rng: &mut TestRng,
        keys: Vec<Arc<SecretKey>>,
        stakes: BTreeMap<PublicKey, U512>,
    ) -> Self {
        // Load the `local` chainspec.
        let mut chainspec = Chainspec::from_resources("local");

        // Override accounts with those generated from the keys.
        let accounts = stakes
            .into_iter()
            .map(|(public_key, bonded_amount)| {
                let validator_config =
                    ValidatorConfig::new(Motes::new(bonded_amount), DelegationRate::zero());
                AccountConfig::new(
                    public_key,
                    Motes::new(U512::from(rng.gen_range(10000..99999999))),
                    Some(validator_config),
                )
            })
            .collect();
        let delegators = vec![];
        chainspec.network_config.accounts_config = AccountsConfig::new(accounts, delegators);

        // Make the genesis timestamp 45 seconds from now, to allow for all validators to start up.
        let genesis_time = Timestamp::now() + 45000.into();
        info!(
            "creating test chain configuration, genesis: {}",
            genesis_time
        );
        chainspec.protocol_config.activation_point = ActivationPoint::Genesis(genesis_time);

        chainspec.core_config.minimum_era_height = 1;
        chainspec.highway_config.finality_threshold_fraction = Ratio::new(34, 100);
        chainspec.core_config.era_duration = 10.into();
        chainspec.core_config.auction_delay = 1;
        chainspec.core_config.unbonding_delay = 3;

        TestChain {
            keys,
            chainspec: Arc::new(chainspec),
            storages: Vec::new(),
        }
    }

    fn chainspec_mut(&mut self) -> &mut Chainspec {
        Arc::get_mut(&mut self.chainspec).unwrap()
    }

    /// Creates an initializer/validator configuration for the `idx`th validator.
    fn create_node_config(&mut self, idx: usize, first_node_port: u16) -> participating::Config {
        // Set the network configuration.
        let mut cfg = participating::Config {
            network: if idx == 0 {
                small_network::Config::default_local_net_first_node(first_node_port)
            } else {
                small_network::Config::default_local_net(first_node_port)
            },
            gossip: gossiper::Config::new_with_small_timeouts(),
            ..Default::default()
        };

        // Additionally set up storage in a temporary directory.
        let (storage_cfg, temp_dir) = storage::Config::default_for_tests();
        // ...and the secret key for our validator.
        {
            let secret_key_path = temp_dir.path().join("secret_key");
            self.keys[idx]
                .to_file(secret_key_path.clone())
                .expect("could not write secret key");
            cfg.consensus.secret_key_path = External::Path(secret_key_path);
        }
        cfg.consensus.highway.unit_hashes_folder = temp_dir.path().to_path_buf();
        self.storages.push(temp_dir);
        cfg.storage = storage_cfg;

        cfg
    }

    async fn create_initialized_network(
        &mut self,
        rng: &mut NodeRng,
    ) -> anyhow::Result<Network<FilterReactor<participating::Reactor>>> {
        let root = RESOURCES_PATH.join("local");

        let mut network: Network<FilterReactor<participating::Reactor>> = Network::new();
        let first_node_port = testing::unused_port_on_localhost();

        for idx in 0..self.keys.len() {
            info!("creating node {}", idx);
            let cfg = self.create_node_config(idx, first_node_port);

            // We create an initializer reactor here and run it to completion.
            let mut initializer_runner = Runner::<initializer::Reactor>::new_with_chainspec(
                (false, WithDir::new(root.clone(), cfg)),
                Arc::clone(&self.chainspec),
            )
            .await?;
            let reactor_exit = initializer_runner.run(rng).await;
            if reactor_exit != ReactorExit::ProcessShouldContinue {
                bail!("failed to initialize successfully");
            }

            // Now we can construct the actual node.
            let initializer = initializer_runner.drain_into_inner().await;
            let mut joiner_runner =
                Runner::<joiner::Reactor>::new(WithDir::new(root.clone(), initializer), rng)
                    .await?;
            let _ = joiner_runner.run(rng).await;

            let config = joiner_runner
                .drain_into_inner()
                .await
                .into_participating_config()
                .await?;
            info!("node {} finished joining", idx);

            network
                .add_node_with_config(config, rng)
                .await
                .expect("could not add node to reactor");
        }

        Ok(network)
    }
}

/// Given an era number, returns a predicate to check if all of the nodes are in the specified era.
fn is_in_era(era_id: EraId) -> impl Fn(&Nodes) -> bool {
    move |nodes: &Nodes| {
        nodes
            .values()
            .all(|runner| runner.participating().consensus().current_era() == era_id)
    }
}

/// A set of consecutive switch blocks.
struct SwitchBlocks {
    headers: Vec<BlockHeader>,
}

impl SwitchBlocks {
    /// Collects all switch blocks of the first `era_count` eras, and asserts that they are equal
    /// in all nodes.
    fn collect(nodes: &Nodes, era_count: u64) -> SwitchBlocks {
        let mut headers = Vec::new();
        for era_number in 0..era_count {
            let mut header_iter = nodes.values().map(|runner| {
                let storage = runner.participating().storage();
                let maybe_block = storage.transactional_get_switch_block_by_era_id(era_number);
                maybe_block.expect("missing switch block").take_header()
            });
            let header = header_iter.next().unwrap();
            assert_eq!(era_number, header.era_id().value());
            for other_header in header_iter {
                assert_eq!(header, other_header);
            }
            headers.push(header);
        }
        SwitchBlocks { headers }
    }

    /// Returns the list of equivocators in the given era.
    fn equivocators(&self, era_number: u64) -> &[PublicKey] {
        &self.headers[era_number as usize]
            .era_end()
            .expect("era end")
            .equivocators
    }

    /// Returns the list of inactive validators in the given era.
    fn inactive_validators(&self, era_number: u64) -> &[PublicKey] {
        &self.headers[era_number as usize]
            .era_end()
            .expect("era end")
            .inactive_validators
    }

    /// Returns the list of validators in the successor era.
    fn next_era_validators(&self, era_number: u64) -> &BTreeMap<PublicKey, U512> {
        self.headers[era_number as usize]
            .next_era_validator_weights()
            .expect("validators")
    }

    /// Returns the set of bids in the auction contract at the end of the given era.
    fn bids(&self, nodes: &Nodes, era_number: u64) -> Bids {
        let correlation_id = Default::default();
        let state_root_hash = *self.headers[era_number as usize].state_root_hash();
        let request = GetBidsRequest::new(state_root_hash);
        let runner = nodes.values().next().expect("missing node");
        let engine_state = runner.participating().contract_runtime().engine_state();
        let bids_result = engine_state
            .get_bids(correlation_id, request)
            .expect("get_bids failed");
        bids_result.into_success().expect("no bids returned")
    }
}

#[tokio::test]
async fn run_participating_network() {
    testing::init_logging();

    let mut rng = crate::new_rng();

    // Instantiate a new chain with a fixed size.
    const NETWORK_SIZE: usize = 5;
    let mut chain = TestChain::new(&mut rng, NETWORK_SIZE);

    let mut net = chain
        .create_initialized_network(&mut rng)
        .await
        .expect("network initialization failed");

    // Wait for all nodes to agree on one era.
    net.settle_on(&mut rng, is_in_era(EraId::from(1)), Duration::from_secs(90))
        .await;

    net.settle_on(&mut rng, is_in_era(EraId::from(2)), Duration::from_secs(60))
        .await;
}

#[tokio::test]
async fn run_equivocator_network() {
    testing::init_logging();

    let mut rng = crate::new_rng();

    let alice_sk = Arc::new(SecretKey::random(&mut rng));
    let alice_pk = PublicKey::from(&*alice_sk);
    let size: usize = 2;
    let mut keys: Vec<Arc<SecretKey>> = (1..size)
        .map(|_| Arc::new(SecretKey::random(&mut rng)))
        .collect();
    let mut stakes: BTreeMap<PublicKey, U512> = keys
        .iter()
        .map(|secret_key| (PublicKey::from(&*secret_key.clone()), U512::from(100)))
        .collect();
    stakes.insert(PublicKey::from(&*alice_sk), U512::from(1));
    keys.push(alice_sk.clone());
    keys.push(alice_sk);

    // We configure the era to take five rounds, and delay all messages to and from one of Alice's
    // nodes until three rounds after the first message. That should guarantee that the two nodes
    // equivocate.
    let mut chain = TestChain::new_with_keys(&mut rng, keys, stakes.clone());
<<<<<<< HEAD
=======
    chain.chainspec_mut().core_config.minimum_era_height = 10;
>>>>>>> 7d6100b3

    let mut net = chain
        .create_initialized_network(&mut rng)
        .await
        .expect("network initialization failed");
<<<<<<< HEAD

    let timeout = Duration::from_secs(90);

    let mut switch_blocks = Vec::new();
    for era_number in 1..20 {
        let era_id = EraId::from(era_number);
        info!("Waiting for Era {} to begin", era_number);
        net.settle_on(&mut rng, is_in_era(era_id), timeout).await;

        // Collect new switch block headers.
        for runner in net.nodes().values() {
            let storage = runner.reactor().inner().storage();
            let header = storage
                .read_switch_block_header_by_era_id(EraId::from(era_number - 1))
                .expect("lmdb error")
                .expect("missing switch block");
            assert_eq!(era_number - 1, header.era_id().value());
            if let Some(other_header) = switch_blocks.get(era_number as usize - 1) {
                assert_eq!(other_header, &header);
            } else {
                switch_blocks.push(header);
=======
    let min_round_len = chain.chainspec.highway_config.min_round_length();
    let mut maybe_first_message_time = None;
    net.reactors_mut()
        .find(|reactor| *reactor.inner().consensus().public_key() == alice_pk)
        .unwrap()
        .set_filter(move |event| {
            let now = Timestamp::now();
            let first_message_time = match (&event, maybe_first_message_time) {
                (
                    ParticipatingEvent::NetworkRequest(_)
                    | ParticipatingEvent::Consensus(consensus::Event::MessageReceived { .. }),
                    Some(first_message_time),
                ) => first_message_time,
                (ParticipatingEvent::Consensus(consensus::Event::MessageReceived { .. }), None) => {
                    maybe_first_message_time = Some(now);
                    now
                }
                _ => return Either::Right(event),
            };
            if now < first_message_time + min_round_len * 3 {
                return Either::Left(time::sleep(min_round_len.into()).event(move |_| event));
>>>>>>> 7d6100b3
            }
            Either::Right(event)
        });

<<<<<<< HEAD
        let expected = [alice_pk.clone()];
        // Returns true if Alice is listed as an equivocator in that block.
        let alice_is_equivocator = |header: &BlockHeader| {
            let report = header.era_end().expect("missing era report").era_report();
            report.equivocators == expected
        };

        // Verify that nobody gets slashed, and Alice's bid becomes inactive, but only after she
        // equivocated.
        let bids = get_bids(net.nodes(), switch_blocks.last().unwrap());
        for (pk, stake) in &stakes {
            assert!(bids[pk].staked_amount() >= stake);
            assert!(*pk == alice_pk || !bids[pk].inactive());
        }
        assert_eq!(
            bids[&alice_pk].inactive(),
            switch_blocks.iter().any(alice_is_equivocator)
        );

        // Make sure we waited long enough for this test to include unbonding and dropping eras.
        if era_number < 4 {
            continue;
        }
=======
    let era_count = 3;

    let timeout = Duration::from_secs(90 * era_count);
    info!("Waiting for {} eras to end.", era_count);
    net.settle_on(&mut rng, is_in_era(EraId::new(era_count)), timeout)
        .await;
    let switch_blocks = SwitchBlocks::collect(net.nodes(), era_count);
    let bids: Vec<Bids> = (0..era_count)
        .map(|era_number| switch_blocks.bids(net.nodes(), era_number))
        .collect();
>>>>>>> 7d6100b3

    // In the genesis era, Alice equivocates. Since eviction takes place with a delay of one
    // (`auction_delay`) era, she is still included in the next era's validator set.
    assert_eq!(switch_blocks.equivocators(0), [alice_pk.clone()]);
    assert_eq!(switch_blocks.inactive_validators(0), []);
    assert!(bids[0][&alice_pk].inactive());
    assert!(switch_blocks.next_era_validators(0).contains_key(&alice_pk));

    // In era 1 Alice is banned. Banned validators count neither as faulty nor inactive, even
    // though they cannot participate. In the next era, she will be evicted.
    assert_eq!(switch_blocks.equivocators(1), []);
    assert_eq!(switch_blocks.inactive_validators(1), []);
    assert!(bids[1][&alice_pk].inactive());
    assert!(!switch_blocks.next_era_validators(1).contains_key(&alice_pk));

    // In era 2 she is not a validator anymore and her bid remains deactivated.
    assert_eq!(switch_blocks.equivocators(2), []);
    assert_eq!(switch_blocks.inactive_validators(2), []);
    assert!(bids[2][&alice_pk].inactive());
    assert!(!switch_blocks.next_era_validators(2).contains_key(&alice_pk));

    // We don't slash, so the stakes are never reduced.
    for (pk, stake) in &stakes {
        assert!(bids[0][pk].staked_amount() >= stake);
        assert!(bids[1][pk].staked_amount() >= stake);
        assert!(bids[2][pk].staked_amount() >= stake);
    }

<<<<<<< HEAD
    assert!(
        !switch_blocks
            .last()
            .expect("missing switch block")
            .next_era_validator_weights()
            .expect("missing validator weights")
            .contains_key(&alice_pk),
        "Alice should have been evicted."
    );

    // The first era should have been removed from memory.
    for runner in net.nodes().values() {
        let consensus = runner.reactor().inner().consensus();
        assert!(consensus.open_era_ids().all(|era_id| era_id.value() != 1));
    }

    // The auction delay is 1, so if Alice's equivocation was detected before the switch block in
    // era N, the switch block of era N should list her as faulty. Starting with the switch block
    // in era N + 1, she should be removed from the validator set, because she gets evicted in era
    // N + 2.
    // No era after N should have direct evidence against her: she got marked as faulty when era
    // N + 1 was initialized, so no other validator will cite her or process her units.
    loop {
        let header = switch_blocks.pop().expect("missing switch block");
        // TODO: Use era end!
        let validators = header
            .next_era_validator_weights()
            .expect("missing validator weights");
        if validators.contains_key(&alice_pk) {
            // We've found era N: This is the last switch block that still lists Alice as a
            // validator.
            let report = header.era_end().expect("missing era report").era_report();
            assert_eq!(*report.inactive_validators, []);
            assert_eq!(*report.equivocators, [alice_pk.clone()]);
            return;
        } else {
            // We are in era N + 1 or later. There should be no direct evidence; that would mean
            // Alice equivocated twice.
            for runner in net.nodes().values() {
                let consensus = runner.reactor().inner().consensus();
                assert_eq!(
                    consensus.validators_with_evidence(header.era_id()),
                    Vec::<&PublicKey>::new()
                );
            }
        }
=======
    // The only era with direct evidence is era 0. After that Alice was banned or evicted.
    let none: Vec<&PublicKey> = vec![];
    let alice = vec![&alice_pk];
    for runner in net.nodes().values() {
        let consensus = runner.participating().consensus();
        assert_eq!(consensus.validators_with_evidence(EraId::new(0)), alice);
        assert_eq!(consensus.validators_with_evidence(EraId::new(1)), none);
        assert_eq!(consensus.validators_with_evidence(EraId::new(2)), none);
>>>>>>> 7d6100b3
    }
}<|MERGE_RESOLUTION|>--- conflicted
+++ resolved
@@ -16,7 +16,7 @@
 };
 
 use crate::{
-    components::{gossiper, small_network, storage},
+    components::{consensus, gossiper, small_network, storage},
     crypto::AsymmetricKeyExt,
     effect::EffectExt,
     reactor::{
@@ -121,7 +121,6 @@
     fn chainspec_mut(&mut self) -> &mut Chainspec {
         Arc::get_mut(&mut self.chainspec).unwrap()
     }
-
     /// Creates an initializer/validator configuration for the `idx`th validator.
     fn create_node_config(&mut self, idx: usize, first_node_port: u16) -> participating::Config {
         // Set the network configuration.
@@ -240,6 +239,7 @@
         &self.headers[era_number as usize]
             .era_end()
             .expect("era end")
+            .era_report()
             .equivocators
     }
 
@@ -248,6 +248,7 @@
         &self.headers[era_number as usize]
             .era_end()
             .expect("era end")
+            .era_report()
             .inactive_validators
     }
 
@@ -319,38 +320,12 @@
     // nodes until three rounds after the first message. That should guarantee that the two nodes
     // equivocate.
     let mut chain = TestChain::new_with_keys(&mut rng, keys, stakes.clone());
-<<<<<<< HEAD
-=======
     chain.chainspec_mut().core_config.minimum_era_height = 10;
->>>>>>> 7d6100b3
 
     let mut net = chain
         .create_initialized_network(&mut rng)
         .await
         .expect("network initialization failed");
-<<<<<<< HEAD
-
-    let timeout = Duration::from_secs(90);
-
-    let mut switch_blocks = Vec::new();
-    for era_number in 1..20 {
-        let era_id = EraId::from(era_number);
-        info!("Waiting for Era {} to begin", era_number);
-        net.settle_on(&mut rng, is_in_era(era_id), timeout).await;
-
-        // Collect new switch block headers.
-        for runner in net.nodes().values() {
-            let storage = runner.reactor().inner().storage();
-            let header = storage
-                .read_switch_block_header_by_era_id(EraId::from(era_number - 1))
-                .expect("lmdb error")
-                .expect("missing switch block");
-            assert_eq!(era_number - 1, header.era_id().value());
-            if let Some(other_header) = switch_blocks.get(era_number as usize - 1) {
-                assert_eq!(other_header, &header);
-            } else {
-                switch_blocks.push(header);
-=======
     let min_round_len = chain.chainspec.highway_config.min_round_length();
     let mut maybe_first_message_time = None;
     net.reactors_mut()
@@ -372,36 +347,10 @@
             };
             if now < first_message_time + min_round_len * 3 {
                 return Either::Left(time::sleep(min_round_len.into()).event(move |_| event));
->>>>>>> 7d6100b3
             }
             Either::Right(event)
         });
 
-<<<<<<< HEAD
-        let expected = [alice_pk.clone()];
-        // Returns true if Alice is listed as an equivocator in that block.
-        let alice_is_equivocator = |header: &BlockHeader| {
-            let report = header.era_end().expect("missing era report").era_report();
-            report.equivocators == expected
-        };
-
-        // Verify that nobody gets slashed, and Alice's bid becomes inactive, but only after she
-        // equivocated.
-        let bids = get_bids(net.nodes(), switch_blocks.last().unwrap());
-        for (pk, stake) in &stakes {
-            assert!(bids[pk].staked_amount() >= stake);
-            assert!(*pk == alice_pk || !bids[pk].inactive());
-        }
-        assert_eq!(
-            bids[&alice_pk].inactive(),
-            switch_blocks.iter().any(alice_is_equivocator)
-        );
-
-        // Make sure we waited long enough for this test to include unbonding and dropping eras.
-        if era_number < 4 {
-            continue;
-        }
-=======
     let era_count = 3;
 
     let timeout = Duration::from_secs(90 * era_count);
@@ -412,7 +361,6 @@
     let bids: Vec<Bids> = (0..era_count)
         .map(|era_number| switch_blocks.bids(net.nodes(), era_number))
         .collect();
->>>>>>> 7d6100b3
 
     // In the genesis era, Alice equivocates. Since eviction takes place with a delay of one
     // (`auction_delay`) era, she is still included in the next era's validator set.
@@ -441,54 +389,6 @@
         assert!(bids[2][pk].staked_amount() >= stake);
     }
 
-<<<<<<< HEAD
-    assert!(
-        !switch_blocks
-            .last()
-            .expect("missing switch block")
-            .next_era_validator_weights()
-            .expect("missing validator weights")
-            .contains_key(&alice_pk),
-        "Alice should have been evicted."
-    );
-
-    // The first era should have been removed from memory.
-    for runner in net.nodes().values() {
-        let consensus = runner.reactor().inner().consensus();
-        assert!(consensus.open_era_ids().all(|era_id| era_id.value() != 1));
-    }
-
-    // The auction delay is 1, so if Alice's equivocation was detected before the switch block in
-    // era N, the switch block of era N should list her as faulty. Starting with the switch block
-    // in era N + 1, she should be removed from the validator set, because she gets evicted in era
-    // N + 2.
-    // No era after N should have direct evidence against her: she got marked as faulty when era
-    // N + 1 was initialized, so no other validator will cite her or process her units.
-    loop {
-        let header = switch_blocks.pop().expect("missing switch block");
-        // TODO: Use era end!
-        let validators = header
-            .next_era_validator_weights()
-            .expect("missing validator weights");
-        if validators.contains_key(&alice_pk) {
-            // We've found era N: This is the last switch block that still lists Alice as a
-            // validator.
-            let report = header.era_end().expect("missing era report").era_report();
-            assert_eq!(*report.inactive_validators, []);
-            assert_eq!(*report.equivocators, [alice_pk.clone()]);
-            return;
-        } else {
-            // We are in era N + 1 or later. There should be no direct evidence; that would mean
-            // Alice equivocated twice.
-            for runner in net.nodes().values() {
-                let consensus = runner.reactor().inner().consensus();
-                assert_eq!(
-                    consensus.validators_with_evidence(header.era_id()),
-                    Vec::<&PublicKey>::new()
-                );
-            }
-        }
-=======
     // The only era with direct evidence is era 0. After that Alice was banned or evicted.
     let none: Vec<&PublicKey> = vec![];
     let alice = vec![&alice_pk];
@@ -497,6 +397,5 @@
         assert_eq!(consensus.validators_with_evidence(EraId::new(0)), alice);
         assert_eq!(consensus.validators_with_evidence(EraId::new(1)), none);
         assert_eq!(consensus.validators_with_evidence(EraId::new(2)), none);
->>>>>>> 7d6100b3
     }
 }