--- conflicted
+++ resolved
@@ -24,13 +24,7 @@
 use thiserror::Error;
 use tracing::{error, warn};
 
-<<<<<<< HEAD
-use casper_hashing::Digest;
-=======
 use casper_hashing::{ChunkWithProofVerificationError, Digest};
-#[cfg(any(feature = "testing", test))]
-use casper_types::testing::TestRng;
->>>>>>> 14a7e39a
 use casper_types::{
     bytesrepr::{self, FromBytes, ToBytes},
     crypto, EraId, ProtocolVersion, PublicKey, SecretKey, Signature, Timestamp, U512,
@@ -40,6 +34,9 @@
     crypto::generate_ed25519_keypair, system::auction::BLOCK_REWARD, testing::TestRng,
 };
 
+pub(crate) use block_added::{BlockAdded, BlockAddedValidationError};
+
+use crate::types::{Chunkable, ValueOrChunk};
 use crate::{
     components::consensus,
     effect::GossipTarget,
@@ -53,19 +50,8 @@
         Approval, Deploy, DeployHash, DeployOrTransferHash, DeployWithApprovals, FetcherItem,
         GossiperItem, Item, JsonBlock, JsonBlockHeader, Tag,
     },
-<<<<<<< HEAD
     utils::{ds, DisplayIter},
-=======
-    utils::DisplayIter,
 };
-
-use super::{Chunkable, Item, Tag, ValueOrChunk};
-use crate::types::error::{
-    BlockHeaderWithMetadataValidationError, BlockHeadersBatchValidationError,
-    BlockWithMetadataValidationError,
->>>>>>> 14a7e39a
-};
-pub(crate) use block_added::{BlockAdded, BlockAddedValidationError};
 
 static ERA_REPORT: Lazy<EraReport> = Lazy::new(|| {
     let secret_key_1 = SecretKey::ed25519_from_bytes([0; 32]).unwrap();
@@ -1909,190 +1895,9 @@
     }
 }
 
-impl Display for BlockEffectsOrChunk {
-    fn fmt(&self, f: &mut Formatter<'_>) -> fmt::Result {
-        match self {
-            BlockEffectsOrChunk::BlockEffectsLegacy {
-                block_hash,
-                value: _,
-            } => {
-                write!(
-                    f,
-                    "block effects (or chunk) for pre-1.5 block with hash={}",
-                    block_hash
-                )
-            }
-            BlockEffectsOrChunk::BlockEffects {
-                block_hash,
-                value: _,
-            } => {
-                write!(
-                    f,
-                    "block effects (or chunk) for post-1.5 block={}",
-                    block_hash
-                )
-            }
-        }
-    }
-}
-
-/// ID of the request for block effects or chunk.
-#[derive(DataSize, Debug, Clone, Copy, Serialize, Deserialize, PartialEq, Eq, Hash)]
-pub enum BlockEffectsOrChunkId {
-    /// Request for pre-1.5 block's effects (or chunk).
-    BlockEffectsOrChunkLegacyId {
-        /// Index of the chunk being requested.
-        chunk_index: u64,
-        /// Hash of the block.
-        block_hash: BlockHash,
-    },
-    /// Request for post-1.5 block's effects (or chunk).
-    BlockEffectsOrChunkId {
-        /// Index of the chunk being requested.
-        chunk_index: u64,
-        /// Hash of the block.
-        block_hash: BlockHash,
-    },
-}
-
-impl BlockEffectsOrChunkId {
-    /// Returns an instance of post-1.5 request for block effects.
-    /// The `chunk_index` is set to 0 as the starting point of the fetch cycle.
-    /// If the effects are stored without chunking the index will be 0 as well.
-    pub fn new(block_hash: BlockHash) -> Self {
-        BlockEffectsOrChunkId::BlockEffectsOrChunkId {
-            chunk_index: 0,
-            block_hash,
-        }
-    }
-
-    /// Constructs a request ID for legacy block effects - pre-1.5.0
-    /// The `chunk_index` is set to 0 as the starting point of the fetch cycle.
-    /// If the effects are stored without chunking the index will be 0 as well.
-    pub fn legacy(block_hash: BlockHash) -> Self {
-        BlockEffectsOrChunkId::BlockEffectsOrChunkLegacyId {
-            chunk_index: 0,
-            block_hash,
-        }
-    }
-
-    /// Given a serialized ID, deserializes it for display purposes.
-    fn fmt_serialized(f: &mut Formatter, serialized_id: &[u8]) -> fmt::Result {
-        match bincode::deserialize::<Self>(serialized_id) {
-            Ok(ref effects_or_chunk_id) => fmt::Display::fmt(effects_or_chunk_id, f),
-            Err(_) => f.write_str("<invalid>"),
-        }
-    }
-
-    /// Returns the request for the `next_chunk` retaining the original request's block hash.
-    pub fn next_chunk(&self, next_chunk: u64) -> Self {
-        match self {
-            BlockEffectsOrChunkId::BlockEffectsOrChunkLegacyId { block_hash, .. } => {
-                BlockEffectsOrChunkId::BlockEffectsOrChunkLegacyId {
-                    chunk_index: next_chunk,
-                    block_hash: *block_hash,
-                }
-            }
-            BlockEffectsOrChunkId::BlockEffectsOrChunkId { block_hash, .. } => {
-                BlockEffectsOrChunkId::BlockEffectsOrChunkId {
-                    chunk_index: next_chunk,
-                    block_hash: *block_hash,
-                }
-            }
-        }
-    }
-
-    pub(crate) fn block_hash(&self) -> &BlockHash {
-        match self {
-            BlockEffectsOrChunkId::BlockEffectsOrChunkLegacyId { block_hash, .. }
-            | BlockEffectsOrChunkId::BlockEffectsOrChunkId { block_hash, .. } => block_hash,
-        }
-    }
-
-    pub(crate) fn chunk_index(&self) -> u64 {
-        match self {
-            BlockEffectsOrChunkId::BlockEffectsOrChunkLegacyId { chunk_index, .. }
-            | BlockEffectsOrChunkId::BlockEffectsOrChunkId { chunk_index, .. } => *chunk_index,
-        }
-    }
-
-    /// Constructs a response for the request, retaining the requests' variant and `block_hash`.
-    pub(crate) fn response(
-        &self,
-        value: ValueOrChunk<Vec<casper_types::ExecutionResult>>,
-    ) -> BlockEffectsOrChunk {
-        match self {
-            BlockEffectsOrChunkId::BlockEffectsOrChunkLegacyId { block_hash, .. } => {
-                BlockEffectsOrChunk::BlockEffectsLegacy {
-                    block_hash: *block_hash,
-                    value,
-                }
-            }
-            BlockEffectsOrChunkId::BlockEffectsOrChunkId { block_hash, .. } => {
-                BlockEffectsOrChunk::BlockEffects {
-                    block_hash: *block_hash,
-                    value,
-                }
-            }
-        }
-    }
-}
-
-impl Display for BlockEffectsOrChunkId {
-    fn fmt(&self, f: &mut Formatter<'_>) -> fmt::Result {
-        match self {
-            BlockEffectsOrChunkId::BlockEffectsOrChunkLegacyId {
-                chunk_index,
-                block_hash,
-            } => write!(
-                f,
-                "BlockEffectsOrChunkLegacyId({}, {})",
-                chunk_index, block_hash
-            ),
-            BlockEffectsOrChunkId::BlockEffectsOrChunkId {
-                chunk_index,
-                block_hash,
-            } => write!(f, "BlockEffectsOrChunk({}, {})", chunk_index, block_hash),
-        }
-    }
-}
-
-/// Helper struct to on-demand deserialize a trie or chunk ID for display purposes.
-pub struct BlockEffectsOrChunkIdDisplay<'a>(pub &'a [u8]);
-
-impl<'a> Display for BlockEffectsOrChunkIdDisplay<'a> {
-    fn fmt(&self, f: &mut Formatter<'_>) -> fmt::Result {
-        BlockEffectsOrChunkId::fmt_serialized(f, self.0)
-    }
-}
-
 impl Item for BlockEffectsOrChunk {
     type Id = BlockEffectsOrChunkId;
-
-    type ValidationError = ChunkWithProofVerificationError;
-
     const TAG: Tag = Tag::BlockEffects;
-
-    const ID_IS_COMPLETE_ITEM: bool = false;
-
-    fn validate(&self) -> Result<(), Self::ValidationError> {
-        match self {
-            BlockEffectsOrChunk::BlockEffectsLegacy {
-                block_hash: _,
-                value,
-            } => match value {
-                ValueOrChunk::Value(_) => Ok(()),
-                ValueOrChunk::ChunkWithProof(chunk_with_proof) => chunk_with_proof.verify(),
-            },
-            BlockEffectsOrChunk::BlockEffects {
-                block_hash: _,
-                value,
-            } => match value {
-                ValueOrChunk::Value(_) => Ok(()),
-                ValueOrChunk::ChunkWithProof(chunk_with_proof) => chunk_with_proof.verify(),
-            },
-        }
-    }
 
     fn id(&self) -> Self::Id {
         match self {
@@ -2126,6 +1931,187 @@
     }
 }
 
+impl FetcherItem for BlockEffectsOrChunk {
+    type ValidationError = ChunkWithProofVerificationError;
+    type ValidationMetadata = ();
+
+    fn validate(&self, _metadata: &()) -> Result<(), Self::ValidationError> {
+        match self {
+            BlockEffectsOrChunk::BlockEffectsLegacy {
+                block_hash: _,
+                value,
+            } => match value {
+                ValueOrChunk::Value(_) => Ok(()),
+                ValueOrChunk::ChunkWithProof(chunk_with_proof) => chunk_with_proof.verify(),
+            },
+            BlockEffectsOrChunk::BlockEffects {
+                block_hash: _,
+                value,
+            } => match value {
+                ValueOrChunk::Value(_) => Ok(()),
+                ValueOrChunk::ChunkWithProof(chunk_with_proof) => chunk_with_proof.verify(),
+            },
+        }
+    }
+}
+
+impl Display for BlockEffectsOrChunk {
+    fn fmt(&self, f: &mut Formatter<'_>) -> fmt::Result {
+        match self {
+            BlockEffectsOrChunk::BlockEffectsLegacy {
+                block_hash,
+                value: _,
+            } => {
+                write!(
+                    f,
+                    "block effects (or chunk) for pre-1.5 block with hash={}",
+                    block_hash
+                )
+            }
+            BlockEffectsOrChunk::BlockEffects {
+                block_hash,
+                value: _,
+            } => {
+                write!(
+                    f,
+                    "block effects (or chunk) for post-1.5 block={}",
+                    block_hash
+                )
+            }
+        }
+    }
+}
+
+/// ID of the request for block effects or chunk.
+#[derive(DataSize, Debug, Clone, Copy, Serialize, Deserialize, PartialEq, Eq, Hash)]
+pub enum BlockEffectsOrChunkId {
+    /// Request for pre-1.5 block's effects (or chunk).
+    BlockEffectsOrChunkLegacyId {
+        /// Index of the chunk being requested.
+        chunk_index: u64,
+        /// Hash of the block.
+        block_hash: BlockHash,
+    },
+    /// Request for post-1.5 block's effects (or chunk).
+    BlockEffectsOrChunkId {
+        /// Index of the chunk being requested.
+        chunk_index: u64,
+        /// Hash of the block.
+        block_hash: BlockHash,
+    },
+}
+
+impl BlockEffectsOrChunkId {
+    /// Returns an instance of post-1.5 request for block effects.
+    /// The `chunk_index` is set to 0 as the starting point of the fetch cycle.
+    /// If the effects are stored without chunking the index will be 0 as well.
+    pub fn new(block_hash: BlockHash) -> Self {
+        BlockEffectsOrChunkId::BlockEffectsOrChunkId {
+            chunk_index: 0,
+            block_hash,
+        }
+    }
+
+    /// Constructs a request ID for legacy block effects - pre-1.5.0
+    /// The `chunk_index` is set to 0 as the starting point of the fetch cycle.
+    /// If the effects are stored without chunking the index will be 0 as well.
+    pub fn legacy(block_hash: BlockHash) -> Self {
+        BlockEffectsOrChunkId::BlockEffectsOrChunkLegacyId {
+            chunk_index: 0,
+            block_hash,
+        }
+    }
+
+    /// Given a serialized ID, deserializes it for display purposes.
+    fn fmt_serialized(f: &mut Formatter, serialized_id: &[u8]) -> fmt::Result {
+        match bincode::deserialize::<Self>(serialized_id) {
+            Ok(ref effects_or_chunk_id) => fmt::Display::fmt(effects_or_chunk_id, f),
+            Err(_) => f.write_str("<invalid>"),
+        }
+    }
+
+    /// Returns the request for the `next_chunk` retaining the original request's block hash.
+    pub fn next_chunk(&self, next_chunk: u64) -> Self {
+        match self {
+            BlockEffectsOrChunkId::BlockEffectsOrChunkLegacyId { block_hash, .. } => {
+                BlockEffectsOrChunkId::BlockEffectsOrChunkLegacyId {
+                    chunk_index: next_chunk,
+                    block_hash: *block_hash,
+                }
+            }
+            BlockEffectsOrChunkId::BlockEffectsOrChunkId { block_hash, .. } => {
+                BlockEffectsOrChunkId::BlockEffectsOrChunkId {
+                    chunk_index: next_chunk,
+                    block_hash: *block_hash,
+                }
+            }
+        }
+    }
+
+    pub(crate) fn block_hash(&self) -> &BlockHash {
+        match self {
+            BlockEffectsOrChunkId::BlockEffectsOrChunkLegacyId { block_hash, .. }
+            | BlockEffectsOrChunkId::BlockEffectsOrChunkId { block_hash, .. } => block_hash,
+        }
+    }
+
+    pub(crate) fn chunk_index(&self) -> u64 {
+        match self {
+            BlockEffectsOrChunkId::BlockEffectsOrChunkLegacyId { chunk_index, .. }
+            | BlockEffectsOrChunkId::BlockEffectsOrChunkId { chunk_index, .. } => *chunk_index,
+        }
+    }
+
+    /// Constructs a response for the request, retaining the requests' variant and `block_hash`.
+    pub(crate) fn response(
+        &self,
+        value: ValueOrChunk<Vec<casper_types::ExecutionResult>>,
+    ) -> BlockEffectsOrChunk {
+        match self {
+            BlockEffectsOrChunkId::BlockEffectsOrChunkLegacyId { block_hash, .. } => {
+                BlockEffectsOrChunk::BlockEffectsLegacy {
+                    block_hash: *block_hash,
+                    value,
+                }
+            }
+            BlockEffectsOrChunkId::BlockEffectsOrChunkId { block_hash, .. } => {
+                BlockEffectsOrChunk::BlockEffects {
+                    block_hash: *block_hash,
+                    value,
+                }
+            }
+        }
+    }
+}
+
+impl Display for BlockEffectsOrChunkId {
+    fn fmt(&self, f: &mut Formatter<'_>) -> fmt::Result {
+        match self {
+            BlockEffectsOrChunkId::BlockEffectsOrChunkLegacyId {
+                chunk_index,
+                block_hash,
+            } => write!(
+                f,
+                "BlockEffectsOrChunkLegacyId({}, {})",
+                chunk_index, block_hash
+            ),
+            BlockEffectsOrChunkId::BlockEffectsOrChunkId {
+                chunk_index,
+                block_hash,
+            } => write!(f, "BlockEffectsOrChunk({}, {})", chunk_index, block_hash),
+        }
+    }
+}
+
+/// Helper struct to on-demand deserialize a trie or chunk ID for display purposes.
+pub struct BlockEffectsOrChunkIdDisplay<'a>(pub &'a [u8]);
+
+impl<'a> Display for BlockEffectsOrChunkIdDisplay<'a> {
+    fn fmt(&self, f: &mut Formatter<'_>) -> fmt::Result {
+        BlockEffectsOrChunkId::fmt_serialized(f, self.0)
+    }
+}
+
 pub(crate) mod json_compatibility {
     use super::*;
 
