--- conflicted
+++ resolved
@@ -66,7 +66,6 @@
 
 impl DiagnosticsPort {
     /// Creates a new diagnostics port component.
-<<<<<<< HEAD
     pub(crate) fn new(config: WithDir<Config>) -> Self {
         DiagnosticsPort {
             status: ComponentStatus::Uninitialized,
@@ -81,20 +80,6 @@
 pub(crate) enum Event {
     Initialize,
 }
-=======
-    pub(crate) fn new<REv>(
-        cfg: &WithDir<Config>,
-        event_queue: EventQueueHandle<REv>,
-    ) -> Result<(Self, Effects<Event>), Error>
-    where
-        REv: From<DumpConsensusStateRequest>
-            + From<ControlAnnouncement>
-            + From<NetworkInfoRequest>
-            + Send,
-    {
-        let config = cfg.value();
-        let (shutdown_sender, shutdown_receiver) = watch::channel(());
->>>>>>> 2f65e138
 
 impl Display for Event {
     fn fmt(&self, f: &mut Formatter<'_>) -> fmt::Result {
