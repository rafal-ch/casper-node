--- conflicted
+++ resolved
@@ -59,15 +59,9 @@
         })
     }
 
-<<<<<<< HEAD
-    // Checks if we have already enqueued that finality signature.
-    pub(super) fn has_finality_signature(&self, fs: &FinalitySignature) -> bool {
-        let creator = fs.public_key.clone();
-=======
     /// Returns whether we have already enqueued that finality signature.
     pub(super) fn is_pending(&self, fs: &FinalitySignature) -> bool {
-        let creator = fs.public_key;
->>>>>>> 73482208
+        let creator = fs.public_key.clone();
         let block_hash = fs.block_hash;
         self.pending_finality_signatures
             .has_finality_signature(&creator, &block_hash)
@@ -136,22 +130,7 @@
             public_key,
             era_id,
             ..
-<<<<<<< HEAD
         } = fs.clone();
-        debug!(%block_hash, %public_key, "received new finality signature");
-        let sigs = self
-            .pending_finality_signatures
-            .entry(public_key.clone())
-            .or_default();
-        // Limit the memory we use for storing unknown signatures from each validator.
-        if sigs.len() >= MAX_PENDING_FINALITY_SIGNATURES_PER_VALIDATOR {
-            warn!(
-                %block_hash, %public_key,
-                "received too many finality signatures for unknown blocks"
-            );
-            return;
-=======
-        } = fs;
         if let Some(latest_block) = self.latest_block.as_ref() {
             // If it's a switch block it has already forgotten its own era's validators,
             // unbonded some old validators, and determined new ones. In that case, we
@@ -174,7 +153,6 @@
                 );
                 return false;
             }
->>>>>>> 73482208
         }
         if self.is_pending(&fs) {
             debug!(block_hash=%fs.block_hash, public_key=%fs.public_key,
