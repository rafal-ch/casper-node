--- conflicted
+++ resolved
@@ -14,9 +14,8 @@
 
 use super::{error::ConnectionError, FramedTransport, GossipedAddress, Message, NodeId};
 use crate::{
-    components::contract_runtime::ContractRuntimeAnnouncement,
     effect::{
-        announcements::BlocklistAnnouncement,
+        announcements::{BlocklistAnnouncement, ContractRuntimeAnnouncement},
         requests::{NetworkInfoRequest, NetworkRequest},
     },
     protocol::Message as ProtocolMessage,
@@ -91,11 +90,7 @@
 
     /// Contract runtime announcement.
     #[from]
-<<<<<<< HEAD
-    LinearChainAnnouncement(#[serde(skip_serializing)] LinearChainAnnouncement),
-=======
     ContractRuntimeAnnouncement(ContractRuntimeAnnouncement),
->>>>>>> 7d6100b3
 }
 
 impl From<NetworkRequest<NodeId, ProtocolMessage>> for Event<ProtocolMessage> {
@@ -145,12 +140,6 @@
             Event::SweepOutgoing => {
                 write!(f, "sweep outgoing connections")
             }
-<<<<<<< HEAD
-            Event::LinearChainAnnouncement(ann) => {
-                write!(f, "linear chain announcement: {}", ann)
-            }
-=======
->>>>>>> 7d6100b3
         }
     }
 }
