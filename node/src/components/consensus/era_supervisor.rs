--- conflicted
+++ resolved
@@ -38,19 +38,11 @@
                 ProtocolOutcome,
             },
             metrics::Metrics,
-            traits::NodeIdT,
             validator_change::{ValidatorChange, ValidatorChanges},
             ActionId, ChainspecConsensusExt, Config, ConsensusMessage, Event, NewBlockPayload,
             ReactorEventT, ResolveValidity, TimerId,
         },
-<<<<<<< HEAD
         storage::Storage,
-=======
-        metrics::Metrics,
-        validator_change::ValidatorChanges,
-        ActionId, Config, ConsensusMessage, Event, NewBlockPayload, ReactorEventT, ResolveValidity,
-        TimerId, ValidatorChange,
->>>>>>> 53ff12a5
     },
     effect::{
         announcements::ControlAnnouncement,
@@ -59,13 +51,8 @@
     },
     fatal,
     types::{
-<<<<<<< HEAD
         ActivationPoint, BlockHash, BlockHeader, Chainspec, Deploy, DeployHash,
-        DeployOrTransferHash, FinalitySignature, FinalizedBlock, TimeDiff, Timestamp,
-=======
-        ActivationPoint, BlockHash, BlockHeader, Deploy, DeployHash, DeployOrTransferHash,
-        FinalitySignature, FinalizedBlock, NodeId, TimeDiff, Timestamp,
->>>>>>> 53ff12a5
+        DeployOrTransferHash, FinalitySignature, FinalizedBlock, NodeId, TimeDiff, Timestamp,
     },
     utils::WithDir,
     NodeRng,
@@ -78,7 +65,6 @@
 /// fault tolerance threshold.
 const FTT_EXCEEDED_SHUTDOWN_DELAY_MILLIS: u64 = 60 * 1000;
 
-<<<<<<< HEAD
 /// The number of eras across which evidence can be cited.
 /// If this is 1, you can cite evidence from the previous era, but not the one before that.
 /// To be able to detect that evidence, we also keep that number of active past eras in memory.
@@ -88,10 +74,7 @@
 /// The older half is in evidence-only state, and only used to validate cited evidence.
 pub(super) const PAST_OPEN_ERAS: u64 = 2 * PAST_EVIDENCE_ERAS;
 
-type ConsensusConstructor<I> = dyn Fn(
-=======
 type ConsensusConstructor = dyn Fn(
->>>>>>> 53ff12a5
         Digest,                    // the era's unique instance ID
         BTreeMap<PublicKey, U512>, // validator weights
         &HashSet<PublicKey>,       /* faulty validators that are banned in
@@ -113,7 +96,6 @@
     /// A map of consensus protocol instances.
     /// A value is a trait so that we can run different consensus protocols per era.
     ///
-<<<<<<< HEAD
     /// This map contains three consecutive entries, with the last one being the current era N. Era
     /// N - 1 is also kept in memory so that we would still detect any equivocations there and use
     /// them in era N to get the equivocator banned. And era N - 2 one is in an "evidence-only"
@@ -122,12 +104,7 @@
     ///
     /// Since eras at or before the most recent activation point are never instantiated, shortly
     /// after that there can temporarily be fewer than three entries in the map.
-    open_eras: HashMap<EraId, Era<I>>,
-=======
-    /// This map always contains exactly `2 * bonded_eras + 1` entries, with the last one being the
-    /// current one.
     open_eras: HashMap<EraId, Era>,
->>>>>>> 53ff12a5
     secret_signing_key: Arc<SecretKey>,
     public_signing_key: PublicKey,
     current_era: EraId,
@@ -175,17 +152,11 @@
         latest_block_header: &BlockHeader,
         next_upgrade_activation_point: Option<ActivationPoint>,
         registry: &Registry,
-<<<<<<< HEAD
-        new_consensus: Box<ConsensusConstructor<I>>,
+        new_consensus: Box<ConsensusConstructor>,
         storage: &Storage,
         rng: &mut NodeRng,
-    ) -> Result<(Self, Effects<Event<I>>), Error> {
+    ) -> Result<(Self, Effects<Event>), Error> {
         if current_era <= chainspec.activation_era() {
-=======
-        new_consensus: Box<ConsensusConstructor>,
-    ) -> Result<(Self, Effects<Event>), Error> {
-        if current_era < protocol_config.last_activation_point {
->>>>>>> 53ff12a5
             panic!(
                 "Current era ({:?}) is before the last activation point ({:?}) - no eras would \
                 be instantiated!",
@@ -330,188 +301,6 @@
         (era_id.value()..=era_id.value().saturating_add(num_eras)).map(EraId::from)
     }
 
-<<<<<<< HEAD
-=======
-    /// Starts a new era; panics if it already exists.
-    #[allow(clippy::too_many_arguments)] // FIXME
-    fn new_era(
-        &mut self,
-        era_id: EraId,
-        now: Timestamp,
-        key_block_hash: BlockHash,
-        validators: BTreeMap<PublicKey, U512>,
-        new_faulty: Vec<PublicKey>,
-        faulty: HashSet<PublicKey>,
-        inactive: HashSet<PublicKey>,
-        seed: u64,
-        start_time: Timestamp,
-        start_height: u64,
-    ) -> Vec<ProtocolOutcome<ClContext>> {
-        if self.open_eras.contains_key(&era_id) {
-            panic!("{} already exists", era_id);
-        }
-        let instance_id = instance_id(&self.protocol_config, era_id, key_block_hash);
-
-        info!(
-            ?validators,
-            %start_time,
-            %now,
-            %start_height,
-            %instance_id,
-            %seed,
-            era = era_id.value(),
-            "starting era",
-        );
-
-        // Activate the era if this node was already running when the era began, it is still
-        // ongoing based on its minimum duration, and we are one of the validators.
-        let our_id = &self.public_signing_key;
-        let should_activate = if self.current_era > era_id {
-            trace!(
-                era = era_id.value(),
-                current_era = self.current_era.value(),
-                "not voting; initializing past era"
-            );
-            false
-        } else if !validators.contains_key(our_id) {
-            info!(era = era_id.value(), %our_id, "not voting; not a validator");
-            false
-        } else {
-            info!(era = era_id.value(), %our_id, "start voting");
-            true
-        };
-        if era_id >= self.current_era {
-            self.current_era = era_id;
-            self.metrics.current_era.set(era_id.value() as i64);
-        }
-
-        let prev_era = era_id
-            .checked_sub(1)
-            .and_then(|last_era_id| self.open_eras.get(&last_era_id));
-
-        let (mut consensus, mut outcomes) = (self.new_consensus)(
-            instance_id,
-            validators.clone(),
-            &faulty,
-            &inactive,
-            &self.protocol_config,
-            &self.config,
-            prev_era.map(|era| &*era.consensus),
-            start_time,
-            seed,
-            now,
-        );
-
-        if should_activate {
-            let secret = Keypair::new(self.secret_signing_key.clone(), our_id.clone());
-            outcomes.extend(consensus.activate_validator(
-                our_id.clone(),
-                secret,
-                now,
-                Some(self.unit_file(&instance_id)),
-            ))
-        }
-
-        let mut era = Era::new(
-            consensus,
-            start_time,
-            start_height,
-            new_faulty,
-            faulty,
-            inactive,
-            validators,
-        );
-
-        // Mark validators as faulty for which we have evidence in a recent era.
-        for e_id in self.iter_past_other(era_id, self.bonded_eras()) {
-            if let Some(old_era) = self.open_eras.get_mut(&e_id) {
-                for pub_key in old_era.consensus.validators_with_evidence() {
-                    let proposed_blocks = era.resolve_evidence_and_mark_faulty(pub_key);
-                    if !proposed_blocks.is_empty() {
-                        error!(
-                            ?proposed_blocks,
-                            era = e_id.value(),
-                            "unexpected block in new era"
-                        );
-                    }
-                }
-            }
-        }
-
-        let _ = self.open_eras.insert(era_id, era);
-        let oldest_bonded_era_id = oldest_bonded_era(&self.protocol_config, era_id);
-        // Clear the obsolete data from the era whose validators are unbonded now. We only retain
-        // the information necessary to validate evidence that units in still-bonded eras may refer
-        // to for cross-era fault tracking.
-        if let Some(evidence_only_era_id) = oldest_bonded_era_id.checked_sub(1) {
-            trace!(era = evidence_only_era_id.value(), "clearing unbonded era");
-            if let Some(era) = self.open_eras.get_mut(&evidence_only_era_id) {
-                era.consensus.set_evidence_only();
-            }
-        }
-        // Remove the era that has become obsolete now: The oldest bonded era could still receive
-        // units that refer to evidence from any era that was bonded when it was the current one.
-        let oldest_evidence_era_id = oldest_bonded_era(&self.protocol_config, oldest_bonded_era_id);
-        if let Some(obsolete_era_id) = oldest_evidence_era_id.checked_sub(1) {
-            if let Some(_era) = self.open_eras.remove(&obsolete_era_id) {
-                trace!(era = obsolete_era_id.value(), "removing obsolete era");
-            }
-        }
-
-        outcomes
-    }
-
-    fn prune_unit_files(&self) {
-        let valid_unit_files: HashSet<_> = self
-            .open_eras
-            .iter()
-            .map(|(_, era)| self.unit_file(era.consensus.instance_id()))
-            .collect();
-
-        let dir_iterator = match fs::read_dir(&self.unit_files_folder) {
-            Ok(iter) => iter,
-            Err(err) => {
-                warn!(?err, path=?self.unit_files_folder, "could not read the unit files folder");
-                // if we couldn't clean up the unit files, we just return
-                return;
-            }
-        };
-
-        for entry in dir_iterator {
-            let entry = match entry {
-                Ok(entry) => entry,
-                Err(err) => {
-                    warn!(
-                        ?err,
-                        path=?self.unit_files_folder,
-                        "error while reading the unit files folder",
-                    );
-                    continue;
-                }
-            };
-            let path = entry.path();
-            if path.is_dir() {
-                // unit files should be stored directly in the folder, not in subdirectories
-                continue;
-            }
-            if valid_unit_files.contains(&path) {
-                // don't remove files corresponding to active eras
-                continue;
-            }
-            debug!(?path, "removing unit file");
-            if let Err(err) = fs::remove_file(&path) {
-                warn!(?err, ?path, "could not delete unit file");
-            }
-        }
-    }
-
-    /// Returns `true` if the specified era is open and bonded.
-    fn is_bonded(&self, era_id: EraId) -> bool {
-        era_id.saturating_add(self.bonded_eras().into()) >= self.current_era
-            && era_id <= self.current_era
-    }
-
->>>>>>> 53ff12a5
     /// Returns whether the validator with the given public key is bonded in that era.
     fn is_validator_in(&self, pub_key: &PublicKey, era_id: EraId) -> bool {
         let has_validator = |era: &Era| era.validators().contains_key(pub_key);
@@ -542,15 +331,14 @@
         }
     }
 
-<<<<<<< HEAD
     /// Initializes a new era. The switch blocks must contain the most recent `auction_delay + 1`
     /// ones, in order, but at most as far back as to the last activation point.
-    pub(super) fn create_new_era_effects<REv: ReactorEventT<I>>(
+    pub(super) fn create_new_era_effects<REv: ReactorEventT>(
         &mut self,
         effect_builder: EffectBuilder<REv>,
         rng: &mut NodeRng,
         switch_blocks: &[BlockHeader],
-    ) -> Effects<Event<I>> {
+    ) -> Effects<Event> {
         match self.create_new_era(switch_blocks) {
             Ok((era_id, outcomes)) => {
                 self.handle_consensus_outcomes(effect_builder, rng, era_id, outcomes)
@@ -563,25 +351,13 @@
             .ignore(),
         }
     }
-=======
-    pub(super) fn handle_initialize_eras<REv: ReactorEventT>(
-        &mut self,
-        effect_builder: EffectBuilder<REv>,
-        rng: &mut NodeRng,
-        key_blocks: HashMap<EraId, BlockHeader>,
-        booking_blocks: HashMap<EraId, BlockHash>,
-        activation_era_validators: BTreeMap<PublicKey, U512>,
-    ) -> Effects<Event> {
-        let mut effects = Effects::new();
-        let now = Timestamp::now();
->>>>>>> 53ff12a5
 
     /// Initializes a new era. The switch blocks must contain the most recent `auction_delay + 1`
     /// ones, in order, but at most as far back as to the last activation point.
     fn create_new_era(
         &mut self,
         switch_blocks: &[BlockHeader],
-    ) -> Result<(EraId, Vec<ProtocolOutcome<I, ClContext>>), CreateNewEraError> {
+    ) -> Result<(EraId, Vec<ProtocolOutcome<ClContext>>), CreateNewEraError> {
         let key_block = switch_blocks
             .last()
             .ok_or(CreateNewEraError::AttemptedToCreateEraWithNoSwitchBlocks)?;
@@ -975,66 +751,7 @@
         }
     }
 
-<<<<<<< HEAD
-    pub(super) fn resolve_validity<REv: ReactorEventT<I>>(
-=======
-    /// Creates a new era.
-    pub(super) fn handle_create_new_era<REv: ReactorEventT>(
-        &mut self,
-        effect_builder: EffectBuilder<REv>,
-        rng: &mut NodeRng,
-        switch_block_header: BlockHeader,
-        booking_block_hash: BlockHash,
-    ) -> Effects<Event> {
-        let (era_report, next_era_validators_weights) = match (
-            switch_block_header.era_end(),
-            switch_block_header.next_era_validator_weights(),
-        ) {
-            (Some(era_end), Some(next_era_validator_weights)) => {
-                (era_end.era_report(), next_era_validator_weights)
-            }
-            _ => {
-                return fatal!(
-                    effect_builder,
-                    "attempted to create a new era with a non-switch block: {}",
-                    switch_block_header
-                )
-                .ignore()
-            }
-        };
-        let new_faulty = era_report.equivocators.clone();
-        let era_id = switch_block_header.era_id().successor();
-        info!(era = era_id.value(), "era created");
-        let seed =
-            EraSupervisor::era_seed(booking_block_hash, switch_block_header.accumulated_seed());
-        trace!(%seed, "the seed for {}: {}", era_id, seed);
-        let faulty = self
-            .iter_past_other(era_id, self.banning_period())
-            .flat_map(|e_id| &self.open_eras[&e_id].new_faulty)
-            .chain(&new_faulty)
-            .cloned()
-            .collect();
-        let now = Timestamp::now(); // TODO: This should be passed in.
-        #[allow(clippy::integer_arithmetic)] // Block height should never reach u64::MAX.
-        let mut outcomes = self.new_era(
-            era_id,
-            now,
-            switch_block_header.hash(),
-            next_era_validators_weights.clone(),
-            new_faulty,
-            faulty,
-            era_report.inactive_validators.iter().cloned().collect(),
-            seed,
-            switch_block_header.timestamp(),
-            switch_block_header.height() + 1,
-        );
-        self.prune_unit_files();
-        outcomes.extend(self.open_eras[&era_id].consensus.handle_is_current(now));
-        self.handle_consensus_outcomes(effect_builder, rng, era_id, outcomes)
-    }
-
     pub(super) fn resolve_validity<REv: ReactorEventT>(
->>>>>>> 53ff12a5
         &mut self,
         effect_builder: EffectBuilder<REv>,
         rng: &mut NodeRng,
@@ -1383,19 +1100,7 @@
 }
 
 #[cfg(test)]
-<<<<<<< HEAD
-impl<I> EraSupervisor<I>
-where
-    I: NodeIdT,
-{
-=======
 impl EraSupervisor {
-    /// Returns the list of validators who equivocated in this era.
-    pub(crate) fn validators_with_evidence(&self, era_id: EraId) -> Vec<&PublicKey> {
-        self.open_eras[&era_id].consensus.validators_with_evidence()
-    }
-
->>>>>>> 53ff12a5
     /// Returns this node's validator key.
     pub(crate) fn public_key(&self) -> &PublicKey {
         &self.public_signing_key
