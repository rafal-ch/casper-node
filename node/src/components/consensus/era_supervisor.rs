//! Consensus service is a component that will be communicating with the reactor.
//! It will receive events (like incoming message event or create new message event)
//! and propagate them to the underlying consensus protocol.
//! It tries to know as little as possible about the underlying consensus. The only thing
//! it assumes is the concept of era/epoch and that each era runs separate consensus instance.
//! Most importantly, it doesn't care about what messages it's forwarding.

mod era;

use std::{
    collections::{BTreeMap, BTreeSet, HashMap, HashSet},
    convert::TryInto,
    fmt::{self, Debug, Formatter},
    fs,
    path::{Path, PathBuf},
    sync::Arc,
    time::Duration,
};

use anyhow::Error;
use datasize::DataSize;
use futures::FutureExt;
use itertools::Itertools;
use prometheus::Registry;
use rand::Rng;
use tracing::{debug, error, info, trace, warn};

use casper_hashing::Digest;
use casper_types::{AsymmetricType, EraId, PublicKey, SecretKey, U512};

pub use self::era::Era;
use crate::{
    components::consensus::{
        cl_context::{ClContext, Keypair},
        config::ProtocolConfig,
        consensus_protocol::{
            ConsensusProtocol, EraReport, FinalizedBlock as CpFinalizedBlock, ProposedBlock,
            ProtocolOutcome,
        },
        metrics::ConsensusMetrics,
        traits::NodeIdT,
        validator_change::ValidatorChanges,
        ActionId, Config, ConsensusMessage, Event, NewBlockPayload, ReactorEventT, ResolveValidity,
        TimerId, ValidatorChange,
    },
    effect::{
        announcements::ControlAnnouncement,
        requests::{BlockValidationRequest, ContractRuntimeRequest, StorageRequest},
        EffectBuilder, EffectExt, Effects, Responder,
    },
    fatal,
    types::{
        ActivationPoint, BlockHash, BlockHeader, Deploy, DeployHash, DeployOrTransferHash,
        FinalitySignature, FinalizedBlock, TimeDiff, Timestamp,
    },
    utils::WithDir,
    NodeRng,
};

/// The delay in milliseconds before we shutdown after the number of faulty validators exceeded the
/// fault tolerance threshold.
const FTT_EXCEEDED_SHUTDOWN_DELAY_MILLIS: u64 = 60 * 1000;

type ConsensusConstructor<I> = dyn Fn(
        Digest,                    // the era's unique instance ID
        BTreeMap<PublicKey, U512>, // validator weights
        &HashSet<PublicKey>,       /* faulty validators that are banned in
                                    * this era */
        &HashSet<PublicKey>, // inactive validators that can't be leaders
        &ProtocolConfig,     // the network's chainspec
        &Config,             // The consensus part of the node config.
        Option<&dyn ConsensusProtocol<I, ClContext>>, // previous era's consensus instance
        Timestamp,           // start time for this era
        u64,                 // random seed
        Timestamp,           // now timestamp
    ) -> (
        Box<dyn ConsensusProtocol<I, ClContext>>,
        Vec<ProtocolOutcome<I, ClContext>>,
    ) + Send;

#[derive(DataSize)]
pub struct EraSupervisor<I> {
    /// A map of consensus protocol instances.
    /// A value is a trait so that we can run different consensus protocols per era.
    ///
    /// This map always contains exactly `2 * bonded_eras + 1` entries, with the last one being the
    /// current one.
    open_eras: HashMap<EraId, Era<I>>,
    secret_signing_key: Arc<SecretKey>,
    public_signing_key: PublicKey,
    current_era: EraId,
    protocol_config: ProtocolConfig,
    config: Config,
    #[data_size(skip)] // Negligible for most closures, zero for functions.
    new_consensus: Box<ConsensusConstructor<I>>,
    /// The height of the next block to be finalized.
    /// We keep that in order to be able to signal to the Block Proposer how many blocks have been
    /// finalized when we request a new block. This way the Block Proposer can know whether it's up
    /// to date, or whether it has to wait for more finalized blocks before responding.
    /// This value could be obtained from the consensus instance in a relevant era, but caching it
    /// here is the easiest way of achieving the desired effect.
    next_block_height: u64,
    /// The height of the next block to be executed. If this falls too far behind, we pause.
    next_executed_height: u64,
    #[data_size(skip)]
    metrics: ConsensusMetrics,
    /// The path to the folder where unit files will be stored.
    unit_files_folder: PathBuf,
    /// The next upgrade activation point. When the era immediately before the activation point is
    /// deactivated, the era supervisor indicates that the node should stop running to allow an
    /// upgrade.
    next_upgrade_activation_point: Option<ActivationPoint>,
    /// If true, the process should stop execution to allow an upgrade to proceed.
    stop_for_upgrade: bool,
    /// The era that was current when this node joined the network.
    era_where_we_joined: EraId,
}

impl<I> Debug for EraSupervisor<I> {
    fn fmt(&self, formatter: &mut Formatter) -> fmt::Result {
        let ae: Vec<_> = self.open_eras.keys().collect();
        write!(formatter, "EraSupervisor {{ open_eras: {:?}, .. }}", ae)
    }
}

impl<I> EraSupervisor<I>
where
    I: NodeIdT,
{
    /// Creates a new `EraSupervisor`, starting in the indicated current era.
    #[allow(clippy::too_many_arguments)]
    pub(crate) fn new<REv: ReactorEventT<I>>(
        current_era: EraId,
        storage_dir: &Path,
        config: WithDir<Config>,
        effect_builder: EffectBuilder<REv>,
        protocol_config: ProtocolConfig,
        maybe_latest_block_header: Option<&BlockHeader>,
        next_upgrade_activation_point: Option<ActivationPoint>,
        registry: &Registry,
        new_consensus: Box<ConsensusConstructor<I>>,
    ) -> Result<(Self, Effects<Event<I>>), Error> {
        if current_era < protocol_config.last_activation_point {
            panic!(
                "Current era ({:?}) is before the last activation point ({:?}) - no eras would \
                be instantiated!",
                current_era, protocol_config.last_activation_point
            );
        }
        let unit_files_folder = storage_dir.join("unit_files");
        let (root, config) = config.into_parts();
        let (secret_signing_key, public_signing_key) = config.load_keys(root)?;
        info!(our_id = %public_signing_key, "EraSupervisor pubkey",);
        let metrics = ConsensusMetrics::new(registry)
            .expect("failure to setup and register ConsensusMetrics");
        let activation_era_id = protocol_config.last_activation_point;
        let auction_delay = protocol_config.auction_delay;
        #[allow(clippy::integer_arithmetic)] // Block height should never reach u64::MAX.
        let next_height = maybe_latest_block_header.map_or(0, |hdr| hdr.height() + 1);

        let era_supervisor = Self {
            open_eras: Default::default(),
            secret_signing_key,
            public_signing_key,
            current_era,
            protocol_config,
            config,
            new_consensus,
            next_block_height: next_height,
            metrics,
            unit_files_folder,
            next_upgrade_activation_point,
            stop_for_upgrade: false,
            next_executed_height: next_height,
            era_where_we_joined: current_era,
        };

        let bonded_eras = era_supervisor.bonded_eras();
        let era_ids: Vec<EraId> = era_supervisor
            .iter_past(current_era, era_supervisor.bonded_eras().saturating_mul(3))
            .collect();

        // Asynchronously collect the information needed to initialize all recent eras.
        let effects = async move {
            info!(?era_ids, "collecting key blocks and booking blocks");

            let key_blocks = effect_builder
                .collect_key_block_headers(era_ids.iter().cloned())
                .await
                .expect("should have all the key blocks in storage");

            let booking_blocks = collect_booking_block_hashes(
                effect_builder,
                era_ids.clone(),
                auction_delay,
                activation_era_id,
            )
            .await;

            if current_era > activation_era_id.saturating_add(bonded_eras.saturating_mul(2).into())
            {
                // All eras can be initialized using the key blocks only.
                (key_blocks, booking_blocks, Default::default())
            } else {
                let activation_era_validators = effect_builder
                    .get_era_validators(activation_era_id)
                    .await
                    .unwrap_or_default();
                (key_blocks, booking_blocks, activation_era_validators)
            }
        }
        .event(
            move |(key_blocks, booking_blocks, validators)| Event::InitializeEras {
                key_blocks,
                booking_blocks,
                validators,
            },
        );

        Ok((era_supervisor, effects))
    }

    /// Returns a list of status changes of active validators.
    pub(super) fn get_validator_changes(
        &self,
    ) -> BTreeMap<PublicKey, Vec<(EraId, ValidatorChange)>> {
        let mut result: BTreeMap<PublicKey, Vec<(EraId, ValidatorChange)>> = BTreeMap::new();
        for ((_, era0), (era_id, era1)) in self.open_eras.iter().tuple_windows() {
            for (pub_key, change) in ValidatorChanges::new(era0, era1).0 {
                result.entry(pub_key).or_default().push((*era_id, change));
            }
        }
        result
    }

    fn era_seed(booking_block_hash: BlockHash, key_block_seed: Digest) -> u64 {
        let result = Digest::hash_pair(booking_block_hash, key_block_seed).value();
        u64::from_le_bytes(result[0..std::mem::size_of::<u64>()].try_into().unwrap())
    }

    /// Returns an iterator over era IDs of `num_eras` past eras, plus the provided one.
    pub(crate) fn iter_past(&self, era_id: EraId, num_eras: u64) -> impl Iterator<Item = EraId> {
        (self
            .protocol_config
            .last_activation_point
            .max(era_id.saturating_sub(num_eras))
            .value()..=era_id.value())
            .map(EraId::from)
    }

    /// Returns an iterator over era IDs of `num_eras` past eras, excluding the provided one.
    pub(crate) fn iter_past_other(
        &self,
        era_id: EraId,
        num_eras: u64,
    ) -> impl Iterator<Item = EraId> {
        (self
            .protocol_config
            .last_activation_point
            .max(era_id.saturating_sub(num_eras))
            .value()..era_id.value())
            .map(EraId::from)
    }

    /// Returns an iterator over era IDs of `num_eras` future eras, plus the provided one.
    fn iter_future(&self, era_id: EraId, num_eras: u64) -> impl Iterator<Item = EraId> {
        (era_id.value()..=era_id.value().saturating_add(num_eras)).map(EraId::from)
    }

    /// Starts a new era; panics if it already exists.
    #[allow(clippy::too_many_arguments)] // FIXME
    fn new_era(
        &mut self,
        era_id: EraId,
        now: Timestamp,
        validators: BTreeMap<PublicKey, U512>,
        new_faulty: Vec<PublicKey>,
        faulty: HashSet<PublicKey>,
        inactive: HashSet<PublicKey>,
        seed: u64,
        start_time: Timestamp,
        start_height: u64,
    ) -> Vec<ProtocolOutcome<I, ClContext>> {
        if self.open_eras.contains_key(&era_id) {
            panic!("{} already exists", era_id);
        }
        let instance_id = instance_id(&self.protocol_config, era_id);

        info!(
            ?validators,
            %start_time,
            %now,
            %start_height,
            %instance_id,
            %seed,
            era = era_id.value(),
            "starting era",
        );

        // Activate the era if this node was already running when the era began, it is still
        // ongoing based on its minimum duration, and we are one of the validators.
        let our_id = &self.public_signing_key;
        let should_activate = if self.current_era > era_id {
            trace!(
                era = era_id.value(),
                current_era = self.current_era.value(),
                "not voting; initializing past era"
            );
            false
        } else if !validators.contains_key(our_id) {
            info!(era = era_id.value(), %our_id, "not voting; not a validator");
            false
        } else {
            info!(era = era_id.value(), %our_id, "start voting");
            true
        };
        if era_id >= self.current_era {
            self.current_era = era_id;
            self.metrics.current_era.set(era_id.value() as i64);
        }

        let prev_era = era_id
            .checked_sub(1)
            .and_then(|last_era_id| self.open_eras.get(&last_era_id));

        let (mut consensus, mut outcomes) = (self.new_consensus)(
            instance_id,
            validators.clone(),
            &faulty,
            &inactive,
            &self.protocol_config,
            &self.config,
            prev_era.map(|era| &*era.consensus),
            start_time,
            seed,
            now,
        );

        if should_activate {
            let secret = Keypair::new(self.secret_signing_key.clone(), our_id.clone());
            outcomes.extend(consensus.activate_validator(
                our_id.clone(),
                secret,
                now,
                Some(self.unit_file(&instance_id)),
            ))
        }

        let mut era = Era::new(
            consensus,
            start_time,
            start_height,
            new_faulty,
            faulty,
            inactive,
            validators,
        );

        // Mark validators as faulty for which we have evidence in a recent era.
        for e_id in self.iter_past_other(era_id, self.bonded_eras()) {
            if let Some(old_era) = self.open_eras.get_mut(&e_id) {
                for pub_key in old_era.consensus.validators_with_evidence() {
                    let proposed_blocks = era.resolve_evidence_and_mark_faulty(pub_key);
                    if !proposed_blocks.is_empty() {
                        error!(
                            ?proposed_blocks,
                            era = e_id.value(),
                            "unexpected block in new era"
                        );
                    }
                }
            }
        }

        let _ = self.open_eras.insert(era_id, era);
        let oldest_bonded_era_id = oldest_bonded_era(&self.protocol_config, era_id);
        // Clear the obsolete data from the era whose validators are unbonded now. We only retain
        // the information necessary to validate evidence that units in still-bonded eras may refer
        // to for cross-era fault tracking.
        if let Some(evidence_only_era_id) = oldest_bonded_era_id.checked_sub(1) {
            trace!(era = evidence_only_era_id.value(), "clearing unbonded era");
            if let Some(era) = self.open_eras.get_mut(&evidence_only_era_id) {
                era.consensus.set_evidence_only();
            }
        }
        // Remove the era that has become obsolete now: The oldest bonded era could still receive
        // units that refer to evidence from any era that was bonded when it was the current one.
        let oldest_evidence_era_id = oldest_bonded_era(&self.protocol_config, oldest_bonded_era_id);
        if let Some(obsolete_era_id) = oldest_evidence_era_id.checked_sub(1) {
<<<<<<< HEAD
            if let Some(era) = self.open_eras.remove(&obsolete_era_id) {
=======
            if let Some(_era) = self.active_eras.remove(&obsolete_era_id) {
>>>>>>> a3440a6f
                trace!(era = obsolete_era_id.value(), "removing obsolete era");
            }
        }

        outcomes
    }

<<<<<<< HEAD
    /// Returns `true` if the specified era is open and bonded.
=======
    fn prune_unit_files(&self) {
        let valid_unit_files: HashSet<_> = self
            .active_eras
            .iter()
            .map(|(_, era)| self.unit_file(era.consensus.instance_id()))
            .collect();

        let dir_iterator = match fs::read_dir(&self.unit_files_folder) {
            Ok(iter) => iter,
            Err(err) => {
                warn!(?err, path=?self.unit_files_folder, "could not read the unit files folder");
                // if we couldn't clean up the unit files, we just return
                return;
            }
        };

        for entry in dir_iterator {
            let entry = match entry {
                Ok(entry) => entry,
                Err(err) => {
                    warn!(
                        ?err,
                        path=?self.unit_files_folder,
                        "error while reading the unit files folder",
                    );
                    continue;
                }
            };
            let path = entry.path();
            if path.is_dir() {
                // unit files should be stored directly in the folder, not in subdirectories
                continue;
            }
            if valid_unit_files.contains(&path) {
                // don't remove files corresponding to active eras
                continue;
            }
            debug!(?path, "removing unit file");
            if let Err(err) = fs::remove_file(&path) {
                warn!(?err, ?path, "could not delete unit file");
            }
        }
    }

    /// Returns `true` if the specified era is active and bonded.
>>>>>>> a3440a6f
    fn is_bonded(&self, era_id: EraId) -> bool {
        era_id.saturating_add(self.bonded_eras().into()) >= self.current_era
            && era_id <= self.current_era
    }

    /// Returns whether the validator with the given public key is bonded in that era.
    fn is_validator_in(&self, pub_key: &PublicKey, era_id: EraId) -> bool {
        let has_validator = |era: &Era<I>| era.validators().contains_key(pub_key);
        self.open_eras.get(&era_id).map_or(false, has_validator)
    }

    pub(crate) fn stop_for_upgrade(&self) -> bool {
        self.stop_for_upgrade
    }

    /// Updates `next_executed_height` based on the given block header, and unpauses consensus if
    /// block execution has caught up with finalization.
    #[allow(clippy::integer_arithmetic)] // Block height should never reach u64::MAX.
    fn executed_block(&mut self, block_header: &BlockHeader) {
        self.next_executed_height = self.next_executed_height.max(block_header.height() + 1);
        self.update_consensus_pause();
    }

    /// Pauses or unpauses consensus: Whenever the last executed block is too far behind the last
    /// finalized block, we suspend consensus.
    fn update_consensus_pause(&mut self) {
        let paused = self
            .next_block_height
            .saturating_sub(self.next_executed_height)
            > self.config.highway.max_execution_delay;
        match self.open_eras.get_mut(&self.current_era) {
            Some(era) => era.set_paused(paused),
            None => error!(
                era = self.current_era.value(),
                "current era not initialized"
            ),
        }
    }

    pub(super) fn handle_initialize_eras<REv: ReactorEventT<I>>(
        &mut self,
        effect_builder: EffectBuilder<REv>,
        rng: &mut NodeRng,
        key_blocks: HashMap<EraId, BlockHeader>,
        booking_blocks: HashMap<EraId, BlockHash>,
        activation_era_validators: BTreeMap<PublicKey, U512>,
    ) -> Effects<Event<I>> {
        let mut effects = Effects::new();
        let now = Timestamp::now();

        for era_id in self.iter_past(self.current_era, self.bonded_eras().saturating_mul(2)) {
            let new_faulty;
            let validators;
            let start_height;
            let era_start_time;
            let seed;

            let booking_block_hash = booking_blocks
                .get(&era_id)
                .expect("should have booking block");

            #[allow(clippy::integer_arithmetic)] // Block height should never reach u64::MAX.
            if era_id.is_genesis() {
                new_faulty = vec![];
                // The validator set was read from the global state: there's no key block for era 0.
                validators = activation_era_validators.clone();
                start_height = 0;
                era_start_time = self
                    .protocol_config
                    .genesis_timestamp
                    .expect("must have genesis start time if era ID is 0");
                seed = 0;
            } else {
                // If this is not era 0, there must be a key block for it.
                let key_block = key_blocks.get(&era_id).expect("missing key block");
                start_height = key_block.height() + 1;
                era_start_time = key_block.timestamp();
                seed = Self::era_seed(*booking_block_hash, key_block.accumulated_seed());
                if era_id == self.protocol_config.last_activation_point {
                    // After an upgrade or emergency restart, we don't track faults cross-era.
                    new_faulty = vec![];
                    // And we read the validator sets from the global state, because the key block
                    // might have been overwritten by the upgrade/restart.
                    validators = activation_era_validators.clone();
                } else {
                    // If it's neither genesis nor upgrade nor restart, we use the validators from
                    // the key block and ban validators that were faulty in previous eras.
                    new_faulty = key_block
                        .era_end()
                        .expect("key block must be a switch block")
                        .era_report()
                        .equivocators
                        .clone();
                    validators = key_block
                        .next_era_validator_weights()
                        .expect("missing validators from key block")
                        .clone();
                }
            }

            let faulty = self
                .iter_past(era_id, self.banning_period())
                .filter_map(|old_id| key_blocks.get(&old_id).and_then(|bhdr| bhdr.era_end()))
                .flat_map(|era_end| era_end.era_report().equivocators.clone())
                .collect();

            let results = self.new_era(
                era_id,
                now,
                validators,
                new_faulty,
                faulty,
                key_blocks
                    .get(&era_id)
                    .and_then(|bhdr| bhdr.era_end())
                    .into_iter()
                    .flat_map(|era_end| &era_end.era_report().inactive_validators)
                    .cloned()
                    .collect(),
                seed,
                era_start_time,
                start_height,
            );
            effects.extend(self.handle_consensus_outcomes(effect_builder, rng, era_id, results));
        }
<<<<<<< HEAD
        let open_era_outcomes = self.open_eras[&self.current_era]
=======

        self.prune_unit_files();

        let active_era_outcomes = self.active_eras[&self.current_era]
>>>>>>> a3440a6f
            .consensus
            .handle_is_current(now);
        self.next_block_height = self.open_eras[&self.current_era].start_height;
        effects.extend(self.handle_consensus_outcomes(
            effect_builder,
            rng,
            self.current_era,
            open_era_outcomes,
        ));

        info!("finished initializing era supervisor");
        info!(?self, "current eras");

        effects
    }

    /// The number of past eras whose validators are still bonded. After this many eras, a former
    /// validator is allowed to withdraw their stake, so their signature can't be trusted anymore.
    ///
    /// A node keeps `2 * bonded_eras` past eras around, because the oldest bonded era could still
    /// receive blocks that refer to `bonded_eras` before that.
    fn bonded_eras(&self) -> u64 {
        bonded_eras(&self.protocol_config)
    }

    /// The number of past eras we have to check for faulty validators that will be banned in the
    /// next era.
    // TODO: This should just be `auction_delay`, but we need to guarantee we have enough
    // eras.
    fn banning_period(&self) -> u64 {
        self.bonded_eras().min(self.protocol_config.auction_delay)
    }

    /// Returns the path to the era's unit file.
    fn unit_file(&self, instance_id: &Digest) -> PathBuf {
        self.unit_files_folder.join(format!(
            "unit_{:?}_{}.dat",
            instance_id,
            self.public_signing_key.to_hex()
        ))
    }

    /// Applies `f` to the consensus protocol of the specified era.
    fn delegate_to_era<REv: ReactorEventT<I>, F>(
        &mut self,
        effect_builder: EffectBuilder<REv>,
        rng: &mut NodeRng,
        era_id: EraId,
        f: F,
    ) -> Effects<Event<I>>
    where
        F: FnOnce(
            &mut dyn ConsensusProtocol<I, ClContext>,
            &mut NodeRng,
        ) -> Vec<ProtocolOutcome<I, ClContext>>,
    {
        match self.open_eras.get_mut(&era_id) {
            None => {
                if era_id > self.current_era {
                    info!(era = era_id.value(), "received message for future era");
                } else {
                    info!(era = era_id.value(), "received message for obsolete era");
                }
                Effects::new()
            }
            Some(era) => {
                let outcomes = f(&mut *era.consensus, rng);
                self.handle_consensus_outcomes(effect_builder, rng, era_id, outcomes)
            }
        }
    }

    pub(super) fn handle_timer<REv: ReactorEventT<I>>(
        &mut self,
        effect_builder: EffectBuilder<REv>,
        rng: &mut NodeRng,
        era_id: EraId,
        timestamp: Timestamp,
        timer_id: TimerId,
    ) -> Effects<Event<I>> {
        self.delegate_to_era(effect_builder, rng, era_id, move |consensus, _| {
            consensus.handle_timer(timestamp, timer_id)
        })
    }

    pub(super) fn handle_action<REv: ReactorEventT<I>>(
        &mut self,
        effect_builder: EffectBuilder<REv>,
        rng: &mut NodeRng,
        era_id: EraId,
        action_id: ActionId,
    ) -> Effects<Event<I>> {
        self.delegate_to_era(effect_builder, rng, era_id, move |consensus, _| {
            consensus.handle_action(action_id, Timestamp::now())
        })
    }

    pub(super) fn handle_message<REv: ReactorEventT<I>>(
        &mut self,
        effect_builder: EffectBuilder<REv>,
        rng: &mut NodeRng,
        sender: I,
        msg: ConsensusMessage,
    ) -> Effects<Event<I>> {
        match msg {
            ConsensusMessage::Protocol { era_id, payload } => {
                // If the era is already unbonded, only accept new evidence, because still-bonded
                // eras could depend on that.
                trace!(era = era_id.value(), "received a consensus message");
                self.delegate_to_era(effect_builder, rng, era_id, move |consensus, rng| {
                    consensus.handle_message(rng, sender, payload, Timestamp::now())
                })
            }
            ConsensusMessage::EvidenceRequest { era_id, pub_key } => {
                if !self.is_bonded(era_id) {
                    trace!(era = era_id.value(), "not handling message; era too old");
                    return Effects::new();
                }
                self.iter_past(era_id, self.bonded_eras())
                    .flat_map(|e_id| {
                        self.delegate_to_era(effect_builder, rng, e_id, |consensus, _| {
                            consensus.request_evidence(sender.clone(), &pub_key)
                        })
                    })
                    .collect()
            }
        }
    }

    pub(super) fn handle_new_block_payload<REv: ReactorEventT<I>>(
        &mut self,
        effect_builder: EffectBuilder<REv>,
        rng: &mut NodeRng,
        new_block_payload: NewBlockPayload,
    ) -> Effects<Event<I>> {
        let NewBlockPayload {
            era_id,
            block_payload,
            block_context,
        } = new_block_payload;
        if !self.is_bonded(era_id) {
            warn!(era = era_id.value(), "new block payload in outdated era");
            return Effects::new();
        }
        let proposed_block = ProposedBlock::new(block_payload, block_context);
        self.delegate_to_era(effect_builder, rng, era_id, move |consensus, _| {
            consensus.propose(proposed_block, Timestamp::now())
        })
    }

    pub(super) fn handle_block_added<REv: ReactorEventT<I>>(
        &mut self,
        effect_builder: EffectBuilder<REv>,
        block_header: BlockHeader,
    ) -> Effects<Event<I>> {
        let our_pk = self.public_signing_key.clone();
        let our_sk = self.secret_signing_key.clone();
        let era_id = block_header.era_id();
        self.executed_block(&block_header);
        let mut effects = if self.is_validator_in(&our_pk, era_id) {
            effect_builder
                .announce_created_finality_signature(FinalitySignature::new(
                    block_header.hash(),
                    era_id,
                    &our_sk,
                    our_pk,
                ))
                .ignore()
        } else {
            Effects::new()
        };
        if era_id < self.current_era {
            trace!(era = era_id.value(), "executed block in old era");
            return effects;
        }
        if block_header.is_switch_block() {
            if let Some(era) = self.open_eras.get_mut(&era_id) {
                // This was the era's last block. Schedule deactivating this era.
                let delay = Timestamp::now()
                    .saturating_diff(block_header.timestamp())
                    .into();
                let faulty_num = era.consensus.validators_with_evidence().len();
                let deactivate_era = move |_| Event::DeactivateEra {
                    era_id,
                    faulty_num,
                    delay,
                };
                effects.extend(effect_builder.set_timeout(delay).event(deactivate_era));
            } else {
                error!(era = era_id.value(), %block_header, "executed block in uninitialized era");
            }
            // If it's not the last block before an upgrade, initialize the next era.
            if !self.should_upgrade_after(&era_id) {
                let new_era_id = era_id.successor();
                let effect = get_booking_block_hash(
                    effect_builder,
                    new_era_id,
                    self.protocol_config.auction_delay,
                    self.protocol_config.last_activation_point,
                )
                .event(move |booking_block_hash| Event::CreateNewEra {
                    switch_block_header: Box::new(block_header),
                    booking_block_hash: Ok(booking_block_hash),
                });
                effects.extend(effect);
            }
        }
        effects
    }

    pub(super) fn handle_deactivate_era<REv: ReactorEventT<I>>(
        &mut self,
        effect_builder: EffectBuilder<REv>,
        era_id: EraId,
        old_faulty_num: usize,
        delay: Duration,
    ) -> Effects<Event<I>> {
        let era = if let Some(era) = self.open_eras.get_mut(&era_id) {
            era
        } else {
            warn!(era = era_id.value(), "trying to deactivate obsolete era");
            return Effects::new();
        };
        let faulty_num = era.consensus.validators_with_evidence().len();
        if faulty_num == old_faulty_num {
            info!(era = era_id.value(), "stop voting in era");
            era.consensus.deactivate_validator();
            if self.should_upgrade_after(&era_id) {
                // If the next era is at or after the upgrade activation point, stop the node.
                info!(era = era_id.value(), "shutting down for upgrade");
                self.stop_for_upgrade = true;
            }
            Effects::new()
        } else {
            let deactivate_era = move |_| Event::DeactivateEra {
                era_id,
                faulty_num,
                delay,
            };
            effect_builder.set_timeout(delay).event(deactivate_era)
        }
    }

    /// Creates a new era.
    pub(super) fn handle_create_new_era<REv: ReactorEventT<I>>(
        &mut self,
        effect_builder: EffectBuilder<REv>,
        rng: &mut NodeRng,
        switch_block_header: BlockHeader,
        booking_block_hash: BlockHash,
    ) -> Effects<Event<I>> {
        let (era_report, next_era_validators_weights) = match (
            switch_block_header.era_end(),
            switch_block_header.next_era_validator_weights(),
        ) {
            (Some(era_end), Some(next_era_validator_weights)) => {
                (era_end.era_report(), next_era_validator_weights)
            }
            _ => {
                return fatal!(
                    effect_builder,
                    "attempted to create a new era with a non-switch block: {}",
                    switch_block_header
                )
                .ignore()
            }
        };
        let new_faulty = era_report.equivocators.clone();
        let era_id = switch_block_header.era_id().successor();
        info!(era = era_id.value(), "era created");
        let seed = EraSupervisor::<I>::era_seed(
            booking_block_hash,
            switch_block_header.accumulated_seed(),
        );
        trace!(%seed, "the seed for {}: {}", era_id, seed);
        let faulty = self
            .iter_past_other(era_id, self.banning_period())
            .flat_map(|e_id| &self.open_eras[&e_id].new_faulty)
            .chain(&new_faulty)
            .cloned()
            .collect();
        let now = Timestamp::now(); // TODO: This should be passed in.
        #[allow(clippy::integer_arithmetic)] // Block height should never reach u64::MAX.
        let mut outcomes = self.new_era(
            era_id,
            now,
            next_era_validators_weights.clone(),
            new_faulty,
            faulty,
            era_report.inactive_validators.iter().cloned().collect(),
            seed,
            switch_block_header.timestamp(),
            switch_block_header.height() + 1,
        );
<<<<<<< HEAD
        outcomes.extend(self.open_eras[&era_id].consensus.handle_is_current(now));
        self.handle_consensus_outcomes(effect_builder, rng, era_id, outcomes)
=======
        self.era_supervisor.prune_unit_files();
        outcomes.extend(
            self.era_supervisor.active_eras[&era_id]
                .consensus
                .handle_is_current(now),
        );
        self.handle_consensus_outcomes(era_id, outcomes)
>>>>>>> a3440a6f
    }

    pub(super) fn resolve_validity<REv: ReactorEventT<I>>(
        &mut self,
        effect_builder: EffectBuilder<REv>,
        rng: &mut NodeRng,
        resolve_validity: ResolveValidity<I>,
    ) -> Effects<Event<I>> {
        let ResolveValidity {
            era_id,
            sender,
            proposed_block,
            valid,
        } = resolve_validity;
        self.metrics.proposed_block();
        let mut effects = Effects::new();
        if !valid {
            warn!(
                peer_id = %sender,
                era = %era_id.value(),
                "invalid consensus value; disconnecting from the sender"
            );
            effects.extend(self.disconnect(effect_builder, sender));
        }
        if self
            .open_eras
            .get_mut(&era_id)
            .map_or(false, |era| era.resolve_validity(&proposed_block, valid))
        {
            effects.extend(
                self.delegate_to_era(effect_builder, rng, era_id, |consensus, _| {
                    consensus.resolve_validity(proposed_block, valid, Timestamp::now())
                }),
            );
        }
        effects
    }

    fn handle_consensus_outcomes<REv: ReactorEventT<I>, T>(
        &mut self,
        effect_builder: EffectBuilder<REv>,
        rng: &mut NodeRng,
        era_id: EraId,
        outcomes: T,
    ) -> Effects<Event<I>>
    where
        T: IntoIterator<Item = ProtocolOutcome<I, ClContext>>,
    {
        outcomes
            .into_iter()
            .flat_map(|result| self.handle_consensus_outcome(effect_builder, rng, era_id, result))
            .collect()
    }

    /// Returns `true` if any of the most recent eras has evidence against the validator with key
    /// `pub_key`.
    fn has_evidence(&self, era_id: EraId, pub_key: PublicKey) -> bool {
        self.iter_past(era_id, self.bonded_eras())
            .any(|eid| self.era(eid).consensus.has_evidence(&pub_key))
    }

    /// Returns the era with the specified ID. Panics if it does not exist.
    fn era(&self, era_id: EraId) -> &Era<I> {
        &self.open_eras[&era_id]
    }

    /// Returns the era with the specified ID mutably. Panics if it does not exist.
    fn era_mut(&mut self, era_id: EraId) -> &mut Era<I> {
        self.open_eras.get_mut(&era_id).unwrap()
    }

    #[allow(clippy::integer_arithmetic)] // Block height should never reach u64::MAX.
    fn handle_consensus_outcome<REv: ReactorEventT<I>>(
        &mut self,
        effect_builder: EffectBuilder<REv>,
        rng: &mut NodeRng,
        era_id: EraId,
        consensus_result: ProtocolOutcome<I, ClContext>,
    ) -> Effects<Event<I>> {
        match consensus_result {
            ProtocolOutcome::InvalidIncomingMessage(_, sender, error) => {
                warn!(
                    %sender,
                    %error,
                    "invalid incoming message to consensus instance; disconnecting from the sender"
                );
                self.disconnect(effect_builder, sender)
            }
            ProtocolOutcome::Disconnect(sender) => {
                warn!(
                    %sender,
                    "disconnecting from the sender of invalid data"
                );
                self.disconnect(effect_builder, sender)
            }
            ProtocolOutcome::CreatedGossipMessage(payload) => {
                let message = ConsensusMessage::Protocol { era_id, payload };
                // TODO: we'll want to gossip instead of broadcast here
                effect_builder.broadcast_message(message.into()).ignore()
            }
            ProtocolOutcome::CreatedTargetedMessage(payload, to) => {
                let message = ConsensusMessage::Protocol { era_id, payload };
                effect_builder.send_message(to, message.into()).ignore()
            }
            ProtocolOutcome::CreatedMessageToRandomPeer(payload) => {
                let message = ConsensusMessage::Protocol { era_id, payload };
                async move {
                    let peers = effect_builder.get_peers_in_random_order().await;
                    if let Some(to) = peers.into_iter().next() {
                        effect_builder.send_message(to, message.into()).await;
                    }
                }
                .ignore()
            }
            ProtocolOutcome::ScheduleTimer(timestamp, timer_id) => {
                let timediff = timestamp.saturating_diff(Timestamp::now());
                effect_builder
                    .set_timeout(timediff.into())
                    .event(move |_| Event::Timer {
                        era_id,
                        timestamp,
                        timer_id,
                    })
            }
            ProtocolOutcome::QueueAction(action_id) => effect_builder
                .immediately()
                .event(move |()| Event::Action { era_id, action_id }),
            ProtocolOutcome::CreateNewBlock(block_context) => {
                let accusations = self
                    .iter_past(era_id, self.bonded_eras())
                    .flat_map(|e_id| self.era(e_id).consensus.validators_with_evidence())
                    .unique()
                    .filter(|pub_key| !self.era(era_id).faulty.contains(pub_key))
                    .cloned()
                    .collect();
                effect_builder
                    .request_block_payload(
                        block_context.clone(),
                        self.next_block_height,
                        accusations,
                        rng.gen(),
                    )
                    .event(move |block_payload| {
                        Event::NewBlockPayload(NewBlockPayload {
                            era_id,
                            block_payload,
                            block_context,
                        })
                    })
            }
            ProtocolOutcome::FinalizedBlock(CpFinalizedBlock {
                value,
                timestamp,
                relative_height,
                terminal_block_data,
                equivocators,
                proposer,
            }) => {
                if era_id != self.current_era {
                    debug!(era = era_id.value(), "finalized block in old era");
                    return Effects::new();
                }
                let era = self.open_eras.get_mut(&era_id).unwrap();
                era.add_accusations(&equivocators);
                era.add_accusations(value.accusations());
                // If this is the era's last block, it contains rewards. Everyone who is accused in
                // the block or seen as equivocating via the consensus protocol gets faulty.
                let report = terminal_block_data.map(|tbd| EraReport {
                    rewards: tbd.rewards,
                    equivocators: era.accusations(),
                    inactive_validators: tbd.inactive_validators,
                });
                let finalized_block = FinalizedBlock::new(
                    Arc::try_unwrap(value).unwrap_or_else(|arc| (*arc).clone()),
                    report,
                    timestamp,
                    era_id,
                    era.start_height + relative_height,
                    proposer,
                );
                info!(
                    era_id = ?finalized_block.era_id(),
                    height = ?finalized_block.height(),
                    timestamp = ?finalized_block.timestamp(),
                    "finalized block"
                );
                self.metrics.finalized_block(&finalized_block);
                // Announce the finalized block.
                let mut effects = effect_builder
                    .announce_finalized_block(finalized_block.clone())
                    .ignore();
                self.next_block_height = self.next_block_height.max(finalized_block.height() + 1);
                // Request execution of the finalized block.
                effects.extend(execute_finalized_block(effect_builder, finalized_block).ignore());
                self.update_consensus_pause();
                effects
            }
            ProtocolOutcome::ValidateConsensusValue {
                sender,
                proposed_block,
            } => {
                if !self.is_bonded(era_id) {
                    return Effects::new(); // Outdated era; we don't need the value anymore.
                }
                let missing_evidence: Vec<PublicKey> = proposed_block
                    .value()
                    .accusations()
                    .iter()
                    .filter(|pub_key| !self.has_evidence(era_id, (*pub_key).clone()))
                    .cloned()
                    .collect();
                self.era_mut(era_id)
                    .add_block(proposed_block.clone(), missing_evidence.clone());
                if let Some(deploy_hash) = proposed_block.contains_replay() {
                    info!(%sender, %deploy_hash, "block contains a replayed deploy");
                    return self.resolve_validity(
                        effect_builder,
                        rng,
                        ResolveValidity {
                            era_id,
                            sender,
                            proposed_block,
                            valid: false,
                        },
                    );
                }
                let mut effects = Effects::new();
                for pub_key in missing_evidence {
                    let msg = ConsensusMessage::EvidenceRequest { era_id, pub_key };
                    effects.extend(
                        effect_builder
                            .send_message(sender.clone(), msg.into())
                            .ignore(),
                    );
                }
                effects.extend(
                    async move {
                        check_deploys_for_replay_in_previous_eras_and_validate_block(
                            effect_builder,
                            era_id,
                            sender,
                            proposed_block,
                        )
                        .await
                    }
                    .event(std::convert::identity),
                );
                effects
            }
            ProtocolOutcome::NewEvidence(pub_key) => {
                info!(%pub_key, era = era_id.value(), "validator equivocated");
                let mut effects = effect_builder
                    .announce_fault_event(era_id, pub_key.clone(), Timestamp::now())
                    .ignore();
                for e_id in self.iter_future(era_id, self.bonded_eras()) {
                    let proposed_blocks = if let Some(era) = self.open_eras.get_mut(&e_id) {
                        era.resolve_evidence_and_mark_faulty(&pub_key)
                    } else {
                        continue;
                    };
                    for proposed_block in proposed_blocks {
                        effects.extend(self.delegate_to_era(
                            effect_builder,
                            rng,
                            e_id,
                            |consensus, _| {
                                consensus.resolve_validity(proposed_block, true, Timestamp::now())
                            },
                        ));
                    }
                }
                effects
            }
            ProtocolOutcome::SendEvidence(sender, pub_key) => self
                .iter_past_other(era_id, self.bonded_eras())
                .flat_map(|e_id| {
                    self.delegate_to_era(effect_builder, rng, e_id, |consensus, _| {
                        consensus.request_evidence(sender.clone(), &pub_key)
                    })
                })
                .collect(),
            ProtocolOutcome::WeAreFaulty => Default::default(),
            ProtocolOutcome::DoppelgangerDetected => Default::default(),
            ProtocolOutcome::FttExceeded => effect_builder
                .set_timeout(Duration::from_millis(FTT_EXCEEDED_SHUTDOWN_DELAY_MILLIS))
                .then(move |_| fatal!(effect_builder, "too many faulty validators"))
                .ignore(),
            ProtocolOutcome::StandstillAlert => {
                if era_id == self.current_era && era_id == self.era_where_we_joined {
                    warn!(era = %era_id.value(), "current era is stalled; shutting down");
                    fatal!(effect_builder, "current era is stalled; please retry").ignore()
                } else {
                    if era_id == self.current_era {
                        warn!(era = %era_id.value(), "current era is stalled");
                    }
                    Effects::new()
                }
            }
        }
    }

    /// Handles registering an upgrade activation point.
    pub(super) fn got_upgrade_activation_point(
        &mut self,
        activation_point: ActivationPoint,
    ) -> Effects<Event<I>> {
        debug!("got {}", activation_point);
        self.next_upgrade_activation_point = Some(activation_point);
        Effects::new()
    }

    pub(super) fn status(
        &self,
        responder: Responder<Option<(PublicKey, Option<TimeDiff>)>>,
    ) -> Effects<Event<I>> {
        let public_key = self.public_signing_key.clone();
        let round_length = self
            .open_eras
            .get(&self.current_era)
            .and_then(|era| era.consensus.next_round_length());
        responder.respond(Some((public_key, round_length))).ignore()
    }

    fn disconnect<REv: ReactorEventT<I>>(
        &self,
        effect_builder: EffectBuilder<REv>,
        sender: I,
    ) -> Effects<Event<I>> {
        effect_builder
            .announce_disconnect_from_peer(sender)
            .ignore()
    }

    pub(super) fn should_upgrade_after(&self, era_id: &EraId) -> bool {
        match self.next_upgrade_activation_point {
            None => false,
            Some(upgrade_point) => upgrade_point.should_upgrade(era_id),
        }
    }
}

#[cfg(test)]
impl<I> EraSupervisor<I>
where
    I: NodeIdT,
{
    /// Returns the most recent era.
    pub(crate) fn current_era(&self) -> EraId {
        self.current_era
    }

    /// Returns the list of validators who equivocated in this era.
    pub(crate) fn validators_with_evidence(&self, era_id: EraId) -> Vec<&PublicKey> {
        self.open_eras[&era_id].consensus.validators_with_evidence()
    }

    /// Returns this node's validator key.
    pub(crate) fn public_key(&self) -> &PublicKey {
        &self.public_signing_key
    }
}

/// Returns an era ID in which the booking block for `era_id` lives, if we can use it.
/// Booking block for era N is the switch block (the last block) in era N – AUCTION_DELAY - 1.
/// To find it, we get the start height of era N - AUCTION_DELAY and subtract 1.
/// We make sure not to use an era ID below the last upgrade activation point, because we will
/// not have instances of eras from before that.
///
/// We can't use it if it is:
/// * before Genesis
/// * before upgrade
/// * before emergency restart
/// In those cases, returns `None`.
fn valid_booking_block_era_id(
    era_id: EraId,
    auction_delay: u64,
    last_activation_point: EraId,
) -> Option<EraId> {
    let after_booking_era_id = era_id.saturating_sub(auction_delay);

    // If we would have gone below the last activation point (the first `AUCTION_DELAY ` eras after
    // an upgrade), we return `None` as there are no booking blocks there that we can use – we
    // can't use anything from before an upgrade.
    // NOTE that it's OK if `booking_era_id` == `last_activation_point`.
    (after_booking_era_id > last_activation_point).then(|| after_booking_era_id.saturating_sub(1))
}

/// Returns a booking block hash for `era_id`.
async fn get_booking_block_hash<REv>(
    effect_builder: EffectBuilder<REv>,
    era_id: EraId,
    auction_delay: u64,
    last_activation_point: EraId,
) -> BlockHash
where
    REv: From<StorageRequest>,
{
    if let Some(booking_block_era_id) =
        valid_booking_block_era_id(era_id, auction_delay, last_activation_point)
    {
        match effect_builder
            .get_switch_block_header_at_era_id_from_storage(booking_block_era_id)
            .await
        {
            Some(block_header) => block_header.hash(),
            None => {
                error!(
                    ?era_id,
                    ?booking_block_era_id,
                    "booking block header for era must exist"
                );
                panic!("booking block header not found in storage");
            }
        }
    } else {
        // If there's no booking block for the `era_id`
        // (b/c it would have been from before Genesis, upgrade or emergency restart),
        // use a "zero" block hash. This should not hurt the security of the leader selection
        // algorithm.
        BlockHash::default()
    }
}

/// Returns booking block hashes for the eras.
async fn collect_booking_block_hashes<REv>(
    effect_builder: EffectBuilder<REv>,
    era_ids: Vec<EraId>,
    auction_delay: u64,
    last_activation_point: EraId,
) -> HashMap<EraId, BlockHash>
where
    REv: From<StorageRequest>,
{
    let mut booking_block_hashes: HashMap<EraId, BlockHash> = HashMap::new();

    for era_id in era_ids {
        let booking_block_hash =
            get_booking_block_hash(effect_builder, era_id, auction_delay, last_activation_point)
                .await;
        booking_block_hashes.insert(era_id, booking_block_hash);
    }

    booking_block_hashes
}

async fn get_deploys_or_transfers<REv>(
    effect_builder: EffectBuilder<REv>,
    hashes: Vec<DeployHash>,
) -> Option<Vec<Deploy>>
where
    REv: From<StorageRequest>,
{
    let mut deploys_or_transfer: Vec<Deploy> = Vec::with_capacity(hashes.len());
    for maybe_deploy_or_transfer in effect_builder.get_deploys_from_storage(hashes).await {
        if let Some(deploy_or_transfer) = maybe_deploy_or_transfer {
            deploys_or_transfer.push(deploy_or_transfer)
        } else {
            return None;
        }
    }
    Some(deploys_or_transfer)
}

async fn execute_finalized_block<REv>(
    effect_builder: EffectBuilder<REv>,
    finalized_block: FinalizedBlock,
) where
    REv: From<StorageRequest> + From<ControlAnnouncement> + From<ContractRuntimeRequest>,
{
    // Get all deploys in order they appear in the finalized block.
    let deploys =
        match get_deploys_or_transfers(effect_builder, finalized_block.deploy_hashes().to_owned())
            .await
        {
            Some(deploys) => deploys,
            None => {
                fatal!(
                    effect_builder,
                    "Could not fetch deploys for finalized block: {:?}",
                    finalized_block
                )
                .await;
                return;
            }
        };

    // Get all transfers in order they appear in the finalized block.
    let transfers = match get_deploys_or_transfers(
        effect_builder,
        finalized_block.transfer_hashes().to_owned(),
    )
    .await
    {
        Some(transfers) => transfers,
        None => {
            fatal!(
                effect_builder,
                "Could not fetch transfers for finalized block: {:?}",
                finalized_block
            )
            .await;
            return;
        }
    };

    effect_builder
        .enqueue_block_for_execution(finalized_block, deploys, transfers)
        .await
}

/// Computes the instance ID for an era, given the era ID and the chainspec hash.
fn instance_id(protocol_config: &ProtocolConfig, era_id: EraId) -> Digest {
    Digest::hash_pair(protocol_config.chainspec_hash, era_id.to_le_bytes())
        .value()
        .into()
}

/// The number of past eras whose validators are still bonded. After this many eras, a former
/// validator is allowed to withdraw their stake, so their signature can't be trusted anymore.
///
/// A node keeps `2 * bonded_eras` past eras around, because the oldest bonded era could still
/// receive blocks that refer to `bonded_eras` before that.
fn bonded_eras(protocol_config: &ProtocolConfig) -> u64 {
    protocol_config
        .unbonding_delay
        .saturating_sub(protocol_config.auction_delay)
}

/// The oldest era whose validators are still bonded.
// This is public because it's used in reactor::validator::tests.
pub(crate) fn oldest_bonded_era(protocol_config: &ProtocolConfig, current_era: EraId) -> EraId {
    current_era
        .saturating_sub(bonded_eras(protocol_config))
        .max(protocol_config.last_activation_point)
}

/// Checks that a [BlockPayload] does not have deploys we have already included in blocks in
/// previous eras. This is done by repeatedly querying storage for deploy metadata. When metadata is
/// found storage is queried again to get the era id for the included deploy. That era id must *not*
/// be less than the current era, otherwise the deploy is a replay attack.
async fn check_deploys_for_replay_in_previous_eras_and_validate_block<REv, I>(
    effect_builder: EffectBuilder<REv>,
    proposed_block_era_id: EraId,
    sender: I,
    proposed_block: ProposedBlock<ClContext>,
) -> Event<I>
where
    REv: From<BlockValidationRequest<I>> + From<StorageRequest>,
    I: Clone + Send + 'static,
{
    for deploy_hash in proposed_block.value().deploys_and_transfers_iter() {
        let block_header = match effect_builder
            .get_block_header_for_deploy_from_storage(deploy_hash.into())
            .await
        {
            None => continue,
            Some(header) => header,
        };
        // We have found the deploy in the database. If it was from a previous era, it was a
        // replay attack.
        //
        // If not, then it might be this is a deploy for a block we are currently
        // coming to consensus, and we will rely on the immediate ancestors of the
        // block_payload within the current era to determine if we are facing a replay
        // attack.
        if block_header.era_id() < proposed_block_era_id {
            return Event::ResolveValidity(ResolveValidity {
                era_id: proposed_block_era_id,
                sender: sender.clone(),
                proposed_block: proposed_block.clone(),
                valid: false,
            });
        }
    }

    let sender_for_validate_block: I = sender.clone();
    let valid = effect_builder
        .validate_block(sender_for_validate_block, proposed_block.clone())
        .await;

    Event::ResolveValidity(ResolveValidity {
        era_id: proposed_block_era_id,
        sender,
        proposed_block,
        valid,
    })
}

impl ProposedBlock<ClContext> {
    /// If this block contains a deploy that's also present in an ancestor, this returns the deploy
    /// hash, otherwise `None`.
    fn contains_replay(&self) -> Option<DeployHash> {
        let block_deploys_set: BTreeSet<DeployOrTransferHash> =
            self.value().deploys_and_transfers_iter().collect();
        self.context()
            .ancestor_values()
            .iter()
            .flat_map(|ancestor| ancestor.deploys_and_transfers_iter())
            .find(|deploy| block_deploys_set.contains(deploy))
            .map(DeployOrTransferHash::into)
    }
}<|MERGE_RESOLUTION|>--- conflicted
+++ resolved
@@ -387,11 +387,7 @@
         // units that refer to evidence from any era that was bonded when it was the current one.
         let oldest_evidence_era_id = oldest_bonded_era(&self.protocol_config, oldest_bonded_era_id);
         if let Some(obsolete_era_id) = oldest_evidence_era_id.checked_sub(1) {
-<<<<<<< HEAD
-            if let Some(era) = self.open_eras.remove(&obsolete_era_id) {
-=======
-            if let Some(_era) = self.active_eras.remove(&obsolete_era_id) {
->>>>>>> a3440a6f
+            if let Some(_era) = self.open_eras.remove(&obsolete_era_id) {
                 trace!(era = obsolete_era_id.value(), "removing obsolete era");
             }
         }
@@ -399,12 +395,9 @@
         outcomes
     }
 
-<<<<<<< HEAD
-    /// Returns `true` if the specified era is open and bonded.
-=======
     fn prune_unit_files(&self) {
         let valid_unit_files: HashSet<_> = self
-            .active_eras
+            .open_eras
             .iter()
             .map(|(_, era)| self.unit_file(era.consensus.instance_id()))
             .collect();
@@ -446,8 +439,7 @@
         }
     }
 
-    /// Returns `true` if the specified era is active and bonded.
->>>>>>> a3440a6f
+    /// Returns `true` if the specified era is open and bonded.
     fn is_bonded(&self, era_id: EraId) -> bool {
         era_id.saturating_add(self.bonded_eras().into()) >= self.current_era
             && era_id <= self.current_era
@@ -573,14 +565,10 @@
             );
             effects.extend(self.handle_consensus_outcomes(effect_builder, rng, era_id, results));
         }
-<<<<<<< HEAD
+
+        self.prune_unit_files();
+
         let open_era_outcomes = self.open_eras[&self.current_era]
-=======
-
-        self.prune_unit_files();
-
-        let active_era_outcomes = self.active_eras[&self.current_era]
->>>>>>> a3440a6f
             .consensus
             .handle_is_current(now);
         self.next_block_height = self.open_eras[&self.current_era].start_height;
@@ -875,18 +863,9 @@
             switch_block_header.timestamp(),
             switch_block_header.height() + 1,
         );
-<<<<<<< HEAD
+        self.prune_unit_files();
         outcomes.extend(self.open_eras[&era_id].consensus.handle_is_current(now));
         self.handle_consensus_outcomes(effect_builder, rng, era_id, outcomes)
-=======
-        self.era_supervisor.prune_unit_files();
-        outcomes.extend(
-            self.era_supervisor.active_eras[&era_id]
-                .consensus
-                .handle_is_current(now),
-        );
-        self.handle_consensus_outcomes(era_id, outcomes)
->>>>>>> a3440a6f
     }
 
     pub(super) fn resolve_validity<REv: ReactorEventT<I>>(
