--- conflicted
+++ resolved
@@ -95,11 +95,6 @@
         self.max_round_exp
     }
 
-    /// Returns the minimum round length, corresponding to the minimum round exponent.
-    pub(crate) fn min_round_length(&self) -> TimeDiff {
-        round_len(self.min_round_exp)
-    }
-
     /// Returns the maximum round length, corresponding to the maximum round exponent.
     pub(crate) fn max_round_length(&self) -> TimeDiff {
         round_len(self.max_round_exp)
@@ -131,16 +126,6 @@
     pub(crate) fn endorsement_evidence_limit(&self) -> u64 {
         self.endorsement_evidence_limit
     }
-<<<<<<< HEAD
-
-    /// Returns the minimum length of the era.
-    pub(crate) fn min_era_length(&self) -> TimeDiff {
-        self.min_round_length()
-            .saturating_mul(self.end_height)
-            .max(self.end_timestamp.saturating_diff(self.start_timestamp))
-    }
-=======
->>>>>>> a2b97456
 }
 
 #[cfg(test)]
