--- conflicted
+++ resolved
@@ -5,13 +5,9 @@
 use serde::Serialize;
 use thiserror::Error;
 
-<<<<<<< HEAD
 use casper_execution_engine::engine_state::{
-    Error as EngineStateError, NewRequestError as NewExecuteRequestError, StepError,
+    Error as EngineStateError, NewRequestError as NewExecuteRequestError,
 };
-=======
-use casper_execution_engine::engine_state::Error as EngineStateError;
->>>>>>> 7af9475a
 use casper_storage::{
     data_access_layer::{BlockRewardsError, FeeError, StepError},
     global_state::error::Error as GlobalStateError,
@@ -149,13 +145,10 @@
     /// A root state hash was not found.
     #[error("Root state hash not found in global state.")]
     RootNotFound(Digest),
-<<<<<<< HEAD
     /// An error that occurred while constructing the execution request.
     #[error(transparent)]
     NewRequest(#[from] NewUserRequestError),
-=======
     /// Missing checksum registry.
     #[error("Missing checksum registry")]
     MissingChecksumRegistry,
->>>>>>> 7af9475a
 }