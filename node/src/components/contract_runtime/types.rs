use std::{collections::BTreeMap, sync::Arc};

use casper_types::{execution::PaymentInfo, InitiatorAddr, Transfer};
use datasize::DataSize;
use serde::Serialize;

use casper_execution_engine::engine_state::{
    Error, InvalidRequest as InvalidWasmV1Request, WasmV1Result,
};
use casper_storage::{
    block_store::types::ApprovalsHashes,
    data_access_layer::{
        bidding::AuctionMethodError, BalanceHoldResult, BiddingResult, EraValidatorsRequest,
        TransferResult,
    },
};
use casper_types::{
    contract_messages::Messages,
    execution::{Effects, ExecutionResult, ExecutionResultV2},
<<<<<<< HEAD
    BlockHash, BlockHeaderV2, BlockV2, Digest, EraId, Gas, InvalidDeploy, InvalidTransaction,
    InvalidTransactionV1, ProtocolVersion, PublicKey, Transaction, TransactionHash,
    TransactionHeader, TransferAddr, U512,
=======
    BlockHash, BlockHeaderV2, BlockV2, DeployHash, DeployHeader, Digest, EraId, Gas, InvalidDeploy,
    InvalidTransaction, InvalidTransactionV1, ProtocolVersion, PublicKey, Transaction,
    TransactionHash, TransactionHeader, TransactionV1Hash, TransactionV1Header, U512,
>>>>>>> 38d059ed
};

/// Request for validator weights for a specific era.
#[derive(Debug, Clone, PartialEq, Eq)]
pub struct ValidatorWeightsByEraIdRequest {
    state_hash: Digest,
    era_id: EraId,
    protocol_version: ProtocolVersion,
}

impl ValidatorWeightsByEraIdRequest {
    /// Constructs a new ValidatorWeightsByEraIdRequest.
    pub fn new(state_hash: Digest, era_id: EraId, protocol_version: ProtocolVersion) -> Self {
        ValidatorWeightsByEraIdRequest {
            state_hash,
            era_id,
            protocol_version,
        }
    }

    /// Get the state hash.
    pub fn state_hash(&self) -> Digest {
        self.state_hash
    }

    /// Get the era id.
    pub fn era_id(&self) -> EraId {
        self.era_id
    }

    /// Get the protocol version.
    pub fn protocol_version(&self) -> ProtocolVersion {
        self.protocol_version
    }
}

impl From<ValidatorWeightsByEraIdRequest> for EraValidatorsRequest {
    fn from(input: ValidatorWeightsByEraIdRequest) -> Self {
        EraValidatorsRequest::new(input.state_hash, input.protocol_version)
    }
}

#[derive(Clone, Debug)]
pub(crate) struct ExecutionArtifactBuilder {
    effects: Effects,
    hash: TransactionHash,
    header: TransactionHeader,
    error_message: Option<String>,
    messages: Messages,
    transfers: Vec<Transfer>,
    initiator: InitiatorAddr,
    payment: Vec<PaymentInfo>,
    gas: Gas,
}

impl ExecutionArtifactBuilder {
    pub fn new(transaction: &Transaction) -> Self {
<<<<<<< HEAD
        let effects = Effects::new();
        let hash = transaction.hash();
        let header = transaction.header();
=======
>>>>>>> 38d059ed
        ExecutionArtifactBuilder {
            effects: Effects::new(),
            hash: transaction.hash(),
            header: transaction.header(),
            error_message: None,
            transfers: vec![],
            messages: Default::default(),
            initiator: transaction.initiator_addr(),
            payment: vec![],
            gas: Gas::zero(),
        }
    }

    pub fn effects(&self) -> Effects {
        self.effects.clone()
    }

<<<<<<< HEAD
    pub fn with_appended_transfers(&mut self, transfers: &mut Vec<TransferAddr>) -> &mut Self {
=======
    pub(crate) fn root_not_found(&self) -> bool {
        self.root_not_found
    }

    pub fn with_appended_transfers(&mut self, transfers: &mut Vec<Transfer>) -> &mut Self {
>>>>>>> 38d059ed
        self.transfers.append(transfers);
        self
    }

    pub fn with_appended_effects(&mut self, effects: Effects) -> &mut Self {
        self.effects.append(effects);
        self
    }

    pub fn with_appended_messages(&mut self, messages: &mut Messages) -> &mut Self {
        self.messages.append(messages);
        self
    }

    pub fn with_wasm_v1_result(&mut self, wasm_v1_result: WasmV1Result) -> Result<&mut Self, ()> {
        if let Some(Error::RootNotFound(_)) = wasm_v1_result.error() {
            return Err(());
        }
        if let (None, Some(err)) = (&self.error_message, wasm_v1_result.error()) {
            self.error_message = Some(format!("{}", err));
        }
        self.with_appended_messages(&mut wasm_v1_result.messages().clone())
            .with_appended_transfers(&mut wasm_v1_result.transfers().clone())
            .with_appended_effects(wasm_v1_result.effects().clone());
        Ok(self)
    }

    pub fn with_balance_hold_result(
        &mut self,
        hold_result: &BalanceHoldResult,
    ) -> Result<&mut Self, ()> {
        if let BalanceHoldResult::RootNotFound = hold_result {
            return Err(());
        }
        if let (None, BalanceHoldResult::Failure(err)) = (&self.error_message, hold_result) {
            self.error_message = Some(format!("{}", err));
        }
<<<<<<< HEAD
        self.with_appended_effects(hold_result.effects());
        Ok(self)
=======
        self.with_appended_effects(hold_result.effects())
>>>>>>> 38d059ed
    }

    pub fn with_added_gas(&mut self, gas: Gas) -> &mut Self {
        self.gas = self.gas.saturating_add(gas);
        self
    }

    pub fn with_invalid_transaction(
        &mut self,
        invalid_transaction: &InvalidTransaction,
    ) -> &mut Self {
        if self.error_message.is_none() {
            self.error_message = Some(format!("{}", invalid_transaction));
        }
        self
    }

    pub fn with_invalid_wasm_v1_request(
        &mut self,
        invalid_request: &InvalidWasmV1Request,
    ) -> &mut Self {
        if self.error_message.is_none() {
            self.error_message = Some(format!("{}", invalid_request));
        }
        self
    }

    pub fn with_auction_method_error(
        &mut self,
        auction_method_error: &AuctionMethodError,
    ) -> &mut Self {
        if self.error_message.is_none() {
            self.error_message = Some(format!("{}", auction_method_error));
        }
        self
    }

    pub fn with_transfer_result(
        &mut self,
        transfer_result: TransferResult,
    ) -> Result<&mut Self, ()> {
        if let TransferResult::RootNotFound = transfer_result {
            return Err(());
        }
        if let (None, TransferResult::Failure(err)) = (&self.error_message, &transfer_result) {
            self.error_message = Some(format!("{}", err));
        }
        if let TransferResult::Success {
            mut transfers,
            effects,
        } = transfer_result
        {
<<<<<<< HEAD
            self.with_appended_transfers(&mut transfers)
=======
            return self
                .with_appended_transfers(&mut transfers)
>>>>>>> 38d059ed
                .with_appended_effects(effects);
        }
        Ok(self)
    }

    pub fn with_bidding_result(&mut self, bidding_result: BiddingResult) -> Result<&mut Self, ()> {
        if let BiddingResult::RootNotFound = bidding_result {
            return Err(());
        }
        if let (None, BiddingResult::Failure(err)) = (&self.error_message, &bidding_result) {
            self.error_message = Some(format!("{}", err));
        }
        if let BiddingResult::Success { effects, .. } = bidding_result {
<<<<<<< HEAD
            self.with_appended_effects(effects);
=======
            return self.with_appended_effects(effects);
>>>>>>> 38d059ed
        }
        Ok(self)
    }

    #[allow(unused)]
    pub fn with_initiator_addr(&mut self, initiator_addr: InitiatorAddr) -> &mut Self {
        self.initiator = initiator_addr;
        self
    }

    //TODO: use this when payment breakdown is implemented.
    #[allow(unused)]
    pub fn with_appended_payment_info(&mut self, payment: &mut Vec<PaymentInfo>) -> &mut Self {
        self.payment.append(payment);
        self
    }

    pub(crate) fn build(self) -> ExecutionArtifact {
        let result = ExecutionResultV2 {
            effects: self.effects,
            transfers: self.transfers,
            initiator: self.initiator,
            payment: self.payment,
            gas: self.gas,
            error_message: self.error_message,
        };
        let execution_result = ExecutionResult::V2(result);
        ExecutionArtifact::new(self.hash, self.header, execution_result, self.messages)
    }
}

/// Effects from running step and the next era validators that are gathered when an era ends.
#[derive(Clone, Debug, DataSize)]
pub(crate) struct StepOutcome {
    /// Validator sets for all upcoming eras that have already been determined.
    pub(crate) upcoming_era_validators: BTreeMap<EraId, BTreeMap<PublicKey, U512>>,
    /// An [`Effects`] created by an era ending.
    pub(crate) step_effects: Effects,
}

#[derive(Clone, Debug, DataSize, PartialEq, Eq, Serialize)]
pub(crate) struct ExecutionArtifact {
    pub(crate) transaction_hash: TransactionHash,
    pub(crate) transaction_header: TransactionHeader,
    pub(crate) execution_result: ExecutionResult,
    pub(crate) messages: Messages,
}

impl ExecutionArtifact {
    pub(crate) fn new(
        transaction_hash: TransactionHash,
        transaction_header: TransactionHeader,
        execution_result: ExecutionResult,
        messages: Messages,
    ) -> Self {
        Self {
            transaction_hash,
            transaction_header,
            execution_result,
            messages,
        }
    }
}

#[doc(hidden)]
/// A [`Block`] that was the result of execution in the `ContractRuntime` along with any execution
/// effects it may have.
#[derive(Clone, Debug, DataSize)]
pub struct BlockAndExecutionArtifacts {
    /// The [`Block`] the contract runtime executed.
    pub(crate) block: Arc<BlockV2>,
    /// The [`ApprovalsHashes`] for the deploys in this block.
    pub(crate) approvals_hashes: Box<ApprovalsHashes>,
    /// The results from executing the transactions in the block.
    pub(crate) execution_artifacts: Vec<ExecutionArtifact>,
    /// The [`Effects`] and the upcoming validator sets determined by the `step`
    pub(crate) step_outcome: Option<StepOutcome>,
}

/// Type representing results of the speculative execution.
#[derive(Debug)]
pub enum SpeculativeExecutionResult {
    InvalidTransaction(InvalidTransaction),
    WasmV1(casper_binary_port::SpeculativeExecutionResult),
}

impl SpeculativeExecutionResult {
    pub fn invalid_gas_limit(transaction: Transaction) -> Self {
        match transaction {
            Transaction::Deploy(_) => SpeculativeExecutionResult::InvalidTransaction(
                InvalidTransaction::Deploy(InvalidDeploy::UnableToCalculateGasLimit),
            ),
            Transaction::V1(_) => SpeculativeExecutionResult::InvalidTransaction(
                InvalidTransaction::V1(InvalidTransactionV1::UnableToCalculateGasLimit),
            ),
        }
    }
}

/// State to use to construct the next block in the blockchain. Includes the state root hash for the
/// execution engine as well as certain values the next header will be based on.
#[derive(DataSize, Default, Debug, Clone, Serialize)]
pub struct ExecutionPreState {
    /// The height of the next `Block` to be constructed. Note that this must match the height of
    /// the `FinalizedBlock` used to generate the block.
    next_block_height: u64,
    /// The state root to use when executing deploys.
    pre_state_root_hash: Digest,
    /// The parent hash of the next `Block`.
    parent_hash: BlockHash,
    /// The accumulated seed for the pseudo-random number generator to be incorporated into the
    /// next `Block`, where additional entropy will be introduced.
    parent_seed: Digest,
}

impl ExecutionPreState {
    pub(crate) fn new(
        next_block_height: u64,
        pre_state_root_hash: Digest,
        parent_hash: BlockHash,
        parent_seed: Digest,
    ) -> Self {
        ExecutionPreState {
            next_block_height,
            pre_state_root_hash,
            parent_hash,
            parent_seed,
        }
    }

    /// Creates instance of `ExecutionPreState` from given block header nad Merkle tree hash
    /// activation point.
    pub fn from_block_header(block_header: &BlockHeaderV2) -> Self {
        ExecutionPreState {
            pre_state_root_hash: *block_header.state_root_hash(),
            next_block_height: block_header.height() + 1,
            parent_hash: block_header.block_hash(),
            parent_seed: *block_header.accumulated_seed(),
        }
    }

    // The height of the next `Block` to be constructed. Note that this must match the height of
    /// the `FinalizedBlock` used to generate the block.
    pub fn next_block_height(&self) -> u64 {
        self.next_block_height
    }
    /// The state root to use when executing deploys.
    pub fn pre_state_root_hash(&self) -> Digest {
        self.pre_state_root_hash
    }
    /// The parent hash of the next `Block`.
    pub fn parent_hash(&self) -> BlockHash {
        self.parent_hash
    }
    /// The accumulated seed for the pseudo-random number generator to be incorporated into the
    /// next `Block`, where additional entropy will be introduced.
    pub fn parent_seed(&self) -> Digest {
        self.parent_seed
    }
}<|MERGE_RESOLUTION|>--- conflicted
+++ resolved
@@ -17,15 +17,9 @@
 use casper_types::{
     contract_messages::Messages,
     execution::{Effects, ExecutionResult, ExecutionResultV2},
-<<<<<<< HEAD
-    BlockHash, BlockHeaderV2, BlockV2, Digest, EraId, Gas, InvalidDeploy, InvalidTransaction,
-    InvalidTransactionV1, ProtocolVersion, PublicKey, Transaction, TransactionHash,
-    TransactionHeader, TransferAddr, U512,
-=======
     BlockHash, BlockHeaderV2, BlockV2, DeployHash, DeployHeader, Digest, EraId, Gas, InvalidDeploy,
     InvalidTransaction, InvalidTransactionV1, ProtocolVersion, PublicKey, Transaction,
     TransactionHash, TransactionHeader, TransactionV1Hash, TransactionV1Header, U512,
->>>>>>> 38d059ed
 };
 
 /// Request for validator weights for a specific era.
@@ -83,12 +77,6 @@
 
 impl ExecutionArtifactBuilder {
     pub fn new(transaction: &Transaction) -> Self {
-<<<<<<< HEAD
-        let effects = Effects::new();
-        let hash = transaction.hash();
-        let header = transaction.header();
-=======
->>>>>>> 38d059ed
         ExecutionArtifactBuilder {
             effects: Effects::new(),
             hash: transaction.hash(),
@@ -106,15 +94,7 @@
         self.effects.clone()
     }
 
-<<<<<<< HEAD
-    pub fn with_appended_transfers(&mut self, transfers: &mut Vec<TransferAddr>) -> &mut Self {
-=======
-    pub(crate) fn root_not_found(&self) -> bool {
-        self.root_not_found
-    }
-
     pub fn with_appended_transfers(&mut self, transfers: &mut Vec<Transfer>) -> &mut Self {
->>>>>>> 38d059ed
         self.transfers.append(transfers);
         self
     }
@@ -152,12 +132,8 @@
         if let (None, BalanceHoldResult::Failure(err)) = (&self.error_message, hold_result) {
             self.error_message = Some(format!("{}", err));
         }
-<<<<<<< HEAD
         self.with_appended_effects(hold_result.effects());
         Ok(self)
-=======
-        self.with_appended_effects(hold_result.effects())
->>>>>>> 38d059ed
     }
 
     pub fn with_added_gas(&mut self, gas: Gas) -> &mut Self {
@@ -210,12 +186,7 @@
             effects,
         } = transfer_result
         {
-<<<<<<< HEAD
             self.with_appended_transfers(&mut transfers)
-=======
-            return self
-                .with_appended_transfers(&mut transfers)
->>>>>>> 38d059ed
                 .with_appended_effects(effects);
         }
         Ok(self)
@@ -229,11 +200,7 @@
             self.error_message = Some(format!("{}", err));
         }
         if let BiddingResult::Success { effects, .. } = bidding_result {
-<<<<<<< HEAD
             self.with_appended_effects(effects);
-=======
-            return self.with_appended_effects(effects);
->>>>>>> 38d059ed
         }
         Ok(self)
     }
