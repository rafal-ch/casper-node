use std::{convert::Infallible, time::Duration};

use futures::future;
use http::{Response, StatusCode};
use hyper::{
    server::{conn::AddrIncoming, Builder},
    Body,
};
use serde::Serialize;
use tokio::sync::oneshot;
use tower::builder::ServiceBuilder;
use tracing::{info, trace};
use warp::{Filter, Rejection};

use casper_types::ProtocolVersion;

use super::{
    rpcs::{self, RpcWithOptionalParamsExt, RpcWithParamsExt, RpcWithoutParamsExt, RPC_API_PATH},
    ReactorEventT,
};
use crate::effect::EffectBuilder;

// This is a workaround for not being able to create a `warp_json_rpc::Response` without a
// `warp_json_rpc::Builder`.
fn new_error_response(error: warp_json_rpc::Error) -> Response<Body> {
    #[derive(Serialize)]
    struct JsonRpcErrorResponse {
        jsonrpc: String,
        id: Option<()>,
        error: warp_json_rpc::Error,
    }

    let json_response = JsonRpcErrorResponse {
        jsonrpc: "2.0".to_string(),
        id: None,
        error,
    };

    let body = Body::from(serde_json::to_vec(&json_response).unwrap());
    Response::builder()
        .status(StatusCode::OK)
        .header("Content-Type", "application/json")
        .body(body)
        .unwrap()
}

/// Run the JSON-RPC server.
pub(super) async fn run<REv: ReactorEventT>(
    builder: Builder<AddrIncoming>,
    effect_builder: EffectBuilder<REv>,
    api_version: ProtocolVersion,
    qps_limit: u64,
) {
    // RPC filters.
    let rpc_put_deploy = rpcs::account::PutDeploy::create_filter(effect_builder, api_version);
    let rpc_get_block = rpcs::chain::GetBlock::create_filter(effect_builder, api_version);
    let rpc_get_block_transfers =
        rpcs::chain::GetBlockTransfers::create_filter(effect_builder, api_version);
    let rpc_get_state_root_hash =
        rpcs::chain::GetStateRootHash::create_filter(effect_builder, api_version);
    let rpc_get_item = rpcs::state::GetItem::create_filter(effect_builder, api_version);
    let rpc_query_global_state =
        rpcs::state::QueryGlobalState::create_filter(effect_builder, api_version);
    let rpc_get_balance = rpcs::state::GetBalance::create_filter(effect_builder, api_version);
    let rpc_get_account_info =
        rpcs::state::GetAccountInfo::create_filter(effect_builder, api_version);
    let rpc_get_deploy = rpcs::info::GetDeploy::create_filter(effect_builder, api_version);
    let rpc_get_peers = rpcs::info::GetPeers::create_filter(effect_builder, api_version);
    let rpc_get_status = rpcs::info::GetStatus::create_filter(effect_builder, api_version);
    let rpc_get_era_info =
        rpcs::chain::GetEraInfoBySwitchBlock::create_filter(effect_builder, api_version);
    let rpc_get_auction_info =
        rpcs::state::GetAuctionInfo::create_filter(effect_builder, api_version);
    let rpc_read_trie =
        rpcs::state::read_trie::ReadTrie::create_filter(effect_builder, api_version);
    let rpc_get_rpcs = rpcs::docs::ListRpcs::create_filter(effect_builder, api_version);
    let rpc_get_dictionary_item =
        rpcs::state::GetDictionaryItem::create_filter(effect_builder, api_version);

    // Catch requests where the method is not one we handle.
    let unknown_method = warp::path(RPC_API_PATH)
        .and(warp_json_rpc::filters::json_rpc())
        .and_then(move |response_builder: warp_json_rpc::Builder| async move {
            response_builder
                .error(warp_json_rpc::Error::METHOD_NOT_FOUND)
                .map_err(|_| warp::reject())
        });

    // Catch requests which don't parse as JSON.
    let parse_failure = warp::path(RPC_API_PATH).and_then(move || async move {
        let error_response = new_error_response(warp_json_rpc::Error::PARSE_ERROR);
        Ok::<_, Rejection>(error_response)
    });

    let service_routes = rpc_put_deploy
        .or(rpc_get_block)
        .or(rpc_get_block_transfers)
        .or(rpc_get_state_root_hash)
        .or(rpc_get_item)
        .or(rpc_get_balance)
        .or(rpc_get_deploy)
        .or(rpc_get_peers)
        .or(rpc_get_status)
        .or(rpc_get_era_info)
        .or(rpc_get_auction_info)
        .or(rpc_get_account_info)
        .or(rpc_get_rpcs)
        .or(rpc_get_dictionary_item)
        .or(rpc_query_global_state)
        .or(unknown_method)
        .or(parse_failure);

    // Supports content negotiation for gzip responses. This is an interim fix until
    // https://github.com/seanmonstar/warp/pull/513 moves forward.
    let service_routes_gzip = warp::header::exact("accept-encoding", "gzip")
        .and(service_routes.clone())
        .with(warp::compression::gzip());

    // TODO - we can't catch cases where we should return `warp_json_rpc::Error::INVALID_REQUEST`
    //        (i.e. where the request is JSON, but not valid JSON-RPC).  This will require an
    //        update to or move away from warp_json_rpc.
<<<<<<< HEAD
    let service = warp_json_rpc::service(
        rpc_put_deploy
            .or(rpc_get_block)
            .or(rpc_get_block_transfers)
            .or(rpc_get_state_root_hash)
            .or(rpc_get_item)
            .or(rpc_query_global_state)
            .or(rpc_get_balance)
            .or(rpc_get_deploy)
            .or(rpc_get_peers)
            .or(rpc_get_status)
            .or(rpc_get_era_info)
            .or(rpc_get_auction_info)
            .or(rpc_get_account_info)
            .or(rpc_get_rpcs)
            .or(rpc_get_dictionary_item)
            .or(rpc_read_trie)
            .or(unknown_method)
            .or(parse_failure),
    );
=======
    let service = warp_json_rpc::service(service_routes_gzip.or(service_routes));
>>>>>>> f8cb7047

    // Start the server, passing a oneshot receiver to allow the server to be shut down gracefully.
    let make_svc =
        hyper::service::make_service_fn(move |_| future::ok::<_, Infallible>(service.clone()));

    let make_svc = ServiceBuilder::new()
        .rate_limit(qps_limit, Duration::from_secs(1))
        .service(make_svc);

    let (shutdown_sender, shutdown_receiver) = oneshot::channel::<()>();

    let server = builder.serve(make_svc);
    info!(address = %server.local_addr(), "started JSON-RPC server");

    let server_with_shutdown = server.with_graceful_shutdown(async {
        shutdown_receiver.await.ok();
    });

    let server_joiner = tokio::spawn(server_with_shutdown);

    let _ = server_joiner.await;

    // Shut down the server.
    let _ = shutdown_sender.send(());

    trace!("JSON-RPC server stopped");
}<|MERGE_RESOLUTION|>--- conflicted
+++ resolved
@@ -106,6 +106,7 @@
         .or(rpc_get_account_info)
         .or(rpc_get_rpcs)
         .or(rpc_get_dictionary_item)
+        .or(rpc_read_trie)
         .or(rpc_query_global_state)
         .or(unknown_method)
         .or(parse_failure);
@@ -119,30 +120,7 @@
     // TODO - we can't catch cases where we should return `warp_json_rpc::Error::INVALID_REQUEST`
     //        (i.e. where the request is JSON, but not valid JSON-RPC).  This will require an
     //        update to or move away from warp_json_rpc.
-<<<<<<< HEAD
-    let service = warp_json_rpc::service(
-        rpc_put_deploy
-            .or(rpc_get_block)
-            .or(rpc_get_block_transfers)
-            .or(rpc_get_state_root_hash)
-            .or(rpc_get_item)
-            .or(rpc_query_global_state)
-            .or(rpc_get_balance)
-            .or(rpc_get_deploy)
-            .or(rpc_get_peers)
-            .or(rpc_get_status)
-            .or(rpc_get_era_info)
-            .or(rpc_get_auction_info)
-            .or(rpc_get_account_info)
-            .or(rpc_get_rpcs)
-            .or(rpc_get_dictionary_item)
-            .or(rpc_read_trie)
-            .or(unknown_method)
-            .or(parse_failure),
-    );
-=======
     let service = warp_json_rpc::service(service_routes_gzip.or(service_routes));
->>>>>>> f8cb7047
 
     // Start the server, passing a oneshot receiver to allow the server to be shut down gracefully.
     let make_svc =
