--- conflicted
+++ resolved
@@ -30,11 +30,7 @@
     effect::EffectBuilder,
     rpcs::{
         chain::GetEraInfoBySwitchBlock,
-<<<<<<< HEAD
-        state::{GetAccountInfo, QueryGlobalState},
-=======
-        state::{GetAccountInfo, GetDictionaryItem},
->>>>>>> 48707848
+        state::{GetAccountInfo, GetDictionaryItem, QueryGlobalState},
     },
 };
 
@@ -80,13 +76,10 @@
     schema.push_with_params::<PutDeploy>("receives a Deploy to be executed by the network");
     schema.push_with_params::<GetDeploy>("returns a Deploy from the network");
     schema.push_with_params::<GetAccountInfo>("returns an Account from the network");
-<<<<<<< HEAD
+    schema.push_with_params::<GetDictionaryItem>("returns an item from a Dictionary");
     schema.push_with_params::<QueryGlobalState>(
         "a query to global state using either a Block hash or state root hash",
     );
-=======
-    schema.push_with_params::<GetDictionaryItem>("returns an item from a Dictionary");
->>>>>>> 48707848
     schema.push_without_params::<GetPeers>("returns a list of peers connected to the node");
     schema.push_without_params::<GetStatus>("returns the current status of the node");
     schema.push_with_optional_params::<GetBlock>("returns a Block from the network");
