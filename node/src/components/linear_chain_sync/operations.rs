--- conflicted
+++ resolved
@@ -446,20 +446,12 @@
         );
     }
 
-<<<<<<< HEAD
     if current_block_header_has_old_version(
         header,
         trusted_key_block_info,
         chainspec,
         current_version,
     ) {
-=======
-    if is_current_era(header, trusted_key_block_info, chainspec)
-        && header.protocol_version() < current_version
-        && (header.next_block_era_id() != chainspec.protocol_config.activation_point.era_id()
-            || !header.is_switch_block())
-    {
->>>>>>> 96fd2fc5
         return Err(LinearChainSyncError::CurrentBlockHeaderHasOldVersion {
             current_version,
             block_header_with_old_version: Box::new(header.clone()),
@@ -836,11 +828,7 @@
                     era = most_recent_block_header.era_id().value(),
                     height = most_recent_block_header.height(),
                     timestamp = %most_recent_block_header.timestamp(),
-<<<<<<< HEAD
-                    "Couldn't download a more recent block; finishing syncing",
-=======
                     "couldn't download a more recent block; finishing syncing",
->>>>>>> 96fd2fc5
                 );
                 break;
             }
@@ -902,11 +890,7 @@
                 era = most_recent_block_header.era_id().value(),
                 height = most_recent_block_header.height(),
                 timestamp = %most_recent_block_header.timestamp(),
-<<<<<<< HEAD
-                "Synchronized up to the current era; finishing syncing",
-=======
                 "synchronized up to the current era; finishing syncing",
->>>>>>> 96fd2fc5
             );
             break;
         }
