use std::fmt::{self, Display, Formatter};

use derive_more::From;
use serde::Serialize;

use super::Error;
use crate::{effect::requests::NodeStateRequest, types::BlockHeader};

#[derive(Debug, Serialize, From)]
#[allow(clippy::enum_variant_names)]
pub(crate) enum Event {
    /// The result of running the fast sync task.
<<<<<<< HEAD
    FastSyncResult(Result<FastSyncOutcome, Error>),
    /// The result of running the sync to genesis task.
    SyncResultToGenesisResult(Result<(), Error>),
    /// The result of contract runtime running the genesis process.
    CommitGenesisResult(#[serde(skip_serializing)] Result<GenesisSuccess, engine_state::Error>),
    /// The result of contract runtime running the upgrade process.
    UpgradeResult {
        switch_block_header_before_upgrade: BlockHeader,
        is_emergency_upgrade: bool,
        #[serde(skip_serializing)]
        result: Result<UpgradeSuccess, engine_state::Error>,
    },
    /// The result of executing a finalized block.
    ExecuteImmediateSwitchBlockResult {
        maybe_switch_block_header_before_upgrade: Option<BlockHeader>,
        is_emergency_upgrade: bool,
        #[serde(skip_serializing)]
        result: Result<BlockAndExecutionEffects, BlockExecutionError>,
    },
    /// The result of running the fast sync task again after an emergency upgrade.
    FastSyncAfterEmergencyUpgradeResult {
        #[serde(skip_serializing)]
        immediate_switch_block_and_exec_effects: BlockAndExecutionEffects,
        validators_to_sign_immediate_switch_block: HashSet<PublicKey>,
        result: Result<FastSyncOutcome, Error>,
=======
    FastSyncResult {
        result: Box<Result<BlockHeader, Error>>,
>>>>>>> 94f66e7c
    },
    /// A request to provide the node state.
    #[from]
    GetNodeState(NodeStateRequest),
}

impl Display for Event {
    fn fmt(&self, formatter: &mut Formatter<'_>) -> fmt::Result {
        match self {
            Event::FastSyncResult { result } => {
                write!(formatter, "fast sync result: {:?}", result)
            }
<<<<<<< HEAD
            Event::SyncResultToGenesisResult(result) => {
                write!(formatter, "sync to genesis result: {:?}", result)
            }
            Event::CommitGenesisResult(result) => {
                write!(formatter, "commit genesis result: {:?}", result)
            }
            Event::UpgradeResult { result, .. } => {
                write!(formatter, "upgrade result: {:?}", result)
            }
            Event::ExecuteImmediateSwitchBlockResult { result, .. } => {
                write!(
                    formatter,
                    "execute immediate switch block result: {:?}",
                    result
                )
            }
            Event::FastSyncAfterEmergencyUpgradeResult {
                result: fast_sync_result,
                ..
            } => {
                write!(
                    formatter,
                    "fast sync after emergency upgrade result: {:?}",
                    fast_sync_result
                )
            }
=======
>>>>>>> 94f66e7c
            Event::GetNodeState(_) => write!(formatter, "get node state"),
        }
    }
}<|MERGE_RESOLUTION|>--- conflicted
+++ resolved
@@ -10,36 +10,10 @@
 #[allow(clippy::enum_variant_names)]
 pub(crate) enum Event {
     /// The result of running the fast sync task.
-<<<<<<< HEAD
-    FastSyncResult(Result<FastSyncOutcome, Error>),
-    /// The result of running the sync to genesis task.
     SyncResultToGenesisResult(Result<(), Error>),
-    /// The result of contract runtime running the genesis process.
-    CommitGenesisResult(#[serde(skip_serializing)] Result<GenesisSuccess, engine_state::Error>),
-    /// The result of contract runtime running the upgrade process.
-    UpgradeResult {
-        switch_block_header_before_upgrade: BlockHeader,
-        is_emergency_upgrade: bool,
-        #[serde(skip_serializing)]
-        result: Result<UpgradeSuccess, engine_state::Error>,
-    },
-    /// The result of executing a finalized block.
-    ExecuteImmediateSwitchBlockResult {
-        maybe_switch_block_header_before_upgrade: Option<BlockHeader>,
-        is_emergency_upgrade: bool,
-        #[serde(skip_serializing)]
-        result: Result<BlockAndExecutionEffects, BlockExecutionError>,
-    },
-    /// The result of running the fast sync task again after an emergency upgrade.
-    FastSyncAfterEmergencyUpgradeResult {
-        #[serde(skip_serializing)]
-        immediate_switch_block_and_exec_effects: BlockAndExecutionEffects,
-        validators_to_sign_immediate_switch_block: HashSet<PublicKey>,
-        result: Result<FastSyncOutcome, Error>,
-=======
+    /// The result of running the fast sync task.
     FastSyncResult {
         result: Box<Result<BlockHeader, Error>>,
->>>>>>> 94f66e7c
     },
     /// A request to provide the node state.
     #[from]
@@ -52,35 +26,9 @@
             Event::FastSyncResult { result } => {
                 write!(formatter, "fast sync result: {:?}", result)
             }
-<<<<<<< HEAD
             Event::SyncResultToGenesisResult(result) => {
                 write!(formatter, "sync to genesis result: {:?}", result)
             }
-            Event::CommitGenesisResult(result) => {
-                write!(formatter, "commit genesis result: {:?}", result)
-            }
-            Event::UpgradeResult { result, .. } => {
-                write!(formatter, "upgrade result: {:?}", result)
-            }
-            Event::ExecuteImmediateSwitchBlockResult { result, .. } => {
-                write!(
-                    formatter,
-                    "execute immediate switch block result: {:?}",
-                    result
-                )
-            }
-            Event::FastSyncAfterEmergencyUpgradeResult {
-                result: fast_sync_result,
-                ..
-            } => {
-                write!(
-                    formatter,
-                    "fast sync after emergency upgrade result: {:?}",
-                    fast_sync_result
-                )
-            }
-=======
->>>>>>> 94f66e7c
             Event::GetNodeState(_) => write!(formatter, "get node state"),
         }
     }
