--- conflicted
+++ resolved
@@ -99,12 +99,10 @@
         requests::{BeginGossipRequest, NetworkInfoRequest, NetworkRequest, StorageRequest},
         AutoClosingResponder, EffectBuilder, EffectExt, Effects, GossipTarget,
     },
-<<<<<<< HEAD
     reactor::{Finalize, ReactorEvent},
     tls,
     types::{NodeId, ValidatorMatrix},
     utils::{self, display_error, Source},
-=======
     reactor::{EventQueueHandle, Finalize, ReactorEvent},
     tls::{
         self, validate_cert_with_authority, LoadCertError, LoadSecretKeyError, TlsCert,
@@ -112,7 +110,6 @@
     },
     types::NodeId,
     utils::{self, display_error, Source, WithDir},
->>>>>>> 46a2803c
     NodeRng,
 };
 
@@ -259,7 +256,7 @@
             node_key_pair.map(NodeKeyPair::new),
             chain_info_source.into(),
             &net_metrics,
-        ));
+        )?);
 
         let component = SmallNetwork {
             cfg,
@@ -320,69 +317,9 @@
             public_addr.set_port(local_addr.port());
         }
 
-<<<<<<< HEAD
         Arc::get_mut(&mut self.context)
             .expect("should be no other pointers")
             .initialize(public_addr, effect_builder.into_inner());
-=======
-        // If given consensus key configuration, load it for handshake signing.
-        let consensus_keys = consensus_cfg
-            .map(|cfg| {
-                let root = cfg.dir();
-                cfg.value().load_keys(root)
-            })
-            .transpose()
-            .map_err(Error::LoadConsensusKeys)?
-            .map(|(secret_key, public_key)| ConsensusKeyPair::new(secret_key, public_key));
-
-        // Set the demand max from configuration, regarding `0` as "unlimited".
-        let demand_max = if cfg.max_in_flight_demands == 0 {
-            usize::MAX
-        } else {
-            cfg.max_in_flight_demands as usize
-        };
-
-        // Load a ca certificate (if present)
-        let ca_certificate = match &cfg.identity {
-            Some(identity) => {
-                let ca_cert = tls::load_cert(&identity.ca_certificate)?;
-
-                // A quick sanity check for the loaded cert against supplied CA.
-                validate_cert_with_authority(
-                    small_network_identity.tls_certificate.as_x509().clone(),
-                    &ca_cert,
-                )
-                .map_err(|error| {
-                    warn!(%error, "the given node certificate is not signed by the network CA");
-                    Error::CertValidationError(error)
-                })?;
-
-                Some(ca_cert)
-            }
-            None => None,
-        };
-
-        let chain_info = chain_info_source.into();
-        let protocol_version = chain_info.protocol_version;
-        let context = Arc::new(NetworkContext {
-            event_queue,
-            our_id: NodeId::from(&small_network_identity),
-            our_cert: small_network_identity.tls_certificate,
-            network_ca: ca_certificate.map(Arc::new),
-            secret_key: small_network_identity.secret_key,
-            net_metrics: Arc::downgrade(&net_metrics),
-            chain_info,
-            public_addr,
-            consensus_keys,
-            handshake_timeout: cfg.handshake_timeout,
-            payload_weights: cfg.estimator_weights.clone(),
-            tarpit_version_threshold: cfg.tarpit_version_threshold,
-            tarpit_duration: cfg.tarpit_duration,
-            tarpit_chance: cfg.tarpit_chance,
-            max_in_flight_demands: demand_max,
-            is_syncing: AtomicBool::new(true),
-        });
->>>>>>> 46a2803c
 
         let protocol_version = self.context.chain_info().protocol_version;
         // Run the server task.
@@ -1200,65 +1137,7 @@
     }
 }
 
-<<<<<<< HEAD
 impl<REv, P> InitializedComponent<REv> for SmallNetwork<REv, P>
-=======
-#[derive(Debug, Error)]
-pub(crate) enum SmallNetworkIdentityError {
-    #[error("could not generate TLS certificate: {0}")]
-    CouldNotGenerateTlsCertificate(OpenSslErrorStack),
-    #[error(transparent)]
-    ValidationError(#[from] ValidationError),
-    #[error(transparent)]
-    LoadCertError(#[from] LoadCertError),
-    #[error(transparent)]
-    LoadSecretKeyError(#[from] LoadSecretKeyError),
-}
-
-/// An ephemeral [PKey<Private>] and [TlsCert] that identifies this node
-#[derive(DataSize, Debug, Clone)]
-pub(crate) struct SmallNetworkIdentity {
-    secret_key: Arc<PKey<Private>>,
-    tls_certificate: Arc<TlsCert>,
-}
-
-impl SmallNetworkIdentity {
-    fn new(secret_key: PKey<Private>, tls_certificate: TlsCert) -> Self {
-        Self {
-            secret_key: Arc::new(secret_key),
-            tls_certificate: Arc::new(tls_certificate),
-        }
-    }
-
-    pub(crate) fn from_config(
-        config: WithDir<Config>,
-    ) -> result::Result<Self, SmallNetworkIdentityError> {
-        match &config.value().identity {
-            Some(identity) => Self::from_identity_config(identity),
-            None => Self::with_generated_certs(),
-        }
-    }
-
-    fn from_identity_config(
-        identity: &IdentityConfig,
-    ) -> result::Result<Self, SmallNetworkIdentityError> {
-        let not_yet_validated_x509_cert = tls::load_cert(&identity.tls_certificate)?;
-        let secret_key = tls::load_secret_key(&identity.secret_key)?;
-        let x509_cert = tls::tls_cert_from_x509(not_yet_validated_x509_cert)?;
-
-        Ok(SmallNetworkIdentity::new(secret_key, x509_cert))
-    }
-
-    pub(crate) fn with_generated_certs() -> result::Result<Self, SmallNetworkIdentityError> {
-        let (not_yet_validated_x509_cert, secret_key) = tls::generate_node_cert()
-            .map_err(SmallNetworkIdentityError::CouldNotGenerateTlsCertificate)?;
-        let tls_certificate = tls::validate_self_signed_cert(not_yet_validated_x509_cert)?;
-        Ok(SmallNetworkIdentity::new(secret_key, tls_certificate))
-    }
-}
-
-impl<REv, P> From<&SmallNetwork<REv, P>> for SmallNetworkIdentity
->>>>>>> 46a2803c
 where
     REv: ReactorEvent
         + From<Event<P>>
