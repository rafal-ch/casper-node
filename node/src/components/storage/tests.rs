//! Unit tests for the storage component.

use std::{
    collections::{BTreeMap, BTreeSet, HashMap, HashSet},
    convert::TryInto,
    fs::{self, File},
    io,
    iter::{self, FromIterator},
    path::{Path, PathBuf},
    sync::Arc,
};

use lmdb::Transaction as LmdbTransaction;
use once_cell::sync::Lazy;
use rand::{prelude::SliceRandom, Rng};
use serde::{Deserialize, Serialize};
use smallvec::smallvec;

use casper_types::{
    execution::{
        execution_result_v1::{ExecutionEffect, ExecutionResultV1, Transform, TransformEntry},
        ExecutionResult, ExecutionResultV2,
    },
    generate_ed25519_keypair,
    system::auction::UnbondingPurse,
    testing::TestRng,
<<<<<<< HEAD
    AccessRights, AvailableBlockRange, Block, BlockHash, BlockHashAndHeight, BlockHeader,
    BlockSignatures, BlockV2, Chainspec, ChainspecRawBytes, Deploy, DeployApprovalsHash,
    DeployHash, Digest, EraId, FinalitySignature, ProtocolVersion, PublicKey, SecretKey,
    SignedBlockHeader, TestBlockBuilder, TestBlockV1Builder, TimeDiff, Transaction,
    TransactionApprovalsHash, TransactionHash, Transfer, URef, U512,
=======
    AccessRights, Block, BlockHash, BlockHeader, BlockSignatures, BlockV2, Chainspec,
    ChainspecRawBytes, Deploy, DeployApprovalsHash, DeployHash, Digest, EraId, FinalitySignature,
    Key, ProtocolVersion, PublicKey, SecretKey, SignedBlockHeader, TestBlockBuilder,
    TestBlockV1Builder, TimeDiff, Transaction, TransactionApprovalsHash, TransactionHash,
    TransactionV1Hash, Transfer, URef, U512,
>>>>>>> 284af92e
};
use tempfile::tempdir;

use super::{
    initialize_block_metadata_db,
    lmdb_ext::{deserialize_internal, serialize_internal, TransactionExt, WriteTransactionExt},
    move_storage_files_to_network_subdir, should_move_storage_files_to_network_subdir,
    BlockHashHeightAndEra, Config, Storage, FORCE_RESYNC_FILE_NAME,
};
use crate::{
    components::fetcher::{FetchItem, FetchResponse},
    effect::{
        requests::{MarkBlockCompletedRequest, StorageRequest},
        Multiple,
    },
    testing::{ComponentHarness, UnitTestEvent},
    types::{
        sync_leap_validation_metadata::SyncLeapValidationMetaData, ApprovalsHashes, ExecutionInfo,
        LegacyDeploy, SignedBlock, SyncLeapIdentifier, TransactionWithFinalizedApprovals,
    },
    utils::{Loadable, WithDir},
};

const RECENT_ERA_COUNT: u64 = 7;
const MAX_TTL: TimeDiff = TimeDiff::from_seconds(86400);

fn new_config(harness: &ComponentHarness<UnitTestEvent>) -> Config {
    const MIB: usize = 1024 * 1024;

    // Restrict all stores to 50 mibibytes, to catch issues before filling up the entire disk.
    Config {
        path: harness.tmp.path().join("storage"),
        max_block_store_size: 50 * MIB,
        max_deploy_store_size: 50 * MIB,
        max_deploy_metadata_store_size: 50 * MIB,
        max_state_store_size: 50 * MIB,
        enable_mem_deduplication: true,
        mem_pool_prune_interval: 4,
    }
}

fn block_headers_into_heights(block_headers: &[BlockHeader]) -> Vec<u64> {
    block_headers
        .iter()
        .map(|block_header| block_header.height())
        .collect()
}

fn signed_block_headers_into_heights(signed_block_headers: &[SignedBlockHeader]) -> Vec<u64> {
    signed_block_headers
        .iter()
        .map(|signed_block_header| signed_block_header.block_header().height())
        .collect()
}

fn create_sync_leap_test_chain(
    non_signed_blocks: &[u64], // indices of blocks to not be signed
    include_switch_block_at_tip: bool,
    maybe_recent_era_count: Option<u64>, // if Some, override default `RECENT_ERA_COUNT`
) -> (Storage, Chainspec, Vec<Block>) {
    // Test chain:
    //      S0      S1 B2 B3 S4 B5 B6 S7 B8 B9 S10 B11 B12
    //  era 0 | era 1 | era 2  | era 3  | era 4   | era 5 ...
    //  where
    //   S - switch block
    //   B - non-switch block

    // If `include_switch_block_at_tip`, the additional switch block of height 13 will be added at
    // the tip of the chain.
    let (chainspec, _) = <(Chainspec, ChainspecRawBytes)>::from_resources("local");
    let mut harness = ComponentHarness::default();
    let mut storage = storage_fixture_from_parts(
        &harness,
        None,
        Some(chainspec.protocol_version()),
        None,
        None,
        maybe_recent_era_count,
    );

    let mut trusted_validator_weights = BTreeMap::new();

    let (validator_secret_key, validator_public_key) = generate_ed25519_keypair();
    trusted_validator_weights.insert(validator_public_key, U512::from(2000000000000u64));

    let mut blocks: Vec<Block> = vec![];
    let block_count = 13 + include_switch_block_at_tip as u64;
    (0_u64..block_count).for_each(|height| {
        let is_switch = height == 0 || height % 3 == 1;
        let era_id = EraId::from(match height {
            0 => 0,
            1 => 1,
            _ => (height + 4) / 3,
        });
        let parent_hash = if height == 0 {
            BlockHash::new(Digest::default())
        } else {
            *blocks.get((height - 1) as usize).unwrap().hash()
        };

        let block = TestBlockBuilder::new()
            .era(era_id)
            .height(height)
            .protocol_version(chainspec.protocol_version())
            .parent_hash(parent_hash)
            .validator_weights(trusted_validator_weights.clone())
            .switch_block(is_switch)
            .build_versioned(&mut harness.rng);

        blocks.push(block);
    });
    blocks.iter().for_each(|block| {
        storage.put_block(block).unwrap();

        let fs = FinalitySignature::create(*block.hash(), block.era_id(), &validator_secret_key);
        assert!(fs.is_verified().is_ok());

        let mut block_signatures = BlockSignatures::new(*block.hash(), block.era_id());
        block_signatures.insert_signature(fs);

        if !non_signed_blocks.contains(&block.height()) {
            storage
                .write_finality_signatures(&block_signatures)
                .unwrap();
            storage.completed_blocks.insert(block.height());
        }
    });
    (storage, chainspec, blocks)
}

/// Storage component test fixture.
///
/// Creates a storage component in a temporary directory.
///
/// # Panics
///
/// Panics if setting up the storage fixture fails.
fn storage_fixture(harness: &ComponentHarness<UnitTestEvent>) -> Storage {
    let cfg = new_config(harness);
    Storage::new(
        &WithDir::new(harness.tmp.path(), cfg),
        None,
        ProtocolVersion::from_parts(1, 0, 0),
        EraId::default(),
        "test",
        MAX_TTL.into(),
        RECENT_ERA_COUNT,
        None,
        false,
    )
    .expect("could not create storage component fixture")
}

/// Storage component test fixture.
///
/// Creates a storage component in a temporary directory.
///
/// # Panics
///
/// Panics if setting up the storage fixture fails.
fn storage_fixture_from_parts(
    harness: &ComponentHarness<UnitTestEvent>,
    hard_reset_to_start_of_era: Option<EraId>,
    protocol_version: Option<ProtocolVersion>,
    network_name: Option<&str>,
    max_ttl: Option<TimeDiff>,
    recent_era_count: Option<u64>,
) -> Storage {
    let cfg = new_config(harness);
    Storage::new(
        &WithDir::new(harness.tmp.path(), cfg),
        hard_reset_to_start_of_era,
        protocol_version.unwrap_or(ProtocolVersion::V1_0_0),
        EraId::default(),
        network_name.unwrap_or("test"),
        max_ttl.unwrap_or(MAX_TTL).into(),
        recent_era_count.unwrap_or(RECENT_ERA_COUNT),
        None,
        false,
    )
    .expect("could not create storage component fixture from parts")
}

/// Storage component test fixture with force resync enabled.
///
/// Creates a storage component in a given temporary directory.
///
/// # Panics
///
/// Panics if setting up the storage fixture fails.
fn storage_fixture_with_force_resync(cfg: &WithDir<Config>) -> Storage {
    Storage::new(
        cfg,
        None,
        ProtocolVersion::from_parts(1, 0, 0),
        EraId::default(),
        "test",
        MAX_TTL.into(),
        RECENT_ERA_COUNT,
        None,
        true,
    )
    .expect("could not create storage component fixture")
}

/// Storage component test fixture.
///
/// Creates a storage component in a temporary directory, but with a hard reset to a specified era.
///
/// # Panics
///
/// Panics if setting up the storage fixture fails.
fn storage_fixture_with_hard_reset(
    harness: &ComponentHarness<UnitTestEvent>,
    reset_era_id: EraId,
) -> Storage {
    storage_fixture_from_parts(
        harness,
        Some(reset_era_id),
        Some(ProtocolVersion::from_parts(1, 1, 0)),
        None,
        None,
        None,
    )
}

/// Creates 3 random signatures for the given block.
fn random_signatures(rng: &mut TestRng, block_hash: BlockHash, era_id: EraId) -> BlockSignatures {
    let mut block_signatures = BlockSignatures::new(block_hash, era_id);
    for _ in 0..3 {
        let secret_key = SecretKey::random(rng);
        let signature = FinalitySignature::create(block_hash, era_id, &secret_key);
        block_signatures.insert_signature(signature);
    }
    block_signatures
}

/// Requests block header at a specific height from a storage component.
fn get_block_header_at_height(
    storage: &mut Storage,
    height: u64,
    only_from_available_block_range: bool,
) -> Option<BlockHeader> {
    storage
        .read_block_header_by_height(height, only_from_available_block_range)
        .expect("should get block")
}

/// Requests block at a specific height from a storage component.
fn get_block_at_height(storage: &mut Storage, height: u64) -> Option<Block> {
    storage
        .read_block_by_height(height)
        .expect("could not get block by height")
}

/// Loads a block from a storage component.
fn get_block(
    harness: &mut ComponentHarness<UnitTestEvent>,
    storage: &mut Storage,
    block_hash: BlockHash,
) -> Option<Block> {
    let response = harness.send_request(storage, move |responder| {
        StorageRequest::GetBlock {
            block_hash,
            responder,
        }
        .into()
    });
    assert!(harness.is_idle());
    response
}

fn is_block_stored(
    harness: &mut ComponentHarness<UnitTestEvent>,
    storage: &mut Storage,
    block_hash: BlockHash,
) -> bool {
    let response = harness.send_request(storage, move |responder| {
        StorageRequest::IsBlockStored {
            block_hash,
            responder,
        }
        .into()
    });
    assert!(harness.is_idle());
    response
}

/// Loads a block header by height from a storage component.
/// Requesting a block header by height is required currently by the RPC
/// component.
fn get_block_header_by_height(
    harness: &mut ComponentHarness<UnitTestEvent>,
    storage: &mut Storage,
    block_height: u64,
) -> Option<BlockHeader> {
    let response = harness.send_request(storage, move |responder| {
        StorageRequest::GetBlockHeaderByHeight {
            block_height,
            only_from_available_block_range: false,
            responder,
        }
        .into()
    });
    assert!(harness.is_idle());
    response
}

/// Loads a block's signatures from a storage component.
fn get_block_signatures(storage: &mut Storage, block_hash: BlockHash) -> Option<BlockSignatures> {
    let mut txn = storage.env.begin_ro_txn().unwrap();
    storage.get_block_signatures(&mut txn, &block_hash).unwrap()
}

/// Loads a set of `Transaction`s from a storage component.
///
/// Applies `into_naive` to all loaded `Transaction`s.
fn get_naive_transactions(
    harness: &mut ComponentHarness<UnitTestEvent>,
    storage: &mut Storage,
    transaction_hashes: Multiple<TransactionHash>,
) -> Vec<Option<Transaction>> {
    let response = harness.send_request(storage, move |responder| {
        StorageRequest::GetTransactions {
            transaction_hashes: transaction_hashes.to_vec(),
            responder,
        }
        .into()
    });
    assert!(harness.is_idle());
    response
        .into_iter()
        .map(|opt_twfa| opt_twfa.map(TransactionWithFinalizedApprovals::into_naive))
        .collect()
}

/// Loads a deploy with associated execution info from the storage component.
///
/// Any potential finalized approvals are discarded.
fn get_naive_transaction_and_execution_info(
    harness: &mut ComponentHarness<UnitTestEvent>,
    storage: &mut Storage,
    transaction_hash: TransactionHash,
) -> Option<(Transaction, Option<ExecutionInfo>)> {
    let response = harness.send_request(storage, |responder| {
        StorageRequest::GetTransactionAndExecutionInfo {
            transaction_hash,
            responder,
        }
        .into()
    });
    assert!(harness.is_idle());
    response.map(|(txn_with_finalized_approvals, exec_info)| {
        (txn_with_finalized_approvals.into_naive(), exec_info)
    })
}

/// Requests the highest complete block from a storage component.
fn get_highest_complete_block(
    harness: &mut ComponentHarness<UnitTestEvent>,
    storage: &mut Storage,
) -> Option<Block> {
    let response = harness.send_request(storage, |responder| {
        StorageRequest::GetHighestCompleteBlock { responder }.into()
    });
    assert!(harness.is_idle());
    response
}

/// Requests the highest complete block header from a storage component.
fn get_highest_complete_block_header(
    harness: &mut ComponentHarness<UnitTestEvent>,
    storage: &mut Storage,
) -> Option<BlockHeader> {
    let response = harness.send_request(storage, |responder| {
        StorageRequest::GetHighestCompleteBlockHeader { responder }.into()
    });
    assert!(harness.is_idle());
    response
}

/// Stores a block in a storage component.
fn put_complete_block(
    harness: &mut ComponentHarness<UnitTestEvent>,
    storage: &mut Storage,
    block: Block,
) -> bool {
    let block_height = block.height();
    let response = harness.send_request(storage, move |responder| {
        StorageRequest::PutBlock {
            block: Arc::new(block),
            responder,
        }
        .into()
    });
    assert!(harness.is_idle());
    harness.send_request(storage, move |responder| {
        MarkBlockCompletedRequest {
            block_height,
            responder,
        }
        .into()
    });
    assert!(harness.is_idle());
    response
}

// Mark block complete
fn mark_block_complete(
    harness: &mut ComponentHarness<UnitTestEvent>,
    storage: &mut Storage,
    block_height: u64,
) -> bool {
    let response = harness.send_request(storage, move |responder| {
        MarkBlockCompletedRequest {
            block_height,
            responder,
        }
        .into()
    });
    assert!(harness.is_idle());
    response
}

/// Stores a block in a storage component.
fn put_block(
    harness: &mut ComponentHarness<UnitTestEvent>,
    storage: &mut Storage,
    block: Arc<Block>,
) -> bool {
    let response = harness.send_request(storage, move |responder| {
        StorageRequest::PutBlock { block, responder }.into()
    });
    assert!(harness.is_idle());
    response
}

/// Stores a block's signatures in a storage component.
fn put_block_signatures(
    harness: &mut ComponentHarness<UnitTestEvent>,
    storage: &mut Storage,
    signatures: BlockSignatures,
) -> bool {
    let response = harness.send_request(storage, move |responder| {
        StorageRequest::PutBlockSignatures {
            signatures,
            responder,
        }
        .into()
    });
    assert!(harness.is_idle());
    response
}

/// Stores a `Transaction` in a storage component.
fn put_transaction(
    harness: &mut ComponentHarness<UnitTestEvent>,
    storage: &mut Storage,
    transaction: &Transaction,
) -> bool {
    let transaction = Arc::new(transaction.clone());
    let response = harness.send_request(storage, move |responder| {
        StorageRequest::PutTransaction {
            transaction,
            responder,
        }
        .into()
    });
    assert!(harness.is_idle());
    response
}

fn insert_to_transaction_index(
    storage: &mut Storage,
    transaction: Transaction,
    block_hash_height_and_era: BlockHashHeightAndEra,
) -> bool {
    storage
        .transaction_hash_index
        .insert(transaction.hash(), block_hash_height_and_era)
        .is_none()
}

/// Stores execution results in a storage component.
fn put_execution_results(
    harness: &mut ComponentHarness<UnitTestEvent>,
    storage: &mut Storage,
    block_hash: BlockHash,
    block_height: u64,
    era_id: EraId,
    execution_results: HashMap<DeployHash, ExecutionResult>,
) {
    harness.send_request(storage, move |responder| {
        StorageRequest::PutExecutionResults {
            block_hash: Box::new(block_hash),
            block_height,
            era_id,
            execution_results,
            responder,
        }
        .into()
    });
    assert!(harness.is_idle());
}

/// Gets available block range from storage.
fn get_available_block_range(
    harness: &mut ComponentHarness<UnitTestEvent>,
    storage: &mut Storage,
) -> AvailableBlockRange {
    let response = harness.send_request(storage, move |responder| {
        StorageRequest::GetAvailableBlockRange { responder }.into()
    });
    assert!(harness.is_idle());
    response
}

fn get_approvals_hashes(
    harness: &mut ComponentHarness<UnitTestEvent>,
    storage: &mut Storage,
    block_hash: BlockHash,
) -> Option<ApprovalsHashes> {
    let response = harness.send_request(storage, move |responder| {
        StorageRequest::GetApprovalsHashes {
            block_hash,
            responder,
        }
        .into()
    });
    assert!(harness.is_idle());
    response
}

fn get_block_header(
    harness: &mut ComponentHarness<UnitTestEvent>,
    storage: &mut Storage,
    block_hash: BlockHash,
    only_from_available_block_range: bool,
) -> Option<BlockHeader> {
    let response = harness.send_request(storage, move |responder| {
        StorageRequest::GetBlockHeader {
            block_hash,
            only_from_available_block_range,
            responder,
        }
        .into()
    });
    assert!(harness.is_idle());
    response
}

fn get_block_transfers(
    harness: &mut ComponentHarness<UnitTestEvent>,
    storage: &mut Storage,
    block_hash: BlockHash,
) -> Option<Vec<Transfer>> {
    let response = harness.send_request(storage, move |responder| {
        StorageRequest::GetBlockTransfers {
            block_hash,
            responder,
        }
        .into()
    });
    assert!(harness.is_idle());
    response
}

fn get_signed_block_by_hash(
    harness: &mut ComponentHarness<UnitTestEvent>,
    storage: &mut Storage,
    block_hash: BlockHash,
    only_from_available_block_range: bool,
) -> Option<SignedBlock> {
    let response = harness.send_request(storage, move |responder| {
        StorageRequest::GetSignedBlockByHash {
            block_hash,
            only_from_available_block_range,
            responder,
        }
        .into()
    });
    assert!(harness.is_idle());
    response
}

fn get_signed_block_by_height(
    harness: &mut ComponentHarness<UnitTestEvent>,
    storage: &mut Storage,
    block_height: u64,
    only_from_available_block_range: bool,
) -> Option<SignedBlock> {
    let response = harness.send_request(storage, move |responder| {
        StorageRequest::GetSignedBlockByHeight {
            block_height,
            only_from_available_block_range,
            responder,
        }
        .into()
    });
    assert!(harness.is_idle());
    response
}

fn get_highest_signed_block(
    harness: &mut ComponentHarness<UnitTestEvent>,
    storage: &mut Storage,
    only_from_available_block_range: bool,
) -> Option<SignedBlock> {
    let response = harness.send_request(storage, move |responder| {
        StorageRequest::GetHighestSignedBlock {
            only_from_available_block_range,
            responder,
        }
        .into()
    });
    assert!(harness.is_idle());
    response
}

fn get_block_signature(
    harness: &mut ComponentHarness<UnitTestEvent>,
    storage: &mut Storage,
    block_hash: BlockHash,
    public_key: Box<PublicKey>,
) -> Option<FinalitySignature> {
    let response = harness.send_request(storage, move |responder| {
        StorageRequest::GetBlockSignature {
            block_hash,
            public_key,
            responder,
        }
        .into()
    });
    assert!(harness.is_idle());
    response
}

#[test]
fn get_block_of_non_existing_block_returns_none() {
    let mut harness = ComponentHarness::default();
    let mut storage = storage_fixture(&harness);

    let block_hash = BlockHash::random(&mut harness.rng);
    let response = get_block(&mut harness, &mut storage, block_hash);

    assert!(response.is_none());
    assert!(harness.is_idle());
}

#[test]
fn read_block_by_height_with_available_block_range() {
    let mut harness = ComponentHarness::default();

    // Create a random block, load and store it.
    let block_33 = TestBlockBuilder::new()
        .era(1)
        .height(33)
        .protocol_version(ProtocolVersion::from_parts(1, 5, 0))
        .switch_block(true)
        .build_versioned(&mut harness.rng);

    let mut storage = storage_fixture(&harness);
    assert!(get_block_header_at_height(&mut storage, 0, false).is_none());
    assert!(get_block_header_at_height(&mut storage, 0, true).is_none());

    let was_new = put_complete_block(&mut harness, &mut storage, block_33.clone());
    assert!(was_new);

    assert_eq!(
        get_block_header_at_height(&mut storage, 33, false).as_ref(),
        Some(&block_33.clone_header())
    );
    assert_eq!(
        get_block_header_at_height(&mut storage, 33, true).as_ref(),
        Some(&block_33.clone_header())
    );

    // Create a random block as a different height, load and store it.
    let block_14 = TestBlockBuilder::new()
        .era(1)
        .height(14)
        .protocol_version(ProtocolVersion::from_parts(1, 5, 0))
        .switch_block(false)
        .build_versioned(&mut harness.rng);

    let was_new = put_complete_block(&mut harness, &mut storage, block_14.clone());
    assert!(was_new);

    assert_eq!(
        get_block_header_at_height(&mut storage, 14, false).as_ref(),
        Some(&block_14.clone_header())
    );
    assert!(get_block_header_at_height(&mut storage, 14, true).is_none());
}

#[test]
fn can_retrieve_block_by_height() {
    let mut harness = ComponentHarness::default();

    // Create some random blocks, load and store them.
    let block_33 = TestBlockBuilder::new()
        .era(1)
        .height(33)
        .protocol_version(ProtocolVersion::from_parts(1, 5, 0))
        .switch_block(true)
        .build_versioned(&mut harness.rng);
    let block_14 = TestBlockBuilder::new()
        .era(1)
        .height(14)
        .protocol_version(ProtocolVersion::from_parts(1, 5, 0))
        .switch_block(false)
        .build_versioned(&mut harness.rng);
    let block_99 = TestBlockBuilder::new()
        .era(2)
        .height(99)
        .protocol_version(ProtocolVersion::from_parts(1, 5, 0))
        .switch_block(true)
        .build_versioned(&mut harness.rng);

    let mut storage = storage_fixture(&harness);

    // Both block at ID and highest block should return `None` initially.
    assert!(get_block_at_height(&mut storage, 0).is_none());
    assert!(get_block_header_at_height(&mut storage, 0, false).is_none());
    assert!(get_highest_complete_block(&mut harness, &mut storage).is_none());
    assert!(get_highest_complete_block_header(&mut harness, &mut storage).is_none());
    assert!(get_block_at_height(&mut storage, 14).is_none());
    assert!(get_block_header_at_height(&mut storage, 14, false).is_none());
    assert!(get_block_at_height(&mut storage, 33).is_none());
    assert!(get_block_header_at_height(&mut storage, 33, false).is_none());
    assert!(get_block_at_height(&mut storage, 99).is_none());
    assert!(get_block_header_at_height(&mut storage, 99, false).is_none());

    // Inserting 33 changes this.
    let was_new = put_complete_block(&mut harness, &mut storage, block_33.clone());
    assert!(was_new);

    assert_eq!(
        get_highest_complete_block(&mut harness, &mut storage).as_ref(),
        Some(&block_33)
    );
    assert_eq!(
        get_highest_complete_block_header(&mut harness, &mut storage).as_ref(),
        Some(&block_33.clone_header())
    );
    assert!(get_block_at_height(&mut storage, 0).is_none());
    assert!(get_block_header_at_height(&mut storage, 0, false).is_none());
    assert!(get_block_at_height(&mut storage, 14).is_none());
    assert!(get_block_header_at_height(&mut storage, 14, false).is_none());
    assert_eq!(
        get_block_at_height(&mut storage, 33).as_ref(),
        Some(&block_33)
    );
    assert_eq!(
        get_block_header_at_height(&mut storage, 33, true).as_ref(),
        Some(&block_33.clone_header())
    );
    assert!(get_block_at_height(&mut storage, 99).is_none());
    assert!(get_block_header_at_height(&mut storage, 99, false).is_none());

    // Inserting block with height 14, no change in highest.
    let was_new = put_complete_block(&mut harness, &mut storage, block_14.clone());
    assert!(was_new);

    assert_eq!(
        get_highest_complete_block(&mut harness, &mut storage).as_ref(),
        Some(&block_33)
    );
    assert_eq!(
        get_highest_complete_block_header(&mut harness, &mut storage).as_ref(),
        Some(&block_33.clone_header())
    );
    assert!(get_block_at_height(&mut storage, 0).is_none());
    assert!(get_block_header_at_height(&mut storage, 0, false).is_none());
    assert_eq!(
        get_block_at_height(&mut storage, 14).as_ref(),
        Some(&block_14)
    );
    assert_eq!(
        get_block_header_at_height(&mut storage, 14, true).as_ref(),
        None
    );
    assert_eq!(
        get_block_header_at_height(&mut storage, 14, false).as_ref(),
        Some(&block_14.clone_header())
    );
    assert_eq!(
        get_block_at_height(&mut storage, 33).as_ref(),
        Some(&block_33)
    );
    assert_eq!(
        get_block_header_at_height(&mut storage, 33, false).as_ref(),
        Some(&block_33.clone_header())
    );
    assert!(get_block_at_height(&mut storage, 99).is_none());
    assert!(get_block_header_at_height(&mut storage, 99, false).is_none());

    // Inserting block with height 99, changes highest.
    let was_new = put_complete_block(&mut harness, &mut storage, block_99.clone());
    // Mark block 99 as complete.
    storage.completed_blocks.insert(99);
    assert!(was_new);

    assert_eq!(
        get_highest_complete_block(&mut harness, &mut storage).as_ref(),
        Some(&block_99)
    );
    assert_eq!(
        get_highest_complete_block_header(&mut harness, &mut storage).as_ref(),
        Some(&block_99.clone_header())
    );
    assert!(get_block_at_height(&mut storage, 0).is_none());
    assert!(get_block_header_at_height(&mut storage, 0, false).is_none());
    assert_eq!(
        get_block_at_height(&mut storage, 14).as_ref(),
        Some(&block_14)
    );
    assert_eq!(
        get_block_header_at_height(&mut storage, 14, false).as_ref(),
        Some(&block_14.clone_header())
    );
    assert_eq!(
        get_block_at_height(&mut storage, 33).as_ref(),
        Some(&block_33)
    );
    assert_eq!(
        get_block_header_at_height(&mut storage, 33, false).as_ref(),
        Some(&block_33.clone_header())
    );
    assert_eq!(
        get_block_at_height(&mut storage, 99).as_ref(),
        Some(&block_99)
    );
    assert_eq!(
        get_block_header_at_height(&mut storage, 99, false).as_ref(),
        Some(&block_99.clone_header())
    );
}

#[test]
#[should_panic(expected = "duplicate entries")]
fn different_block_at_height_is_fatal() {
    let mut harness = ComponentHarness::default();
    let mut storage = storage_fixture(&harness);

    // Create two different blocks at the same height.
    let block_44_a = TestBlockBuilder::new()
        .era(1)
        .height(44)
        .switch_block(false)
        .build_versioned(&mut harness.rng);
    let block_44_b = TestBlockBuilder::new()
        .era(1)
        .height(44)
        .switch_block(false)
        .build_versioned(&mut harness.rng);

    let was_new = put_complete_block(&mut harness, &mut storage, block_44_a.clone());
    assert!(was_new);

    let was_new = put_complete_block(&mut harness, &mut storage, block_44_a);
    assert!(was_new);

    // Putting a different block with the same height should now crash.
    put_complete_block(&mut harness, &mut storage, block_44_b);
}

#[test]
fn get_vec_of_non_existing_transaction_returns_nones() {
    let mut harness = ComponentHarness::default();
    let mut storage = storage_fixture(&harness);

    let transaction_id = Transaction::random(&mut harness.rng).hash();
    let response = get_naive_transactions(&mut harness, &mut storage, smallvec![transaction_id]);
    assert_eq!(response, vec![None]);

    // Also verify that we can retrieve using an empty set of transaction hashes.
    let response = get_naive_transactions(&mut harness, &mut storage, smallvec![]);
    assert!(response.is_empty());
}

#[test]
fn can_retrieve_store_and_load_transactions() {
    let mut harness = ComponentHarness::default();
    let mut storage = storage_fixture(&harness);

    // Create a random deploy, store and load it.
    let transaction = Transaction::random(&mut harness.rng);

    let was_new = put_transaction(&mut harness, &mut storage, &transaction);
    let block_hash_height_and_era = BlockHashHeightAndEra::random(&mut harness.rng);
    // Insert to the deploy hash index as well so that we can perform the GET later.
    // Also check that we don't have an entry there for this deploy.
    assert!(insert_to_transaction_index(
        &mut storage,
        transaction.clone(),
        block_hash_height_and_era
    ));
    assert!(was_new, "putting transaction should have returned `true`");

    // Storing the same deploy again should work, but yield a result of `false`.
    let was_new_second_time = put_transaction(&mut harness, &mut storage, &transaction);
    assert!(
        !was_new_second_time,
        "storing transaction the second time should have returned `false`"
    );
    assert!(!insert_to_transaction_index(
        &mut storage,
        transaction.clone(),
        block_hash_height_and_era
    ));

    // Retrieve the stored transaction.
    let response =
        get_naive_transactions(&mut harness, &mut storage, smallvec![transaction.hash()]);
    assert_eq!(response, vec![Some(transaction.clone())]);

    // Finally try to get the execution info as well. Since we did not store any, we expect to get
    // the block hash and height from the indices.
    let (transaction_response, exec_info_response) = harness
        .send_request(&mut storage, |responder| {
            StorageRequest::GetTransactionAndExecutionInfo {
                transaction_hash: transaction.hash(),
                responder,
            }
            .into()
        })
        .expect("no transaction with execution info returned");

    assert_eq!(transaction_response.into_naive(), transaction);
    match exec_info_response {
        Some(ExecutionInfo {
            execution_result: Some(_),
            ..
        }) => {
            panic!("We didn't store any execution info but we received it in the response.")
        }
        Some(ExecutionInfo {
            block_hash,
            block_height,
            execution_result: None,
        }) => {
            assert_eq!(block_hash_height_and_era.block_hash, block_hash);
            assert_eq!(block_hash_height_and_era.block_height, block_height);
        }
        None => panic!(
            "We stored block info in the deploy hash index but we received nothing in the response."
        ),
    }

    // Create a random transaction, store and load it.
    let transaction = Transaction::random(&mut harness.rng);

    assert!(put_transaction(&mut harness, &mut storage, &transaction));
    // Don't insert to the transaction hash index. Since we have no execution results
    // either, we should receive a `None` execution info response.
    let (transaction_response, exec_info_response) = harness
        .send_request(&mut storage, |responder| {
            StorageRequest::GetTransactionAndExecutionInfo {
                transaction_hash: transaction.hash(),
                responder,
            }
            .into()
        })
        .expect("no transaction with execution info returned");

    assert_eq!(transaction_response.into_naive(), transaction);
    assert!(
        exec_info_response.is_none(),
        "We didn't store any block info in the index but we received it in the response."
    );
}

#[test]
fn should_retrieve_transactions_era_ids() {
    let mut harness = ComponentHarness::default();
    let mut storage = storage_fixture(&harness);

    // Populate the `transaction_hash_index` with 5 transactions from a block in era 1.
    let era_1_transactions: Vec<Transaction> =
        iter::repeat_with(|| Transaction::random(&mut harness.rng))
            .take(5)
            .collect();
    let block_hash_height_and_era = BlockHashHeightAndEra::new(
        BlockHash::random(&mut harness.rng),
        harness.rng.gen(),
        EraId::new(1),
    );
    for transaction in era_1_transactions.clone() {
        assert!(insert_to_transaction_index(
            &mut storage,
            transaction,
            block_hash_height_and_era
        ));
    }

    // Further populate the `transaction_hash_index` with 5 deploys from a block in era 2.
    let era_2_transactions: Vec<Transaction> =
        iter::repeat_with(|| Transaction::random(&mut harness.rng))
            .take(5)
            .collect();
    let block_hash_height_and_era = BlockHashHeightAndEra::new(
        BlockHash::random(&mut harness.rng),
        harness.rng.gen(),
        EraId::new(2),
    );
    for transaction in era_2_transactions.clone() {
        assert!(insert_to_transaction_index(
            &mut storage,
            transaction,
            block_hash_height_and_era
        ));
    }

    // Check we get an empty set for deploys not yet executed.
    let random_transaction_hashes: HashSet<TransactionHash> = iter::repeat_with(|| {
        if harness.rng.gen() {
            TransactionHash::Deploy(DeployHash::random(&mut harness.rng))
        } else {
            TransactionHash::V1(TransactionV1Hash::random(&mut harness.rng))
        }
    })
    .take(5)
    .collect();
    assert!(storage
        .get_transactions_era_ids(random_transaction_hashes.clone())
        .is_empty());

    // Check we get back only era 1 for all of the era 1 deploys and similarly for era 2 ones.
    let era_1_transaction_hashes: HashSet<_> = era_1_transactions
        .iter()
        .map(|transaction| transaction.hash())
        .collect();
    let era1: HashSet<EraId> = iter::once(EraId::new(1)).collect();
    assert_eq!(
        storage.get_transactions_era_ids(era_1_transaction_hashes.clone()),
        era1
    );
    let era_2_transaction_hashes: HashSet<_> = era_2_transactions
        .iter()
        .map(|transaction| transaction.hash())
        .collect();
    let era2: HashSet<EraId> = iter::once(EraId::new(2)).collect();
    assert_eq!(
        storage.get_transactions_era_ids(era_2_transaction_hashes.clone()),
        era2
    );

    // Check we get back both eras if we use some from each collection.
    let both_eras = vec![EraId::new(1), EraId::new(2)].into_iter().collect();
    assert_eq!(
        storage.get_transactions_era_ids(
            era_1_transaction_hashes
                .iter()
                .take(3)
                .chain(era_2_transaction_hashes.iter().take(3))
                .copied()
                .collect(),
        ),
        both_eras
    );

    // Check we get back only era 1 for era 1 deploys interspersed with unexecuted deploys, and
    // similarly for era 2 ones.
    assert_eq!(
        storage.get_transactions_era_ids(
            era_1_transaction_hashes
                .iter()
                .take(1)
                .chain(random_transaction_hashes.iter().take(3))
                .copied()
                .collect(),
        ),
        era1
    );
    assert_eq!(
        storage.get_transactions_era_ids(
            era_2_transaction_hashes
                .iter()
                .take(1)
                .chain(random_transaction_hashes.iter().take(3))
                .copied()
                .collect(),
        ),
        era2
    );

    // Check we get back both eras if we use some from each collection and also some unexecuted.
    assert_eq!(
        storage.get_transactions_era_ids(
            era_1_transaction_hashes
                .iter()
                .take(3)
                .chain(era_2_transaction_hashes.iter().take(3))
                .chain(random_transaction_hashes.iter().take(3))
                .copied()
                .collect(),
        ),
        both_eras
    );
}

#[test]
fn storing_and_loading_a_lot_of_transactions_does_not_exhaust_handles() {
    let mut harness = ComponentHarness::default();
    let mut storage = storage_fixture(&harness);

    let total = 1000;
    let batch_size = 25;

    let mut transaction_hashes = Vec::new();

    for _ in 0..total {
        let transaction = Transaction::random(&mut harness.rng);
        transaction_hashes.push(transaction.hash());
        put_transaction(&mut harness, &mut storage, &transaction);
    }

    // Shuffle transaction hashes around to get a random order.
    transaction_hashes.as_mut_slice().shuffle(&mut harness.rng);

    // Retrieve all from storage, ensuring they are found.
    for chunk in transaction_hashes.chunks(batch_size) {
        let result =
            get_naive_transactions(&mut harness, &mut storage, chunk.iter().cloned().collect());
        assert!(result.iter().all(Option::is_some));
    }
}

#[test]
fn store_random_execution_results() {
    let mut harness = ComponentHarness::default();
    let mut storage = storage_fixture(&harness);

    // We store results for two different blocks. Each block will have five deploys executed in it.
    let block_hash_a = BlockHash::random(&mut harness.rng);
    let block_hash_b = BlockHash::random(&mut harness.rng);

    // We collect the expected result per deploy in parallel to adding them.
    let mut expected_outcome = HashMap::new();

    fn setup_block(
        harness: &mut ComponentHarness<UnitTestEvent>,
        storage: &mut Storage,
        expected_outcome: &mut HashMap<DeployHash, ExecutionInfo>,
        block_hash: &BlockHash,
        block_height: u64,
        era_id: EraId,
    ) {
        let deploy_count = 5;

        // Results for a single block.
        let mut block_results = HashMap::new();

        // Add deploys to block.
        for _ in 0..deploy_count {
            let deploy = Deploy::random(&mut harness.rng);

            // Store deploy.
            put_transaction(harness, storage, &Transaction::from(deploy.clone()));

            let execution_result =
                ExecutionResult::from(ExecutionResultV2::random(&mut harness.rng));
            let execution_info = ExecutionInfo {
                block_hash: *block_hash,
                block_height,
                execution_result: Some(execution_result.clone()),
            };

            // Insert deploy results for the unique block-deploy combination.
            expected_outcome.insert(*deploy.hash(), execution_info);

            // Add to our expected outcome.
            block_results.insert(*deploy.hash(), execution_result);
        }

        // Now we can submit the block's execution results.
        put_execution_results(
            harness,
            storage,
            *block_hash,
            block_height,
            era_id,
            block_results,
        );
    }

    setup_block(
        &mut harness,
        &mut storage,
        &mut expected_outcome,
        &block_hash_a,
        1,
        EraId::new(1),
    );

    setup_block(
        &mut harness,
        &mut storage,
        &mut expected_outcome,
        &block_hash_b,
        2,
        EraId::new(1),
    );

    // At this point, we are all set up and ready to receive results. Iterate over every deploy and
    // see if its execution-data-per-block matches our expectations.
    for (deploy_hash, expected_exec_info) in expected_outcome.into_iter() {
        let transaction_hash = TransactionHash::from(deploy_hash);
        let (transaction, maybe_exec_info) =
            get_naive_transaction_and_execution_info(&mut harness, &mut storage, transaction_hash)
                .expect("missing transaction");

        assert_eq!(transaction_hash, transaction.hash());
        assert_eq!(maybe_exec_info, Some(expected_exec_info));
    }
}

#[test]
fn store_execution_results_twice_for_same_block_deploy_pair() {
    let mut harness = ComponentHarness::default();
    let mut storage = storage_fixture(&harness);

    let block_hash = BlockHash::random(&mut harness.rng);
    let block_height = harness.rng.gen();
    let era_id = EraId::random(&mut harness.rng);
    let deploy = Deploy::random(&mut harness.rng);
    let deploy_hash = *deploy.hash();

    put_transaction(
        &mut harness,
        &mut storage,
        &Transaction::from(deploy.clone()),
    );

    let mut exec_result_1 = HashMap::new();
    exec_result_1.insert(
        deploy_hash,
        ExecutionResult::from(ExecutionResultV2::random(&mut harness.rng)),
    );

    let mut exec_result_2 = HashMap::new();
    let new_exec_result = ExecutionResult::from(ExecutionResultV2::random(&mut harness.rng));
    exec_result_2.insert(deploy_hash, new_exec_result.clone());

    put_execution_results(
        &mut harness,
        &mut storage,
        block_hash,
        block_height,
        era_id,
        exec_result_1,
    );

    // Storing a second execution result for the same deploy on the same block should overwrite the
    // first.
    put_execution_results(
        &mut harness,
        &mut storage,
        block_hash,
        block_height,
        era_id,
        exec_result_2,
    );

    let (returned_transaction, returned_exec_info) = get_naive_transaction_and_execution_info(
        &mut harness,
        &mut storage,
        TransactionHash::from(deploy_hash),
    )
    .expect("missing deploy");
    let expected_exec_info = Some(ExecutionInfo {
        block_hash,
        block_height,
        execution_result: Some(new_exec_result),
    });

    assert_eq!(returned_transaction, Transaction::from(deploy));
    assert_eq!(returned_exec_info, expected_exec_info);
}

fn prepare_exec_result_with_transfer(
    rng: &mut TestRng,
    deploy_hash: &DeployHash,
) -> (ExecutionResult, Transfer) {
    let transfer = Transfer::new(
        *deploy_hash,
        rng.gen(),
        Some(rng.gen()),
        rng.gen(),
        rng.gen(),
        rng.gen(),
        rng.gen(),
        Some(rng.gen()),
    );
    let transform = TransformEntry {
        key: Key::DeployInfo(*deploy_hash).to_formatted_string(),
        transform: Transform::WriteTransfer(transfer),
    };
    let effect = ExecutionEffect {
        operations: vec![],
        transforms: vec![transform],
    };
    let exec_result = ExecutionResult::V1(ExecutionResultV1::Success {
        effect,
        transfers: vec![],
        cost: rng.gen(),
    });
    (exec_result, transfer)
}

#[test]
fn store_identical_execution_results() {
    let mut harness = ComponentHarness::default();
    let mut storage = storage_fixture(&harness);

    let deploy = Deploy::random_valid_native_transfer(&mut harness.rng);
    let deploy_hash = *deploy.hash();
    let block = Block::V2(
        TestBlockBuilder::new()
            .transactions(Some(&Transaction::Deploy(deploy)))
            .build(&mut harness.rng),
    );
    storage.put_block(&block).unwrap();
    let block_hash = *block.hash();

    let (exec_result, transfer) = prepare_exec_result_with_transfer(&mut harness.rng, &deploy_hash);
    let mut exec_results = HashMap::new();
    exec_results.insert(deploy_hash, exec_result.clone());

    put_execution_results(
        &mut harness,
        &mut storage,
        block_hash,
        block.height(),
        block.era_id(),
        exec_results.clone(),
    );
    {
        let mut txn = storage.env.begin_ro_txn().unwrap();
        let retrieved_results = storage
            .get_execution_results(&mut txn, &block_hash)
            .expect("should execute get")
            .expect("should return Some");
        assert_eq!(retrieved_results.len(), 1);
        assert_eq!(retrieved_results[0].0, deploy_hash);
        assert_eq!(retrieved_results[0].1, exec_result);
    }
    let retrieved_transfers = storage
        .get_transfers(&block_hash)
        .expect("should execute get")
        .expect("should return Some");
    assert_eq!(retrieved_transfers.len(), 1);
    assert_eq!(retrieved_transfers[0], transfer);

    // We should be fine storing the exact same result twice.
    put_execution_results(
        &mut harness,
        &mut storage,
        block_hash,
        block.height(),
        block.era_id(),
        exec_results,
    );
    {
        let mut txn = storage.env.begin_ro_txn().unwrap();
        let retrieved_results = storage
            .get_execution_results(&mut txn, &block_hash)
            .expect("should execute get")
            .expect("should return Some");
        assert_eq!(retrieved_results.len(), 1);
        assert_eq!(retrieved_results[0].0, deploy_hash);
        assert_eq!(retrieved_results[0].1, exec_result);
    }
    let retrieved_transfers = storage
        .get_transfers(&block_hash)
        .expect("should execute get")
        .expect("should return Some");
    assert_eq!(retrieved_transfers.len(), 1);
    assert_eq!(retrieved_transfers[0], transfer);
}

/// This is a regression test for the issue where `Transfer`s under a block with no deploys could be
/// returned as `None` rather than the expected `Some(vec![])`.  The fix should ensure that if no
/// Transfers are found, storage will respond with an empty collection and store the correct value
/// for future requests.
///
/// See https://github.com/casper-network/casper-node/issues/4255 for further info.
#[test]
fn should_provide_transfers_if_not_stored() {
    let mut harness = ComponentHarness::default();
    let mut storage = storage_fixture(&harness);

    let block_v2 = TestBlockBuilder::new()
        .transactions(None)
        .build(&mut harness.rng);
    assert_eq!(block_v2.all_transactions().count(), 0);
    let block = Block::V2(block_v2);
    storage.put_block(&block).unwrap();
    let block_hash = *block.hash();

    // Check an empty collection is returned.
    let retrieved_transfers = storage
        .get_transfers(&block_hash)
        .expect("should execute get")
        .expect("should return Some");
    assert!(retrieved_transfers.is_empty());

    // Check the empty collection has been stored.
    let mut txn = storage.env.begin_ro_txn().unwrap();
    let maybe_transfers = txn
        .get_value::<_, Vec<Transfer>>(storage.transfer_db, &block_hash)
        .unwrap();
    assert_eq!(Some(vec![]), maybe_transfers);
}

/// This is a regression test for the issue where a valid collection of `Transfer`s under a given
/// block could be erroneously replaced with an empty collection.  The fix should ensure that if an
/// empty collection of Transfers is found, storage will replace it with the correct collection and
/// store the correct value for future requests.
///
/// See https://github.com/casper-network/casper-node/issues/4268 for further info.
#[test]
fn should_provide_transfers_after_emptied() {
    let mut harness = ComponentHarness::default();
    let mut storage = storage_fixture(&harness);

    let deploy = Deploy::random_valid_native_transfer(&mut harness.rng);
    let deploy_hash = *deploy.hash();
    let block = Block::V2(
        TestBlockBuilder::new()
            .transactions(Some(&Transaction::Deploy(deploy)))
            .build(&mut harness.rng),
    );
    storage.put_block(&block).unwrap();
    let block_hash = *block.hash();

    let (exec_result, transfer) = prepare_exec_result_with_transfer(&mut harness.rng, &deploy_hash);
    let mut exec_results = HashMap::new();
    exec_results.insert(deploy_hash, exec_result);

    put_execution_results(
        &mut harness,
        &mut storage,
        block_hash,
        block.height(),
        block.era_id(),
        exec_results.clone(),
    );
    // Replace the valid collection with an empty one.
    {
        let mut txn = storage.env.begin_rw_txn().unwrap();
        txn.put_value(
            storage.transfer_db,
            &block_hash,
            &Vec::<Transfer>::new(),
            true,
        )
        .unwrap();
        txn.commit().unwrap();
    }

    // Check the correct value is returned.
    let retrieved_transfers = storage
        .get_transfers(&block_hash)
        .expect("should execute get")
        .expect("should return Some");
    assert_eq!(retrieved_transfers.len(), 1);
    assert_eq!(retrieved_transfers[0], transfer);

    // Check the correct value has been stored.
    let mut txn = storage.env.begin_ro_txn().unwrap();
    let maybe_transfers = txn
        .get_value::<_, Vec<Transfer>>(storage.transfer_db, &block_hash)
        .unwrap();
    assert_eq!(Some(vec![transfer]), maybe_transfers);
}

/// Example state used in storage.
#[derive(Clone, Debug, Deserialize, Eq, PartialEq, Serialize)]
struct StateData {
    a: Vec<u32>,
    b: i32,
}

#[test]
fn test_legacy_interface() {
    let mut harness = ComponentHarness::default();
    let storage = storage_fixture(&harness);

    let deploy = Deploy::random(&mut harness.rng);
    let was_new = storage.write_legacy_deploy(&deploy);
    assert!(was_new);

    // Ensure we get the deploy we expect.
    let result = storage
        .get_legacy_deploy(*deploy.hash())
        .expect("should get deploy");
    assert_eq!(result, Some(LegacyDeploy::from(deploy)));

    // A non-existent deploy should simply return `None`.
    assert!(storage
        .get_legacy_deploy(DeployHash::random(&mut harness.rng))
        .expect("should get deploy")
        .is_none())
}

#[test]
fn persist_blocks_deploys_and_execution_info_across_instantiations() {
    let mut harness = ComponentHarness::default();
    let mut storage = storage_fixture(&harness);

    // Create some sample data.
    let deploy = Deploy::random(&mut harness.rng);
    let block: Block = TestBlockBuilder::new()
        .transactions(Some(&Transaction::from(deploy.clone())))
        .build_versioned(&mut harness.rng);

    let block_height = block.height();
    let execution_result = ExecutionResult::from(ExecutionResultV2::random(&mut harness.rng));
    put_transaction(
        &mut harness,
        &mut storage,
        &Transaction::from(deploy.clone()),
    );
    put_complete_block(&mut harness, &mut storage, block.clone());
    let mut execution_results = HashMap::new();
    execution_results.insert(*deploy.hash(), execution_result.clone());
    put_execution_results(
        &mut harness,
        &mut storage,
        *block.hash(),
        block.height(),
        block.era_id(),
        execution_results,
    );
    assert_eq!(
        get_block_at_height(&mut storage, block_height).expect("block not indexed properly"),
        block
    );

    // After storing everything, destroy the harness and component, then rebuild using the
    // same directory as backing.
    let (on_disk, rng) = harness.into_parts();
    let mut harness = ComponentHarness::builder()
        .on_disk(on_disk)
        .rng(rng)
        .build();
    let mut storage = storage_fixture(&harness);

    let actual_block = get_block(&mut harness, &mut storage, *block.hash())
        .expect("missing block we stored earlier");
    assert_eq!(actual_block, block);
    let actual_deploys = get_naive_transactions(
        &mut harness,
        &mut storage,
        smallvec![TransactionHash::from(*deploy.hash())],
    );
    assert_eq!(
        actual_deploys,
        vec![Some(Transaction::from(deploy.clone()))]
    );

    let (_, maybe_exec_info) = get_naive_transaction_and_execution_info(
        &mut harness,
        &mut storage,
        TransactionHash::from(*deploy.hash()),
    )
    .expect("missing deploy we stored earlier");

    let retrieved_execution_result = maybe_exec_info
        .expect("should have execution info")
        .execution_result
        .expect("should have execution result");
    assert_eq!(retrieved_execution_result, execution_result);

    assert_eq!(
        get_block_at_height(&mut storage, block_height).expect("block index was not restored"),
        block
    );
}

#[test]
fn should_hard_reset() {
    let blocks_count = 8_usize;
    let blocks_per_era = 3;
    let mut harness = ComponentHarness::default();
    let mut storage = storage_fixture(&harness);

    let random_deploys: Vec<_> = iter::repeat_with(|| Deploy::random(&mut harness.rng))
        .take(blocks_count)
        .collect();

    // Create and store 8 blocks, 0-2 in era 0, 3-5 in era 1, and 6,7 in era 2.
    let blocks: Vec<_> = (0..blocks_count)
        .map(|height| {
            let is_switch = height % blocks_per_era == blocks_per_era - 1;
            TestBlockBuilder::new()
                .era(height as u64 / 3)
                .height(height as u64)
                .switch_block(is_switch)
                .transactions(iter::once(&Transaction::from(
                    random_deploys
                        .get(height)
                        .expect("should_have_deploy")
                        .clone(),
                )))
                .build_versioned(&mut harness.rng)
        })
        .collect();

    for block in &blocks {
        assert!(put_complete_block(
            &mut harness,
            &mut storage,
            block.clone()
        ));
    }

    // Create and store signatures for these blocks.
    for block in &blocks {
        let block_signatures = random_signatures(&mut harness.rng, *block.hash(), block.era_id());
        assert!(put_block_signatures(
            &mut harness,
            &mut storage,
            block_signatures
        ));
    }

    // Add execution results to deploys; deploy 0 will be executed in block 0, deploy 1 in block 1,
    // and so on.
    let mut deploys = vec![];
    let mut execution_results = vec![];
    for (index, (block_hash, block_height, era_id)) in blocks
        .iter()
        .map(|block| (block.hash(), block.height(), block.era_id()))
        .enumerate()
    {
        let deploy = random_deploys.get(index).expect("should have deploys");
        let execution_result = ExecutionResult::from(ExecutionResultV2::random(&mut harness.rng));
        put_transaction(
            &mut harness,
            &mut storage,
            &Transaction::from(deploy.clone()),
        );
        let mut exec_results = HashMap::new();
        exec_results.insert(*deploy.hash(), execution_result);
        put_execution_results(
            &mut harness,
            &mut storage,
            *block_hash,
            block_height,
            era_id,
            exec_results.clone(),
        );
        deploys.push(deploy);
        execution_results.push(exec_results);
    }

    // Check the highest block is #7.
    assert_eq!(
        Some(blocks[blocks_count - 1].clone()),
        get_highest_complete_block(&mut harness, &mut storage)
    );

    // The closure doing the actual checks.
    let mut check = |reset_era: usize| {
        // Initialize a new storage with a hard reset to the given era, deleting blocks from that
        // era onwards.
        let mut storage = storage_fixture_with_hard_reset(&harness, EraId::from(reset_era as u64));

        // Check highest block is the last from the previous era, or `None` if resetting to era 0.
        let highest_block = get_highest_complete_block(&mut harness, &mut storage);
        if reset_era > 0 {
            assert_eq!(
                blocks[blocks_per_era * reset_era - 1].clone(),
                highest_block.unwrap()
            );
        } else {
            assert!(highest_block.is_none());
        }

        // Check deleted blocks can't be retrieved.
        for (index, block) in blocks.iter().enumerate() {
            let result = get_block(&mut harness, &mut storage, *block.hash());
            let should_get_block = index < blocks_per_era * reset_era;
            assert_eq!(should_get_block, result.is_some());
        }

        // Check signatures of deleted blocks can't be retrieved.
        for (index, block) in blocks.iter().enumerate() {
            let result = get_block_signatures(&mut storage, *block.hash());
            let should_get_sigs = index < blocks_per_era * reset_era;
            assert_eq!(should_get_sigs, result.is_some());
        }

        // Check execution results in deleted blocks have been removed.
        for (index, deploy) in deploys.iter().enumerate() {
            let (_, maybe_exec_info) = get_naive_transaction_and_execution_info(
                &mut harness,
                &mut storage,
                TransactionHash::from(*deploy.hash()),
            )
            .unwrap();
            let should_have_exec_results = index < blocks_per_era * reset_era;
            match maybe_exec_info {
                Some(ExecutionInfo {
                    execution_result, ..
                }) => {
                    assert_eq!(should_have_exec_results, execution_result.is_some());
                }
                None => assert!(!should_have_exec_results),
            };
        }
    };

    // Test with a hard reset to era 2, deleting blocks (and associated data) 6 and 7.
    check(2);
    // Test with a hard reset to era 1, further deleting blocks (and associated data) 3, 4 and 5.
    check(1);
    // Test with a hard reset to era 0, deleting all blocks and associated data.
    check(0);
}

#[test]
fn should_create_subdir_named_after_network() {
    let harness = ComponentHarness::default();
    let cfg = new_config(&harness);

    let network_name = "test";
    let storage = Storage::new(
        &WithDir::new(harness.tmp.path(), cfg.clone()),
        None,
        ProtocolVersion::from_parts(1, 0, 0),
        EraId::default(),
        network_name,
        MAX_TTL.into(),
        RECENT_ERA_COUNT,
        None,
        false,
    )
    .unwrap();

    let expected_path = cfg.path.join(network_name);

    assert!(expected_path.exists());
    assert_eq!(expected_path, storage.root_path());
}

#[test]
fn should_not_try_to_move_nonexistent_files() {
    let harness = ComponentHarness::default();
    let cfg = new_config(&harness);
    let file_names = ["temp.txt"];

    let expected = should_move_storage_files_to_network_subdir(&cfg.path, &file_names).unwrap();

    assert!(!expected);
}

#[test]
fn should_move_files_if_they_exist() {
    let harness = ComponentHarness::default();
    let cfg = new_config(&harness);
    let file_names = ["temp1.txt", "temp2.txt", "temp3.txt"];

    // Storage will create this in the constructor,
    // doing this manually since we're not calling the constructor in this test.
    fs::create_dir(cfg.path.clone()).unwrap();

    // create empty files for testing.
    File::create(cfg.path.join(file_names[0])).unwrap();
    File::create(cfg.path.join(file_names[1])).unwrap();
    File::create(cfg.path.join(file_names[2])).unwrap();

    let expected = should_move_storage_files_to_network_subdir(&cfg.path, &file_names).unwrap();

    assert!(expected);
}

#[test]
fn should_return_error_if_files_missing() {
    let harness = ComponentHarness::default();
    let cfg = new_config(&harness);
    let file_names = ["temp1.txt", "temp2.txt", "temp3.txt"];

    // Storage will create this in the constructor,
    // doing this manually since we're not calling the constructor in this test.
    fs::create_dir(cfg.path.clone()).unwrap();

    // create empty files for testing, but not all of the files.
    File::create(cfg.path.join(file_names[1])).unwrap();
    File::create(cfg.path.join(file_names[2])).unwrap();

    let actual = should_move_storage_files_to_network_subdir(&cfg.path, &file_names);

    assert!(actual.is_err());
}

#[test]
fn should_actually_move_specified_files() {
    let harness = ComponentHarness::default();
    let cfg = new_config(&harness);
    let file_names = ["temp1.txt", "temp2.txt", "temp3.txt"];
    let root = cfg.path;
    let subdir = root.join("test");
    let src_path1 = root.join(file_names[0]);
    let src_path2 = root.join(file_names[1]);
    let src_path3 = root.join(file_names[2]);
    let dest_path1 = subdir.join(file_names[0]);
    let dest_path2 = subdir.join(file_names[1]);
    let dest_path3 = subdir.join(file_names[2]);

    // Storage will create this in the constructor,
    // doing this manually since we're not calling the constructor in this test.
    fs::create_dir_all(subdir.clone()).unwrap();

    // create empty files for testing.
    File::create(src_path1.clone()).unwrap();
    File::create(src_path2.clone()).unwrap();
    File::create(src_path3.clone()).unwrap();

    assert!(src_path1.exists());
    assert!(src_path2.exists());
    assert!(src_path3.exists());

    let result = move_storage_files_to_network_subdir(&root, &subdir, &file_names);

    assert!(result.is_ok());
    assert!(!src_path1.exists());
    assert!(!src_path2.exists());
    assert!(!src_path3.exists());
    assert!(dest_path1.exists());
    assert!(dest_path2.exists());
    assert!(dest_path3.exists());
}

#[test]
fn can_put_and_get_block() {
    let mut harness = ComponentHarness::default();

    // This test is not restricted by the block availability index.
    let only_from_available_block_range = false;

    // Create a random block, store and load it.
    let block = TestBlockBuilder::new().build(&mut harness.rng);

    let mut storage = storage_fixture(&harness);

    let was_new = put_complete_block(&mut harness, &mut storage, block.clone().into());
    assert!(was_new, "putting block should have returned `true`");

    // Storing the same block again should work, but yield a result of `true`.
    let was_new_second_time = put_complete_block(&mut harness, &mut storage, block.clone().into());
    assert!(
        was_new_second_time,
        "storing block the second time should have returned `true`"
    );

    let response =
        get_block(&mut harness, &mut storage, *block.hash()).expect("should get response");
    let response: BlockV2 = response.try_into().expect("should get BlockV2");
    assert_eq!(response, block);

    // Also ensure we can retrieve just the header.
    let response = harness.send_request(&mut storage, |responder| {
        StorageRequest::GetBlockHeader {
            block_hash: *block.hash(),
            only_from_available_block_range,
            responder,
        }
        .into()
    });

    assert_eq!(response.as_ref(), Some(&block.header().clone().into()));
}

#[test]
fn should_get_trusted_ancestor_headers() {
    let (storage, _, blocks) = create_sync_leap_test_chain(&[], false, None);

    let get_results = |requested_height: usize| -> Vec<u64> {
        let mut txn = storage.env.begin_ro_txn().unwrap();
        let requested_block_header = blocks.get(requested_height).unwrap().clone_header();
        storage
            .get_trusted_ancestor_headers(&mut txn, &requested_block_header)
            .unwrap()
            .unwrap()
            .iter()
            .map(|block_header| block_header.height())
            .collect()
    };

    assert_eq!(get_results(7), &[6, 5, 4]);
    assert_eq!(get_results(9), &[8, 7]);
    assert_eq!(get_results(5), &[4]);
}

#[test]
fn should_get_signed_block_headers() {
    let (storage, _, blocks) = create_sync_leap_test_chain(&[], false, None);

    let get_results = |requested_height: usize| -> Vec<u64> {
        let mut txn = storage.env.begin_ro_txn().unwrap();
        let requested_block_header = blocks.get(requested_height).unwrap().clone_header();
        let highest_block_header_with_sufficient_signatures = storage
            .get_highest_complete_signed_block_header(&mut txn)
            .unwrap()
            .unwrap();
        storage
            .get_signed_block_headers(
                &mut txn,
                &requested_block_header,
                &highest_block_header_with_sufficient_signatures,
            )
            .unwrap()
            .unwrap()
            .iter()
            .map(|signed_block_header| signed_block_header.block_header().height())
            .collect()
    };

    assert!(
        get_results(12).is_empty(),
        "should return empty set if asked for a most recent signed block"
    );
    assert_eq!(get_results(5), &[7, 10, 12]);
    assert_eq!(get_results(2), &[4, 7, 10, 12]);
    assert_eq!(get_results(1), &[4, 7, 10, 12]);
    assert_eq!(
        get_results(10),
        &[12],
        "should return only tip if asked for a most recent switch block"
    );
    assert_eq!(
        get_results(7),
        &[10, 12],
        "should not include switch block that was directly requested"
    );
}

#[test]
fn should_get_signed_block_headers_when_no_sufficient_finality_in_most_recent_block() {
    let (storage, _, blocks) = create_sync_leap_test_chain(&[12], false, None);

    let get_results = |requested_height: usize| -> Vec<u64> {
        let mut txn = storage.env.begin_ro_txn().unwrap();
        let requested_block_header = blocks.get(requested_height).unwrap().clone_header();
        let highest_block_header_with_sufficient_signatures = storage
            .get_highest_complete_signed_block_header(&mut txn)
            .unwrap()
            .unwrap();

        storage
            .get_signed_block_headers(
                &mut txn,
                &requested_block_header,
                &highest_block_header_with_sufficient_signatures,
            )
            .unwrap()
            .unwrap()
            .iter()
            .map(|signed_block_header| signed_block_header.block_header().height())
            .collect()
    };

    assert!(
        get_results(11).is_empty(),
        "should return empty set if asked for a most recent signed block",
    );
    assert_eq!(get_results(5), &[7, 10, 11]);
    assert_eq!(get_results(2), &[4, 7, 10, 11]);
    assert_eq!(get_results(1), &[4, 7, 10, 11]);
    assert_eq!(
        get_results(10),
        &[11],
        "should return only tip if asked for a most recent switch block"
    );
    assert_eq!(
        get_results(7),
        &[10, 11],
        "should not include switch block that was directly requested"
    );
}

#[test]
fn should_get_sync_leap() {
    let (storage, chainspec, blocks) = create_sync_leap_test_chain(&[], false, None);

    let requested_block_hash = *blocks.get(6).unwrap().hash();
    let sync_leap_identifier = SyncLeapIdentifier::sync_to_tip(requested_block_hash);
    let sync_leap_result = storage.get_sync_leap(sync_leap_identifier).unwrap();

    let sync_leap = match sync_leap_result {
        FetchResponse::Fetched(sync_leap) => sync_leap,
        _ => panic!("should have leap sync"),
    };

    assert_eq!(sync_leap.trusted_block_header.height(), 6);
    assert_eq!(
        block_headers_into_heights(&sync_leap.trusted_ancestor_headers),
        vec![5, 4],
    );
    assert_eq!(
        signed_block_headers_into_heights(&sync_leap.signed_block_headers),
        vec![7, 10, 12]
    );

    sync_leap
        .validate(&SyncLeapValidationMetaData::from_chainspec(&chainspec))
        .unwrap();
}

#[test]
fn sync_leap_signed_block_headers_should_be_empty_when_asked_for_a_tip() {
    let (storage, chainspec, blocks) = create_sync_leap_test_chain(&[], false, None);

    let requested_block_hash = *blocks.get(12).unwrap().hash();
    let sync_leap_identifier = SyncLeapIdentifier::sync_to_tip(requested_block_hash);
    let sync_leap_result = storage.get_sync_leap(sync_leap_identifier).unwrap();

    let sync_leap = match sync_leap_result {
        FetchResponse::Fetched(sync_leap) => sync_leap,
        _ => panic!("should have leap sync"),
    };

    assert_eq!(sync_leap.trusted_block_header.height(), 12);
    assert_eq!(
        block_headers_into_heights(&sync_leap.trusted_ancestor_headers),
        vec![11, 10],
    );
    assert!(signed_block_headers_into_heights(&sync_leap.signed_block_headers).is_empty());

    sync_leap
        .validate(&SyncLeapValidationMetaData::from_chainspec(&chainspec))
        .unwrap();
}

#[test]
fn sync_leap_should_populate_trusted_ancestor_headers_if_tip_is_a_switch_block() {
    let (storage, chainspec, blocks) = create_sync_leap_test_chain(&[], true, None);

    let requested_block_hash = *blocks.get(13).unwrap().hash();
    let sync_leap_identifier = SyncLeapIdentifier::sync_to_tip(requested_block_hash);
    let sync_leap_result = storage.get_sync_leap(sync_leap_identifier).unwrap();

    let sync_leap = match sync_leap_result {
        FetchResponse::Fetched(sync_leap) => sync_leap,
        _ => panic!("should have leap sync"),
    };

    assert_eq!(sync_leap.trusted_block_header.height(), 13);
    assert_eq!(
        block_headers_into_heights(&sync_leap.trusted_ancestor_headers),
        vec![12, 11, 10],
    );
    assert!(signed_block_headers_into_heights(&sync_leap.signed_block_headers).is_empty());

    sync_leap
        .validate(&SyncLeapValidationMetaData::from_chainspec(&chainspec))
        .unwrap();
}

#[test]
fn should_respect_allowed_era_diff_in_get_sync_leap() {
    let maybe_recent_era_count = Some(1);
    let (storage, _, blocks) = create_sync_leap_test_chain(&[], false, maybe_recent_era_count);

    let requested_block_hash = *blocks.get(6).unwrap().hash();
    let sync_leap_identifier = SyncLeapIdentifier::sync_to_tip(requested_block_hash);
    let sync_leap_result = storage.get_sync_leap(sync_leap_identifier).unwrap();

    assert!(
        matches!(sync_leap_result, FetchResponse::NotProvided(_)),
        "should not have sync leap"
    );
}

#[test]
fn should_restrict_returned_blocks() {
    let mut harness = ComponentHarness::default();
    let mut storage = storage_fixture(&harness);

    // Create the following disjoint sequences: 1-2 4-5
    IntoIterator::into_iter([1, 2, 4, 5]).for_each(|height| {
        let block = TestBlockBuilder::new()
            .era(1)
            .height(height)
            .protocol_version(ProtocolVersion::from_parts(1, 5, 0))
            .switch_block(false)
            .build_versioned(&mut harness.rng);

        storage.put_block(&block).unwrap();
        storage.completed_blocks.insert(height);
    });

    // Without restriction, the node should attempt to return any requested block
    // regardless if it is in the disjoint sequences.
    assert!(storage
        .should_return_block(0, false)
        .expect("should return block failed"));
    assert!(storage
        .should_return_block(1, false)
        .expect("should return block failed"));
    assert!(storage
        .should_return_block(2, false)
        .expect("should return block failed"));
    assert!(storage
        .should_return_block(3, false)
        .expect("should return block failed"));
    assert!(storage
        .should_return_block(4, false)
        .expect("should return block failed"));
    assert!(storage
        .should_return_block(5, false)
        .expect("should return block failed"));
    assert!(storage
        .should_return_block(6, false)
        .expect("should return block failed"));

    // With restriction, the node should attempt to return only the blocks that are
    // on the highest disjoint sequence, i.e blocks 4 and 5 only.
    assert!(!storage
        .should_return_block(0, true)
        .expect("should return block failed"));
    assert!(!storage
        .should_return_block(1, true)
        .expect("should return block failed"));
    assert!(!storage
        .should_return_block(2, true)
        .expect("should return block failed"));
    assert!(!storage
        .should_return_block(3, true)
        .expect("should return block failed"));
    assert!(storage
        .should_return_block(4, true)
        .expect("should return block failed"));
    assert!(storage
        .should_return_block(5, true)
        .expect("should return block failed"));
    assert!(!storage
        .should_return_block(6, true)
        .expect("should return block failed"));
}

#[test]
fn should_get_block_header_by_height() {
    let mut harness = ComponentHarness::default();
    let mut storage = storage_fixture(&harness);

    let block = TestBlockBuilder::new().build_versioned(&mut harness.rng);
    let expected_header = block.clone_header();
    let height = block.height();

    // Requesting the block header before it is in storage should return None.
    assert!(get_block_header_by_height(&mut harness, &mut storage, height).is_none());

    let was_new = put_complete_block(&mut harness, &mut storage, block);
    assert!(was_new);

    // Requesting the block header after it is in storage should return the block header.
    let maybe_block_header = get_block_header_by_height(&mut harness, &mut storage, height);
    assert!(maybe_block_header.is_some());
    assert_eq!(expected_header, maybe_block_header.unwrap());
}

#[ignore]
#[test]
fn check_force_resync_with_marker_file() {
    let mut harness = ComponentHarness::default();
    let mut storage = storage_fixture(&harness);
    let cfg = WithDir::new(harness.tmp.path(), new_config(&harness));
    let force_resync_file_path = storage.root_path().join(FORCE_RESYNC_FILE_NAME);
    assert!(!force_resync_file_path.exists());

    // Add a couple of blocks into storage.
    let first_block = TestBlockBuilder::new().build_versioned(&mut harness.rng);
    put_complete_block(&mut harness, &mut storage, first_block.clone());
    let second_block = loop {
        // We need to make sure that the second random block has different height than the first
        // one.
        let block = TestBlockBuilder::new().build_versioned(&mut harness.rng);
        if block.height() != first_block.height() {
            break block;
        }
    };
    put_complete_block(&mut harness, &mut storage, second_block);
    // Make sure the completed blocks are not the default anymore.
    assert_ne!(
        storage.get_available_block_range(),
        AvailableBlockRange::RANGE_0_0
    );
    storage.persist_completed_blocks().unwrap();
    drop(storage);

    // The force resync marker file should not exist yet.
    assert!(!force_resync_file_path.exists());
    // Reinitialize storage with force resync enabled.
    let mut storage = storage_fixture_with_force_resync(&cfg);
    // The marker file should be there now.
    assert!(force_resync_file_path.exists());
    // Completed blocks has now been defaulted.
    assert_eq!(
        storage.get_available_block_range(),
        AvailableBlockRange::RANGE_0_0
    );
    let first_block_height = first_block.height();
    // Add a block into storage.
    put_complete_block(&mut harness, &mut storage, first_block);
    assert_eq!(
        storage.get_available_block_range(),
        AvailableBlockRange::new(first_block_height, first_block_height)
    );
    storage.persist_completed_blocks().unwrap();
    drop(storage);

    // We didn't remove the marker file, so it should still be there.
    assert!(force_resync_file_path.exists());
    // Reinitialize storage with force resync enabled.
    let storage = storage_fixture_with_force_resync(&cfg);
    assert!(force_resync_file_path.exists());
    // The completed blocks didn't default this time as the marker file was
    // present.
    assert_eq!(
        storage.get_available_block_range(),
        AvailableBlockRange::new(first_block_height, first_block_height)
    );
    drop(storage);
    // Remove the marker file.
    std::fs::remove_file(&force_resync_file_path).unwrap();
    assert!(!force_resync_file_path.exists());

    // Reinitialize storage with force resync enabled.
    let storage = storage_fixture_with_force_resync(&cfg);
    // The marker file didn't exist, so it was created.
    assert!(force_resync_file_path.exists());
    // Completed blocks was defaulted again.
    assert_eq!(
        storage.get_available_block_range(),
        AvailableBlockRange::RANGE_0_0
    );
}

#[test]
fn should_read_legacy_unbonding_purse() {
    // These bytes represent the `UnbondingPurse` struct with the `new_validator` field removed
    // and serialized with `bincode`.
    // In theory, we can generate these bytes by serializing the `WithdrawPurse`, but at some point,
    // these two structs may diverge and it's a safe bet to rely on the bytes
    // that are consistent with what we keep in the current storage.
    const LEGACY_BYTES: &str = "0e0e0e0e0e0e0e0e0e0e0e0e0e0e0e0e0e0e0e0e0e0e0e0e0e0e0e0e0e0e0e0e07010000002000000000000000197f6b23e16c8532c6abc838facd5ea789be0c76b2920334039bfa8b3d368d610100000020000000000000004508a07aa941707f3eb2db94c8897a80b2c1197476b6de213ac273df7d86c4ffffffffffffffffff40feffffffffffffffffffffffffffffffffffffffffffffffffffffffffffffffffffffffffffffffffffffffffffffffffffffffffffffffffffffffffffffff";

    let decoded = base16::decode(LEGACY_BYTES).expect("decode");
    let deserialized: UnbondingPurse = deserialize_internal(&decoded)
        .expect("should deserialize w/o error")
        .expect("should be Some");

    // Make sure the new field is set to default.
    assert_eq!(*deserialized.new_validator(), Option::default())
}

#[test]
fn unbonding_purse_serialization_roundtrip() {
    let original = UnbondingPurse::new(
        URef::new([14; 32], AccessRights::READ_ADD_WRITE),
        {
            let secret_key =
                SecretKey::ed25519_from_bytes([42; SecretKey::ED25519_LENGTH]).unwrap();
            PublicKey::from(&secret_key)
        },
        {
            let secret_key =
                SecretKey::ed25519_from_bytes([43; SecretKey::ED25519_LENGTH]).unwrap();
            PublicKey::from(&secret_key)
        },
        EraId::MAX,
        U512::max_value() - 1,
        Some({
            let secret_key =
                SecretKey::ed25519_from_bytes([44; SecretKey::ED25519_LENGTH]).unwrap();
            PublicKey::from(&secret_key)
        }),
    );

    let serialized = serialize_internal(&original).expect("serialization");
    let deserialized: UnbondingPurse = deserialize_internal(&serialized)
        .expect("should deserialize w/o error")
        .expect("should be Some");

    assert_eq!(original, deserialized);

    // Explicitly assert that the `new_validator` is not `None`
    assert!(deserialized.new_validator().is_some())
}

// Clippy complains because there's a `OnceCell` in `FinalitySignature`, hence it should not be used
// as a key in `BTreeSet`. However, we don't change the content of the cell during the course of the
// test so there's no risk the hash or order of keys will change.
#[allow(clippy::mutable_key_type)]
#[track_caller]
fn assert_signatures(storage: &Storage, block_hash: BlockHash, expected: Vec<FinalitySignature>) {
    let mut txn = storage.env.begin_ro_txn().unwrap();
    let actual = storage
        .get_block_signatures(&mut txn, &block_hash)
        .expect("should be able to read signatures");
    let actual = actual.map_or(BTreeSet::new(), |signatures| {
        signatures.finality_signatures().collect()
    });
    let expected: BTreeSet<_> = expected.into_iter().collect();
    assert_eq!(actual, expected);
}

#[test]
fn should_initialize_block_metadata_db() {
    let mut harness = ComponentHarness::default();
    let mut storage = storage_fixture(&harness);

    let block_1 = TestBlockBuilder::new().build(&mut harness.rng);
    let fs_1_1 = FinalitySignature::random_for_block(
        *block_1.hash(),
        block_1.header().era_id(),
        &mut harness.rng,
    );
    let fs_1_2 = FinalitySignature::random_for_block(
        *block_1.hash(),
        block_1.header().era_id(),
        &mut harness.rng,
    );

    let block_2 = TestBlockBuilder::new().build(&mut harness.rng);
    let fs_2_1 = FinalitySignature::random_for_block(
        *block_2.hash(),
        block_2.header().era_id(),
        &mut harness.rng,
    );
    let fs_2_2 = FinalitySignature::random_for_block(
        *block_2.hash(),
        block_2.header().era_id(),
        &mut harness.rng,
    );

    let block_3 = TestBlockBuilder::new().build(&mut harness.rng);
    let fs_3_1 = FinalitySignature::random_for_block(
        *block_3.hash(),
        block_3.header().era_id(),
        &mut harness.rng,
    );
    let fs_3_2 = FinalitySignature::random_for_block(
        *block_3.hash(),
        block_3.header().era_id(),
        &mut harness.rng,
    );

    let block_4 = TestBlockBuilder::new().build(&mut harness.rng);

    let _ = storage.put_finality_signature(Box::new(fs_1_1.clone()));
    let _ = storage.put_finality_signature(Box::new(fs_1_2.clone()));
    let _ = storage.put_finality_signature(Box::new(fs_2_1.clone()));
    let _ = storage.put_finality_signature(Box::new(fs_2_2.clone()));
    let _ = storage.put_finality_signature(Box::new(fs_3_1.clone()));
    let _ = storage.put_finality_signature(Box::new(fs_3_2.clone()));

    assert_signatures(
        &storage,
        *block_1.hash(),
        vec![fs_1_1.clone(), fs_1_2.clone()],
    );
    assert_signatures(
        &storage,
        *block_2.hash(),
        vec![fs_2_1.clone(), fs_2_2.clone()],
    );
    assert_signatures(
        &storage,
        *block_3.hash(),
        vec![fs_3_1.clone(), fs_3_2.clone()],
    );
    assert_signatures(&storage, *block_4.hash(), vec![]);

    // Purging empty set of blocks should not change state.
    let to_be_purged = HashSet::new();
    let _ = initialize_block_metadata_db(&storage.env, storage.block_metadata_db, to_be_purged);
    assert_signatures(&storage, *block_1.hash(), vec![fs_1_1, fs_1_2]);
    assert_signatures(
        &storage,
        *block_2.hash(),
        vec![fs_2_1.clone(), fs_2_2.clone()],
    );
    assert_signatures(
        &storage,
        *block_3.hash(),
        vec![fs_3_1.clone(), fs_3_2.clone()],
    );

    // Purging for block_1 should leave sigs for block_2 and block_3 intact.
    let to_be_purged = HashSet::from_iter([*block_1.hash()]);
    let _ = initialize_block_metadata_db(&storage.env, storage.block_metadata_db, to_be_purged);
    assert_signatures(&storage, *block_1.hash(), vec![]);
    assert_signatures(
        &storage,
        *block_2.hash(),
        vec![fs_2_1.clone(), fs_2_2.clone()],
    );
    assert_signatures(
        &storage,
        *block_3.hash(),
        vec![fs_3_1.clone(), fs_3_2.clone()],
    );
    assert_signatures(&storage, *block_4.hash(), vec![]);

    // Purging for block_4 (which has no signatures) should not modify state.
    let to_be_purged = HashSet::from_iter([*block_4.hash()]);
    let _ = initialize_block_metadata_db(&storage.env, storage.block_metadata_db, to_be_purged);
    assert_signatures(&storage, *block_1.hash(), vec![]);
    assert_signatures(&storage, *block_2.hash(), vec![fs_2_1, fs_2_2]);
    assert_signatures(&storage, *block_3.hash(), vec![fs_3_1, fs_3_2]);
    assert_signatures(&storage, *block_4.hash(), vec![]);

    // Purging for all blocks should leave no signatures.
    let to_be_purged = HashSet::from_iter([
        *block_1.hash(),
        *block_2.hash(),
        *block_3.hash(),
        *block_4.hash(),
    ]);

    let _ = initialize_block_metadata_db(&storage.env, storage.block_metadata_db, to_be_purged);
    assert_signatures(&storage, *block_1.hash(), vec![]);
    assert_signatures(&storage, *block_2.hash(), vec![]);
    assert_signatures(&storage, *block_3.hash(), vec![]);
    assert_signatures(&storage, *block_4.hash(), vec![]);
}

fn copy_dir_recursive(src: impl AsRef<Path>, dest: impl AsRef<Path>) -> io::Result<()> {
    fs::create_dir_all(&dest)?;
    for entry in fs::read_dir(src)? {
        let entry = entry?;
        if entry.file_type()?.is_dir() {
            copy_dir_recursive(entry.path(), dest.as_ref().join(entry.file_name()))?;
        } else {
            fs::copy(entry.path(), dest.as_ref().join(entry.file_name()))?;
        }
    }
    Ok(())
}

#[test]
fn can_retrieve_block_by_height_with_different_block_versions() {
    let mut harness = ComponentHarness::default();

    // BlockV1 as a versioned Block
    let block_14 = TestBlockV1Builder::new()
        .era(1)
        .height(14)
        .switch_block(false)
        .build(&mut harness.rng);

    // BlockV2 as a versioned Block
    let block_v2_33 = TestBlockBuilder::new()
        .era(1)
        .height(33)
        .switch_block(true)
        .build_versioned(&mut harness.rng);
    let block_33: Block = block_v2_33.clone();

    // BlockV2
    let block_v2_99 = TestBlockBuilder::new()
        .era(2)
        .height(99)
        .switch_block(true)
        .build_versioned(&mut harness.rng);
    let block_99: Block = block_v2_99.clone();

    let mut storage = storage_fixture(&harness);

    assert!(get_block(&mut harness, &mut storage, *block_14.hash()).is_none());
    assert!(get_block(&mut harness, &mut storage, *block_v2_33.hash()).is_none());
    assert!(get_block(&mut harness, &mut storage, *block_v2_99.hash()).is_none());
    assert!(!is_block_stored(
        &mut harness,
        &mut storage,
        *block_14.hash()
    ));
    assert!(!is_block_stored(
        &mut harness,
        &mut storage,
        *block_v2_33.hash()
    ));
    assert!(!is_block_stored(
        &mut harness,
        &mut storage,
        *block_v2_99.hash()
    ));

    let was_new = put_block(&mut harness, &mut storage, Arc::new(block_33.clone()));
    assert!(was_new);
    assert!(mark_block_complete(
        &mut harness,
        &mut storage,
        block_v2_33.height()
    ));

    // block is of the current version so it should be returned
    let block =
        get_block(&mut harness, &mut storage, *block_v2_33.hash()).expect("should have block");
    assert!(matches!(block, Block::V2(_)));

    // block is stored since it was returned before
    assert!(is_block_stored(
        &mut harness,
        &mut storage,
        *block_v2_33.hash()
    ));

    assert_eq!(
        get_highest_complete_block(&mut harness, &mut storage).as_ref(),
        Some(&block_33)
    );
    assert_eq!(
        get_highest_complete_block_header(&mut harness, &mut storage).as_ref(),
        Some(&block_v2_33.clone_header())
    );
    assert!(get_block_at_height(&mut storage, 0).is_none());
    assert!(get_block_header_at_height(&mut storage, 0, false).is_none());
    assert!(get_block_at_height(&mut storage, 14).is_none());
    assert!(get_block_header_at_height(&mut storage, 14, false).is_none());
    assert_eq!(
        get_block_at_height(&mut storage, 33).as_ref(),
        Some(&block_33)
    );
    assert_eq!(
        get_block_header_at_height(&mut storage, 33, true).as_ref(),
        Some(&block_v2_33.clone_header())
    );
    assert!(get_block_at_height(&mut storage, 99).is_none());
    assert!(get_block_header_at_height(&mut storage, 99, false).is_none());

    let was_new = put_block(
        &mut harness,
        &mut storage,
        Arc::new(Block::from(block_14.clone())),
    );
    assert!(was_new);

    // block is not of the current version so don't return it
    let block = get_block(&mut harness, &mut storage, *block_14.hash()).expect("should have block");
    assert!(matches!(block, Block::V1(_)));

    // block should be stored as versioned and should be returned
    assert!(get_block(&mut harness, &mut storage, *block_14.hash()).is_some());

    // block is stored since it was returned before
    assert!(is_block_stored(
        &mut harness,
        &mut storage,
        *block_14.hash()
    ));

    assert_eq!(
        get_highest_complete_block(&mut harness, &mut storage).as_ref(),
        Some(&block_33)
    );
    assert_eq!(
        get_highest_complete_block_header(&mut harness, &mut storage).as_ref(),
        Some(&block_v2_33.clone_header())
    );
    assert!(get_block_at_height(&mut storage, 0).is_none());
    assert!(get_block_header_at_height(&mut storage, 0, false).is_none());
    assert_eq!(
        get_block_at_height(&mut storage, 14).as_ref(),
        Some(&Block::from(block_14.clone()))
    );
    assert_eq!(
        get_block_header_at_height(&mut storage, 14, true).as_ref(),
        None
    );
    assert_eq!(
        get_block_header_at_height(&mut storage, 14, false).as_ref(),
        Some(&block_14.header().clone().into())
    );
    assert_eq!(
        get_block_at_height(&mut storage, 33).as_ref(),
        Some(&block_33)
    );
    assert_eq!(
        get_block_header_at_height(&mut storage, 33, false).as_ref(),
        Some(&block_v2_33.clone_header())
    );
    assert!(get_block_at_height(&mut storage, 99).is_none());
    assert!(get_block_header_at_height(&mut storage, 99, false).is_none());

    // Inserting block with height 99, changes highest.
    let was_new = put_complete_block(&mut harness, &mut storage, block_v2_99.clone());
    // Mark block 99 as complete.
    storage.completed_blocks.insert(99);
    assert!(was_new);

    assert_eq!(
        get_highest_complete_block(&mut harness, &mut storage).as_ref(),
        Some(&(block_v2_99))
    );
    assert_eq!(
        get_highest_complete_block_header(&mut harness, &mut storage).as_ref(),
        Some(&block_v2_99.clone_header())
    );
    assert!(get_block_at_height(&mut storage, 0).is_none());
    assert!(get_block_header_at_height(&mut storage, 0, false).is_none());
    assert_eq!(
        get_block_at_height(&mut storage, 14).as_ref(),
        Some(&Block::from(block_14.clone()))
    );
    assert_eq!(
        get_block_header_at_height(&mut storage, 14, false).as_ref(),
        Some(&block_14.header().clone().into())
    );
    assert_eq!(
        get_block_at_height(&mut storage, 33).as_ref(),
        Some(&block_33)
    );
    assert_eq!(
        get_block_header_at_height(&mut storage, 33, false).as_ref(),
        Some(&block_v2_33.clone_header())
    );
    assert_eq!(
        get_block_at_height(&mut storage, 99).as_ref(),
        Some(&block_99)
    );
    assert_eq!(
        get_block_header_at_height(&mut storage, 99, false).as_ref(),
        Some(&block_v2_99.clone_header())
    );
}

static TEST_STORAGE_DIR_1_5_2: Lazy<PathBuf> = Lazy::new(|| {
    PathBuf::from(env!("CARGO_MANIFEST_DIR")).join("../resources/test/storage/1.5.2/storage-1")
});
static STORAGE_INFO_FILE_NAME: &str = "storage_info.json";

#[derive(Serialize, Deserialize, Debug)]
struct Node1_5_2BlockInfo {
    height: u64,
    era: EraId,
    approvals_hashes: Option<Vec<DeployApprovalsHash>>,
    signatures: Option<BlockSignatures>,
    deploy_hashes: Vec<DeployHash>,
}

// Summary information about the context of a database
#[derive(Serialize, Deserialize, Debug)]
struct Node1_5_2StorageInfo {
    net_name: String,
    protocol_version: ProtocolVersion,
    block_range: (u64, u64),
    blocks: HashMap<BlockHash, Node1_5_2BlockInfo>,
    deploys: Vec<DeployHash>,
}

impl Node1_5_2StorageInfo {
    fn from_file(path: impl AsRef<Path>) -> Result<Self, io::Error> {
        Ok(serde_json::from_slice(fs::read(path)?.as_slice()).expect("Malformed JSON"))
    }
}

// Use the storage component APIs to determine if a block is or is not in storage.
fn assert_block_exists_in_storage(
    harness: &mut ComponentHarness<UnitTestEvent>,
    storage: &mut Storage,
    block_hash: &BlockHash,
    block_height: u64,
    only_from_available_block_range: bool,
    expect_exists_as_latest_version: bool,
    expect_exists_as_versioned: bool,
) {
    let expect_exists = expect_exists_as_latest_version || expect_exists_as_versioned;

    // Check if the block is stored at all
    assert_eq!(
        is_block_stored(harness, storage, *block_hash),
        expect_exists
    );

    // GetBlock should return only blocks from storage that are of the current version.
    assert_eq!(
        get_block(harness, storage, *block_hash)
            .map_or(false, |block| matches!(block, Block::V2(_))),
        expect_exists_as_latest_version
    );
    assert_eq!(
        storage
            .read_block(block_hash)
            .unwrap()
            .map_or(false, |block| matches!(block, Block::V2(_))),
        expect_exists_as_latest_version
    );

    // Check if we can get the block as a versioned Block.
    let block = get_block(harness, storage, *block_hash);
    assert_eq!(
        storage
            .read_block(block_hash)
            .unwrap()
            .map_or(false, |_| true),
        expect_exists_as_versioned
    );
    assert_eq!(block.map_or(false, |_| true), expect_exists_as_versioned);

    // Check if the header can be fetched from storage.
    assert_eq!(
        get_block_header(
            harness,
            storage,
            *block_hash,
            only_from_available_block_range
        )
        .map_or(false, |_| true),
        expect_exists
    );
    assert_eq!(
        get_block_header(harness, storage, *block_hash, false).map_or(false, |_| true),
        expect_exists
    );
    assert_eq!(
        storage
            .read_block_header(block_hash)
            .unwrap()
            .map_or(false, |_| true),
        expect_exists
    );

    assert_eq!(
        get_block_header_by_height(harness, storage, block_height).map_or(false, |_| true),
        expect_exists
    );
    assert_eq!(
        storage
            .read_block_header_by_height(block_height, only_from_available_block_range)
            .unwrap()
            .map_or(false, |_| true),
        expect_exists
    );
    assert_eq!(
        storage
            .read_block_header_by_height(block_height, false)
            .unwrap()
            .map_or(false, |_| true),
        expect_exists
    );

    if expect_exists {
        assert_eq!(
            storage
                .read_block_by_height(block_height)
                .unwrap()
                .unwrap()
                .hash(),
            block_hash
        );
        assert_eq!(
            get_signed_block_by_hash(
                harness,
                storage,
                *block_hash,
                only_from_available_block_range
            )
            .unwrap()
            .block
            .height(),
            block_height
        );
        assert_eq!(
            get_signed_block_by_hash(harness, storage, *block_hash, false)
                .unwrap()
                .block
                .height(),
            block_height
        );
        assert_eq!(
            get_signed_block_by_height(
                harness,
                storage,
                block_height,
                only_from_available_block_range
            )
            .unwrap()
            .block
            .hash(),
            block_hash
        );
        assert_eq!(
            get_signed_block_by_height(harness, storage, block_height, false)
                .unwrap()
                .block
                .hash(),
            block_hash
        );

        assert_eq!(
            storage
                .read_signed_block_by_height(block_height)
                .unwrap()
                .unwrap()
                .block
                .hash(),
            block_hash
        );
    }
}

// Use the storage component APIs to determine if the highest stored block is the one expected.
fn assert_highest_block_in_storage(
    harness: &mut ComponentHarness<UnitTestEvent>,
    storage: &mut Storage,
    only_from_available_block_range: bool,
    expected_block_hash: &BlockHash,
    expected_block_height: u64,
) {
    assert_eq!(
        get_highest_complete_block_header(harness, storage)
            .unwrap()
            .height(),
        expected_block_height
    );
    assert_eq!(
        storage
            .read_highest_block_header()
            .unwrap()
            .unwrap()
            .block_hash(),
        *expected_block_hash
    );
    assert_eq!(
        storage.read_highest_block_height().unwrap(),
        expected_block_height
    );
    assert_eq!(
        get_highest_complete_block(harness, storage).unwrap().hash(),
        expected_block_hash
    );
    assert_eq!(
        storage
            .read_block_by_height(expected_block_height)
            .unwrap()
            .unwrap()
            .hash(),
        expected_block_hash
    );
    assert_eq!(
        storage.read_highest_block().unwrap().unwrap().hash(),
        expected_block_hash
    );

    if only_from_available_block_range {
        assert_eq!(
            get_highest_signed_block(harness, storage, true)
                .unwrap()
                .block
                .hash(),
            expected_block_hash
        );

        assert_eq!(
            get_highest_complete_block(harness, storage).unwrap().hash(),
            expected_block_hash
        );
        assert_eq!(
            storage
                .read_highest_complete_block()
                .unwrap()
                .unwrap()
                .hash(),
            expected_block_hash
        );
    }
    assert_eq!(
        get_highest_signed_block(harness, storage, false)
            .unwrap()
            .block
            .hash(),
        expected_block_hash
    );
}

#[test]
// Starting with node 2.0, the `Block` struct is versioned.
// Since this change impacts the storage APIs, create a test to prove that we can still access old
// unversioned blocks through the new APIs and also check that both versioned and unversioned blocks
// can co-exist in storage.
fn check_block_operations_with_node_1_5_2_storage() {
    let rng: TestRng = TestRng::new();

    let temp_dir = tempdir().unwrap();
    copy_dir_recursive(TEST_STORAGE_DIR_1_5_2.as_path(), temp_dir.path()).unwrap();
    let storage_info =
        Node1_5_2StorageInfo::from_file(temp_dir.path().join(STORAGE_INFO_FILE_NAME)).unwrap();
    let mut harness = ComponentHarness::builder()
        .on_disk(temp_dir)
        .rng(rng)
        .build();
    let mut storage = storage_fixture_from_parts(
        &harness,
        None,
        Some(ProtocolVersion::from_parts(2, 0, 0)),
        Some(storage_info.net_name.as_str()),
        None,
        None,
    );

    // Check that legacy blocks appear in the available range
    let available_range = get_available_block_range(&mut harness, &mut storage);
    assert_eq!(available_range.low(), storage_info.block_range.0);
    assert_eq!(available_range.high(), storage_info.block_range.1);

    // Check that all legacy blocks can be read as Versioned blocks with version set to V1
    for (hash, block_info) in storage_info.blocks.iter() {
        // Since all blocks in this db are V1, the blocks should exist as versioned blocks only.
        assert_block_exists_in_storage(
            &mut harness,
            &mut storage,
            hash,
            block_info.height,
            true,
            false,
            true,
        );

        // Check version
        let block = get_block(&mut harness, &mut storage, *hash).unwrap();
        assert!(matches!(block, Block::V1(_)));

        assert_eq!(block.height(), block_info.height);

        let approvals_hashes = get_approvals_hashes(&mut harness, &mut storage, *hash);
        if let Some(expected_approvals_hashes) = &block_info.approvals_hashes {
            let stored_approvals_hashes = approvals_hashes.unwrap();
            assert_eq!(
                stored_approvals_hashes.approvals_hashes().to_vec(),
                expected_approvals_hashes
                    .iter()
                    .map(|approvals_hash| TransactionApprovalsHash::Deploy(*approvals_hash))
                    .collect::<Vec<_>>()
            );
        }

        let transfers = get_block_transfers(&mut harness, &mut storage, *hash);
        if !block_info.deploy_hashes.is_empty() {
            let mut stored_transfers: Vec<DeployHash> = transfers
                .unwrap()
                .iter()
                .map(|transfer| transfer.deploy_hash)
                .collect();
            stored_transfers.sort();
            let mut expected_deploys = block_info.deploy_hashes.clone();
            expected_deploys.sort();
            assert_eq!(stored_transfers, expected_deploys);
        }

        if let Some(expected_signatures) = &block_info.signatures {
            for expected_signature in expected_signatures.finality_signatures() {
                let stored_signature = get_block_signature(
                    &mut harness,
                    &mut storage,
                    *hash,
                    Box::new(expected_signature.public_key().clone()),
                )
                .unwrap();
                assert_eq!(stored_signature, expected_signature);
            }
        }
    }

    let highest_expected_block_hash = storage_info
        .blocks
        .iter()
        .find_map(|(hash, info)| (info.height == storage_info.block_range.1).then_some(*hash))
        .unwrap();

    assert_highest_block_in_storage(
        &mut harness,
        &mut storage,
        true,
        &highest_expected_block_hash,
        storage_info.block_range.1,
    );

    assert!(get_highest_signed_block(&mut harness, &mut storage, false).is_some());
    assert!(get_highest_signed_block(&mut harness, &mut storage, true).is_some());
    assert!(get_highest_complete_block(&mut harness, &mut storage).is_some());
    assert!(storage.read_highest_block().unwrap().is_some());
    assert!(storage.read_highest_complete_block().unwrap().is_some());
    assert!(get_highest_complete_block_header(&mut harness, &mut storage).is_some());
    assert!(storage.read_highest_block_header().unwrap().is_some());
    assert_eq!(
        storage.read_highest_block_height().unwrap(),
        storage_info.block_range.1
    );

    let lowest_stored_block_height = *storage.block_height_index.keys().min().unwrap();

    // Now add some blocks and test if they can be retrieved correctly
    if let Some(new_lowest_height) = lowest_stored_block_height.checked_sub(1) {
        // Add a BlockV1 that precedes the lowest available block
        let new_lowest_block: Arc<Block> = Arc::new(
            TestBlockV1Builder::new()
                .era(1)
                .height(new_lowest_height)
                .switch_block(false)
                .build_versioned(&mut harness.rng),
        );

        // First check that the block doesn't exist.
        assert_block_exists_in_storage(
            &mut harness,
            &mut storage,
            new_lowest_block.hash(),
            new_lowest_height,
            false,
            false,
            false,
        );

        // Put the block to storage.
        let was_new = put_block(&mut harness, &mut storage, new_lowest_block.clone());
        assert!(was_new);

        let block_signatures = random_signatures(
            &mut harness.rng,
            *new_lowest_block.hash(),
            new_lowest_block.era_id(),
        );
        assert!(put_block_signatures(
            &mut harness,
            &mut storage,
            block_signatures
        ));

        // Check that the block was stored and can be fetched as a versioned Block.
        assert_block_exists_in_storage(
            &mut harness,
            &mut storage,
            new_lowest_block.hash(),
            new_lowest_height,
            false,
            false,
            true,
        );

        assert_eq!(
            *storage.block_height_index.keys().min().unwrap(),
            new_lowest_height
        );
    }

    {
        let new_highest_block_height = *storage.block_height_index.keys().max().unwrap() + 1;

        // Add a BlockV2 as a versioned block
        let new_highest_block: Arc<Block> = Arc::new(
            TestBlockBuilder::new()
                .era(50)
                .height(new_highest_block_height)
                .switch_block(true)
                .build_versioned(&mut harness.rng),
        );

        // First check that the block doesn't exist.
        assert_block_exists_in_storage(
            &mut harness,
            &mut storage,
            new_highest_block.hash(),
            new_highest_block_height,
            false,
            false,
            false,
        );

        let was_new = put_block(&mut harness, &mut storage, new_highest_block.clone());
        assert!(was_new);

        let block_signatures = random_signatures(
            &mut harness.rng,
            *new_highest_block.hash(),
            new_highest_block.era_id(),
        );
        assert!(put_block_signatures(
            &mut harness,
            &mut storage,
            block_signatures
        ));

        // Check that the block was stored and can be fetched as a versioned Block or
        // as a block at the latest version.
        assert_block_exists_in_storage(
            &mut harness,
            &mut storage,
            new_highest_block.hash(),
            new_highest_block_height,
            false,
            true,
            true,
        );

        assert_eq!(
            *storage.block_height_index.keys().max().unwrap(),
            new_highest_block_height
        );
    }

    {
        let new_highest_block_height = *storage.block_height_index.keys().max().unwrap() + 1;

        // Add a BlockV2 as a unversioned block
        let new_highest_block = TestBlockBuilder::new()
            .era(51)
            .height(new_highest_block_height)
            .switch_block(false)
            .build(&mut harness.rng);

        // First check that the block doesn't exist.
        assert_block_exists_in_storage(
            &mut harness,
            &mut storage,
            new_highest_block.hash(),
            new_highest_block_height,
            false,
            false,
            false,
        );

        // Insert the block and mark it complete.
        let was_new =
            put_complete_block(&mut harness, &mut storage, new_highest_block.clone().into());
        assert!(was_new);
        let block_signatures = random_signatures(
            &mut harness.rng,
            *new_highest_block.hash(),
            new_highest_block.era_id(),
        );
        assert!(put_block_signatures(
            &mut harness,
            &mut storage,
            block_signatures
        ));

        // Check that the block was stored and can be fetched as a versioned Block or
        // as a block at the latest version.
        assert_block_exists_in_storage(
            &mut harness,
            &mut storage,
            new_highest_block.hash(),
            new_highest_block_height,
            true,
            true,
            true,
        );

        assert_eq!(
            *storage.block_height_index.keys().max().unwrap(),
            new_highest_block_height
        );

        let available_range = get_available_block_range(&mut harness, &mut storage);
        assert_eq!(available_range.high(), new_highest_block_height);

        assert_highest_block_in_storage(
            &mut harness,
            &mut storage,
            true,
            new_highest_block.hash(),
            new_highest_block_height,
        );
    }
}<|MERGE_RESOLUTION|>--- conflicted
+++ resolved
@@ -24,19 +24,11 @@
     generate_ed25519_keypair,
     system::auction::UnbondingPurse,
     testing::TestRng,
-<<<<<<< HEAD
-    AccessRights, AvailableBlockRange, Block, BlockHash, BlockHashAndHeight, BlockHeader,
-    BlockSignatures, BlockV2, Chainspec, ChainspecRawBytes, Deploy, DeployApprovalsHash,
-    DeployHash, Digest, EraId, FinalitySignature, ProtocolVersion, PublicKey, SecretKey,
-    SignedBlockHeader, TestBlockBuilder, TestBlockV1Builder, TimeDiff, Transaction,
-    TransactionApprovalsHash, TransactionHash, Transfer, URef, U512,
-=======
     AccessRights, Block, BlockHash, BlockHeader, BlockSignatures, BlockV2, Chainspec,
     ChainspecRawBytes, Deploy, DeployApprovalsHash, DeployHash, Digest, EraId, FinalitySignature,
     Key, ProtocolVersion, PublicKey, SecretKey, SignedBlockHeader, TestBlockBuilder,
     TestBlockV1Builder, TimeDiff, Transaction, TransactionApprovalsHash, TransactionHash,
     TransactionV1Hash, Transfer, URef, U512,
->>>>>>> 284af92e
 };
 use tempfile::tempdir;
 
