--- conflicted
+++ resolved
@@ -68,16 +68,6 @@
 
 const COMPONENT_NAME: &str = "consensus";
 
-<<<<<<< HEAD
-/// A message to be handled by the consensus protocol instance in a particular era.
-#[derive(DataSize, Debug, Clone, Serialize, Deserialize, PartialEq, Eq, Hash)]
-pub(crate) enum EraMessage<C>
-where
-    C: Context,
-{
-    Zug(Box<protocols::zug::Message<C>>),
-    Highway(Box<HighwayMessage<C>>),
-=======
 #[allow(clippy::integer_arithmetic)]
 mod relaxed {
     // This module exists solely to exempt the `EnumDiscriminants` macro generated code from the
@@ -91,7 +81,9 @@
     use super::{protocols, traits::Context, ClContext, HighwayMessage};
 
     /// A message to be handled by the consensus protocol instance in a particular era.
-    #[derive(DataSize, Debug, Clone, Serialize, Deserialize, PartialEq, Eq, EnumDiscriminants)]
+    #[derive(
+        DataSize, Debug, Clone, Serialize, Deserialize, PartialEq, Eq, EnumDiscriminants, Hash,
+    )]
     #[strum_discriminants(derive(strum::EnumIter))]
     pub(crate) enum EraMessage<C>
     where
@@ -113,7 +105,6 @@
         /// bonded in `era_id`.
         EvidenceRequest { era_id: EraId, pub_key: PublicKey },
     }
->>>>>>> db98828e
 }
 pub(crate) use relaxed::{
     ConsensusMessage, ConsensusMessageDiscriminants, EraMessage, EraMessageDiscriminants,
