//! The consensus component. Provides distributed consensus among the nodes in the network.

#![warn(clippy::integer_arithmetic)]

mod cl_context;
mod config;
mod consensus_protocol;
mod era_supervisor;
#[macro_use]
mod highway_core;
pub(crate) mod error;
mod leader_sequence;
mod metrics;
mod protocols;
#[cfg(test)]
pub(crate) mod tests;
mod traits;
pub(crate) mod utils;
mod validator_change;

use std::{
    borrow::Cow,
    fmt::{self, Debug, Display, Formatter},
    sync::Arc,
    time::Duration,
};

use datasize::DataSize;
use derive_more::From;
use serde::{Deserialize, Serialize};
use tracing::{info, trace};

use casper_types::{EraId, PublicKey, Timestamp};

use crate::{
    components::Component,
    effect::{
        announcements::{
            ConsensusAnnouncement, FatalAnnouncement, MetaBlockAnnouncement,
            PeerBehaviorAnnouncement,
        },
        diagnostics_port::DumpConsensusStateRequest,
        incoming::{ConsensusDemand, ConsensusMessageIncoming},
        requests::{
            BlockValidationRequest, ChainspecRawBytesRequest, ConsensusRequest,
            ContractRuntimeRequest, DeployBufferRequest, NetworkInfoRequest, NetworkRequest,
            StorageRequest,
        },
        EffectBuilder, EffectExt, Effects,
    },
    protocol::Message,
    reactor::ReactorEvent,
    types::{BlockHash, BlockHeader, BlockPayload, NodeId},
    NodeRng,
};
use protocols::{highway::HighwayProtocol, zug::Zug};
use traits::Context;

pub(crate) use cl_context::ClContext;
pub(crate) use config::{ChainspecConsensusExt, Config};
pub(crate) use consensus_protocol::{BlockContext, EraReport, ProposedBlock};
pub(crate) use era_supervisor::{debug::EraDump, EraSupervisor};
#[cfg(test)]
pub(crate) use highway_core::highway::Vertex as HighwayVertex;
pub(crate) use leader_sequence::LeaderSequence;
pub(crate) use protocols::highway::HighwayMessage;
pub(crate) use validator_change::ValidatorChange;

const COMPONENT_NAME: &str = "consensus";

/// A message to be handled by the consensus protocol instance in a particular era.
#[derive(DataSize, Debug, Clone, Serialize, Deserialize, PartialEq, Eq)]
pub(crate) enum EraMessage<C>
where
    C: Context,
{
    Zug(Box<protocols::zug::Message<C>>),
    Highway(Box<HighwayMessage<C>>),
}

impl<C: Context> EraMessage<C> {
    /// Returns the message for the Zug protocol, or an error if it is for a different protocol.
    fn try_into_zug(self) -> Result<protocols::zug::Message<C>, Self> {
        match self {
            EraMessage::Zug(msg) => Ok(*msg),
            other => Err(other),
        }
    }

    /// Returns the message for the Highway protocol, or an error if it is for a different
    /// protocol.
    pub(crate) fn try_into_highway(self) -> Result<HighwayMessage<C>, Self> {
        match self {
            EraMessage::Highway(msg) => Ok(*msg),
            other => Err(other),
        }
    }
}

impl<C: Context> From<protocols::zug::Message<C>> for EraMessage<C> {
    fn from(msg: protocols::zug::Message<C>) -> EraMessage<C> {
        EraMessage::Zug(Box::new(msg))
    }
}

impl<C: Context> From<HighwayMessage<C>> for EraMessage<C> {
    fn from(msg: HighwayMessage<C>) -> EraMessage<C> {
        EraMessage::Highway(Box::new(msg))
    }
}

/// A request to be handled by the consensus protocol instance in a particular era.
#[derive(DataSize, Debug, Clone, Serialize, Deserialize, PartialEq, Eq, From)]
pub(crate) enum EraRequest<C>
where
    C: Context,
{
    Zug(protocols::zug::SyncRequest<C>),
}

impl<C: Context> EraRequest<C> {
    /// Returns the request for the Zug protocol, or an error if it is for a different protocol.
    fn try_into_zug(self) -> Result<protocols::zug::SyncRequest<C>, Self> {
        match self {
            EraRequest::Zug(msg) => Ok(msg),
        }
    }
}

#[derive(DataSize, Clone, Serialize, Deserialize)]
pub(crate) enum ConsensusMessage {
    /// A protocol message, to be handled by the instance in the specified era.
    Protocol {
        era_id: EraId,
        payload: EraMessage<ClContext>,
    },
    /// A request for evidence against the specified validator, from any era that is still bonded
    /// in `era_id`.
    EvidenceRequest { era_id: EraId, pub_key: PublicKey },
}

/// A protocol request message, to be handled by the instance in the specified era.
#[derive(DataSize, Clone, Serialize, Deserialize)]
pub(crate) struct ConsensusRequestMessage {
    era_id: EraId,
    payload: EraRequest<ClContext>,
}

/// An ID to distinguish different timers. What they are used for is specific to each consensus
/// protocol implementation.
#[derive(DataSize, Clone, Copy, Debug, Eq, PartialEq)]
pub struct TimerId(pub u8);

/// An ID to distinguish queued actions. What they are used for is specific to each consensus
/// protocol implementation.
#[derive(DataSize, Clone, Copy, Debug, Eq, PartialEq)]
pub struct ActionId(pub u8);

#[derive(DataSize, Debug, From)]
pub struct NewBlockPayload {
    pub(crate) era_id: EraId,
    pub(crate) block_payload: Arc<BlockPayload>,
    pub(crate) block_context: BlockContext<ClContext>,
}

#[derive(DataSize, Debug, From)]
pub struct ResolveValidity {
    era_id: EraId,
    sender: NodeId,
    proposed_block: ProposedBlock<ClContext>,
    valid: bool,
}

/// Consensus component event.
#[derive(DataSize, Debug, From)]
pub(crate) enum Event {
    /// An incoming network message.
    #[from]
    Incoming(ConsensusMessageIncoming),
    /// An incoming demand message.
    #[from]
    DemandIncoming(ConsensusDemand),
    /// A scheduled event to be handled by a specified era.
    Timer {
        era_id: EraId,
        timestamp: Timestamp,
        timer_id: TimerId,
    },
    /// A queued action to be handled by a specific era.
    Action { era_id: EraId, action_id: ActionId },
    /// We are receiving the data we require to propose a new block.
    NewBlockPayload(NewBlockPayload),
    #[from]
    ConsensusRequest(ConsensusRequest),
    /// A new block has been added to the linear chain.
    BlockAdded {
        header: Box<BlockHeader>,
        header_hash: BlockHash,
    },
    /// The proposed block has been validated.
    ResolveValidity(ResolveValidity),
    /// Deactivate the era with the given ID, unless the number of faulty validators increases.
    DeactivateEra {
        era_id: EraId,
        faulty_num: usize,
        delay: Duration,
    },
    /// Dump state for debugging purposes.
    #[from]
    DumpState(DumpConsensusStateRequest),
}

impl Debug for ConsensusMessage {
    fn fmt(&self, f: &mut Formatter<'_>) -> std::fmt::Result {
        match self {
            ConsensusMessage::Protocol { era_id, payload: _ } => {
                write!(f, "Protocol {{ era_id: {:?}, .. }}", era_id)
            }
            ConsensusMessage::EvidenceRequest { era_id, pub_key } => f
                .debug_struct("EvidenceRequest")
                .field("era_id", era_id)
                .field("pub_key", pub_key)
                .finish(),
        }
    }
}

impl Display for ConsensusMessage {
    fn fmt(&self, f: &mut Formatter<'_>) -> fmt::Result {
        match self {
            ConsensusMessage::Protocol { era_id, payload } => {
                write!(f, "protocol message {:?} in {}", payload, era_id)
            }
            ConsensusMessage::EvidenceRequest { era_id, pub_key } => write!(
                f,
                "request for evidence of fault by {} in {} or earlier",
                pub_key, era_id,
            ),
        }
    }
}

impl Debug for ConsensusRequestMessage {
    fn fmt(&self, f: &mut Formatter<'_>) -> std::fmt::Result {
        write!(
            f,
            "ConsensusRequestMessage {{ era_id: {:?}, .. }}",
            self.era_id
        )
    }
}

impl Display for ConsensusRequestMessage {
    fn fmt(&self, f: &mut Formatter<'_>) -> fmt::Result {
        write!(f, "protocol request {:?} in {}", self.payload, self.era_id)
    }
}

impl Display for Event {
    fn fmt(&self, f: &mut Formatter<'_>) -> fmt::Result {
        match self {
            Event::Incoming(ConsensusMessageIncoming {
                sender,
                message,
                ticket: _,
            }) => {
                write!(f, "message from {:?}: {}", sender, message)
            }
            Event::DemandIncoming(demand) => {
                write!(f, "demand from {:?}: {}", demand.sender, demand.request_msg)
            }
            Event::Timer {
                era_id,
                timestamp,
                timer_id,
            } => write!(
                f,
                "timer (ID {}) for {} scheduled for timestamp {}",
                timer_id.0, era_id, timestamp,
            ),
            Event::Action { era_id, action_id } => {
                write!(f, "action (ID {}) for {}", action_id.0, era_id)
            }
            Event::NewBlockPayload(NewBlockPayload {
                era_id,
                block_payload,
                block_context,
            }) => write!(
                f,
                "New proposed block for era {:?}: {:?}, {:?}",
                era_id, block_payload, block_context
            ),
            Event::ConsensusRequest(request) => write!(
                f,
                "A request for consensus component hash been received: {:?}",
                request
            ),
            Event::BlockAdded {
                header: _,
                header_hash,
            } => write!(
                f,
                "A block has been added to the linear chain: {}",
                header_hash,
            ),
            Event::ResolveValidity(ResolveValidity {
                era_id,
                sender,
                proposed_block,
                valid,
            }) => write!(
                f,
                "Proposed block received from {:?} for {} is {}: {:?}",
                sender,
                era_id,
                if *valid { "valid" } else { "invalid" },
                proposed_block,
            ),
            Event::DeactivateEra {
                era_id, faulty_num, ..
            } => write!(
                f,
                "Deactivate old {} unless additional faults are observed; faults so far: {}",
                era_id, faulty_num
            ),
            Event::DumpState(req) => Display::fmt(req, f),
        }
    }
}

/// A helper trait whose bounds represent the requirements for a reactor event that `EraSupervisor`
/// can work with.
pub(crate) trait ReactorEventT:
    ReactorEvent
    + From<Event>
    + Send
    + From<NetworkRequest<Message>>
    + From<ConsensusDemand>
    + From<NetworkInfoRequest>
    + From<DeployBufferRequest>
    + From<ConsensusAnnouncement>
    + From<BlockValidationRequest>
    + From<StorageRequest>
    + From<ContractRuntimeRequest>
    + From<ChainspecRawBytesRequest>
    + From<PeerBehaviorAnnouncement>
    + From<MetaBlockAnnouncement>
    + From<FatalAnnouncement>
{
}

impl<REv> ReactorEventT for REv where
    REv: ReactorEvent
        + From<Event>
        + Send
        + From<ConsensusDemand>
        + From<NetworkRequest<Message>>
        + From<NetworkInfoRequest>
        + From<DeployBufferRequest>
        + From<ConsensusAnnouncement>
        + From<BlockValidationRequest>
        + From<StorageRequest>
        + From<ContractRuntimeRequest>
        + From<ChainspecRawBytesRequest>
        + From<PeerBehaviorAnnouncement>
        + From<MetaBlockAnnouncement>
        + From<FatalAnnouncement>
{
}

impl<REv> Component<REv> for EraSupervisor
where
    REv: ReactorEventT,
{
    type Event = Event;

    fn handle_event(
        &mut self,
        effect_builder: EffectBuilder<REv>,
        rng: &mut NodeRng,
        event: Self::Event,
    ) -> Effects<Self::Event> {
        trace!("{:?}", event);
        match event {
            Event::Timer {
                era_id,
                timestamp,
                timer_id,
            } => self.handle_timer(effect_builder, rng, era_id, timestamp, timer_id),
            Event::Action { era_id, action_id } => {
                self.handle_action(effect_builder, rng, era_id, action_id)
            }
<<<<<<< HEAD
            Event::Incoming(ConsensusMessageIncoming {
                sender,
                message,
                ticket,
            }) => {
                let rv = self.handle_message(effect_builder, rng, sender, message);
                drop(ticket);
                rv
=======
            Event::Incoming(ConsensusMessageIncoming { sender, message }) => {
                self.handle_message(effect_builder, rng, sender, *message)
>>>>>>> af9fa99c
            }
            Event::DemandIncoming(ConsensusDemand {
                sender,
                request_msg: demand,
                auto_closing_responder,
            }) => self.handle_demand(effect_builder, rng, sender, demand, auto_closing_responder),
            Event::NewBlockPayload(new_block_payload) => {
                self.handle_new_block_payload(effect_builder, rng, new_block_payload)
            }
            Event::BlockAdded {
                header,
                header_hash: _,
            } => self.handle_block_added(effect_builder, rng, *header),
            Event::ResolveValidity(resolve_validity) => {
                self.resolve_validity(effect_builder, rng, resolve_validity)
            }
            Event::DeactivateEra {
                era_id,
                faulty_num,
                delay,
            } => self.handle_deactivate_era(effect_builder, era_id, faulty_num, delay),
            Event::ConsensusRequest(ConsensusRequest::Status(responder)) => self.status(responder),
            Event::ConsensusRequest(ConsensusRequest::ValidatorChanges(responder)) => {
                let validator_changes = self.get_validator_changes();
                responder.respond(validator_changes).ignore()
            }
            Event::DumpState(req @ DumpConsensusStateRequest { era_id, .. }) => {
                let current_era = match self.current_era() {
                    None => {
                        return req
                            .answer(Err(Cow::Owned("consensus not initialized".to_string())))
                            .ignore()
                    }
                    Some(era_id) => era_id,
                };

                let requested_era = era_id.unwrap_or(current_era);

                // We emit some log message to get some performance information and give the
                // operator a chance to find out why their node is busy.
                info!(era_id=%requested_era.value(), was_latest=era_id.is_none(), "dumping era via diagnostics port");

                let era_dump_result = self
                    .open_eras()
                    .get(&requested_era)
                    .ok_or_else(|| {
                        Cow::Owned(format!(
                            "could not dump consensus, {} not found",
                            requested_era
                        ))
                    })
                    .and_then(|era| EraDump::dump_era(era, requested_era));

                match era_dump_result {
                    Ok(dump) => req.answer(Ok(&dump)).ignore(),
                    Err(err) => req.answer(Err(err)).ignore(),
                }
            }
        }
    }

    fn name(&self) -> &str {
        COMPONENT_NAME
    }
}<|MERGE_RESOLUTION|>--- conflicted
+++ resolved
@@ -390,19 +390,14 @@
             Event::Action { era_id, action_id } => {
                 self.handle_action(effect_builder, rng, era_id, action_id)
             }
-<<<<<<< HEAD
             Event::Incoming(ConsensusMessageIncoming {
                 sender,
                 message,
                 ticket,
             }) => {
-                let rv = self.handle_message(effect_builder, rng, sender, message);
+                let rv = self.handle_message(effect_builder, rng, sender, *message);
                 drop(ticket);
                 rv
-=======
-            Event::Incoming(ConsensusMessageIncoming { sender, message }) => {
-                self.handle_message(effect_builder, rng, sender, *message)
->>>>>>> af9fa99c
             }
             Event::DemandIncoming(ConsensusDemand {
                 sender,
