--- conflicted
+++ resolved
@@ -13,7 +13,12 @@
 
 ## [Unreleased]
 
-<<<<<<< HEAD
+### Added
+* Added `WasmTestBuilder::get_execution_journals` method for returning execution journals for all test runs.
+
+### Changed
+* `WasmTestBuilder::get_transforms` is deprecated in favor of `WasmTestBuilder::get_execution_journals`.
+
 
 
 ## 2.0.3 - 2021-12-06
@@ -27,35 +32,8 @@
 
 ### Changed
 * Revert the change to the path detection logic applied in v2.0.1.
-* `WasmTestBuilder::get_transforms` is deprecated in favor of `WasmTestBuilder::get_execution_journals`.
-### Added
-* Added `WasmTestBuilder::get_execution_journals` method for returning execution journals for all test runs.
 
-=======
-### Added
-* Added `WasmTestBuilder::get_execution_journals` method for returning execution journals for all test runs.
 
-### Changed
-* `WasmTestBuilder::get_transforms` is deprecated in favor of `WasmTestBuilder::get_execution_journals`.
->>>>>>> f61f17c5
-
-## 2.0.3 - 2021-12-06
-
-### Added
-* Added `WasmTestBuilder::get_balance_keys` function.
-
-<<<<<<< HEAD
-=======
-## 2.0.3 - 2021-12-06
-
-### Added
-* Added `WasmTestBuilder::get_balance_keys` function.
-
->>>>>>> f61f17c5
-## 2.0.2 - 2021-11-24
-
-### Changed
-* Revert the change to the path detection logic applied in v2.0.1.
 
 ## [2.0.1] - 2021-11-4
 
