//! A library to support testing of Wasm smart contracts for use on the Casper Platform.

#![doc(html_root_url = "https://docs.rs/casper-engine-test-support/3.1.1")]
#![doc(
    html_favicon_url = "https://raw.githubusercontent.com/CasperLabs/casper-node/master/images/CasperLabs_Logo_Favicon_RGB_50px.png",
    html_logo_url = "https://raw.githubusercontent.com/CasperLabs/casper-node/master/images/CasperLabs_Logo_Symbol_RGB.png",
    test(attr(forbid(warnings)))
)]
#![warn(missing_docs)]
mod additive_map_diff;
/// Utility methods for running the auction in a test or bench context.
pub mod auction;
mod chainspec_config;
mod deploy_item_builder;
mod execute_request_builder;
mod step_request_builder;
/// Utilities for running transfers in a test or bench context.
pub mod transfer;
mod upgrade_request_builder;
pub mod utils;
mod wasm_test_builder;

use num_rational::Ratio;
use once_cell::sync::Lazy;

#[doc(inline)]
pub use casper_execution_engine::core::engine_state::engine_config::{
    DEFAULT_MAX_ASSOCIATED_KEYS, DEFAULT_MAX_RUNTIME_CALL_STACK_HEIGHT,
    DEFAULT_MAX_STORED_VALUE_SIZE, DEFAULT_MINIMUM_DELEGATION_AMOUNT,
};
use casper_execution_engine::{
    core::engine_state::{
        ChainspecRegistry, ExecConfig, GenesisAccount, GenesisConfig, RunGenesisRequest,
    },
    shared::{system_config::SystemConfig, wasm_config::WasmConfig},
};
use casper_hashing::Digest;
use casper_types::{account::AccountHash, Motes, ProtocolVersion, PublicKey, SecretKey, U512};

use crate::chainspec_config::PRODUCTION_PATH;
pub use additive_map_diff::AdditiveMapDiff;
pub use chainspec_config::ChainspecConfig;
pub use deploy_item_builder::DeployItemBuilder;
pub use execute_request_builder::ExecuteRequestBuilder;
pub use step_request_builder::StepRequestBuilder;
pub use upgrade_request_builder::UpgradeRequestBuilder;
pub use wasm_test_builder::{InMemoryWasmTestBuilder, LmdbWasmTestBuilder, WasmTestBuilder};

const DAY_MILLIS: u64 = 24 * 60 * 60 * 1000;

/// Default number of validator slots.
pub const DEFAULT_VALIDATOR_SLOTS: u32 = 5;
/// Default auction delay.
pub const DEFAULT_AUCTION_DELAY: u64 = 1;
/// Default lock-in period of 90 days
pub const DEFAULT_LOCKED_FUNDS_PERIOD_MILLIS: u64 = 90 * DAY_MILLIS;
/// Default length of total vesting schedule of 91 days.
pub const DEFAULT_VESTING_SCHEDULE_PERIOD_MILLIS: u64 = 91 * DAY_MILLIS;

/// Default number of eras that need to pass to be able to withdraw unbonded funds.
pub const DEFAULT_UNBONDING_DELAY: u64 = 7;
<<<<<<< HEAD

/// Default round seigniorage rate represented as a fractional number.
///
/// Annual issuance: 2%
/// Minimum round length: 2^14 ms
=======
/// Round seigniorage rate represented as a fraction of the total supply.
///
/// Annual issuance: 8%
/// Minimum round exponent: 15
>>>>>>> 039d438f
/// Ticks per year: 31536000000
///
/// (1+0.08)^((2^15)/31536000000)-1 is expressed as a fractional number below.
pub const DEFAULT_ROUND_SEIGNIORAGE_RATE: Ratio<u64> = Ratio::new_raw(7, 87535408);

/// Default chain name.
pub const DEFAULT_CHAIN_NAME: &str = "casper-execution-engine-testing";
/// Default genesis timestamp in milliseconds.
pub const DEFAULT_GENESIS_TIMESTAMP_MILLIS: u64 = 0;
<<<<<<< HEAD
/// Default maximum number of associated keys.
pub const DEFAULT_MAX_ASSOCIATED_KEYS: u32 = 100;
/// Default max serialized size of `StoredValue`s.
#[deprecated(
    since = "2.3.0",
    note = "not used in `casper-execution-engine` config anymore"
)]
pub const DEFAULT_MAX_STORED_VALUE_SIZE: u32 = 8 * 1024 * 1024;
=======
>>>>>>> 039d438f
/// Default block time.
pub const DEFAULT_BLOCK_TIME: u64 = 0;
/// Default gas price.
pub const DEFAULT_GAS_PRICE: u64 = 1;
/// Amount named argument.
pub const ARG_AMOUNT: &str = "amount";
/// Timestamp increment in milliseconds.
pub const TIMESTAMP_MILLIS_INCREMENT: u64 = 30_000; // 30 seconds

/// Default genesis config hash.
pub static DEFAULT_GENESIS_CONFIG_HASH: Lazy<Digest> = Lazy::new(|| [42; 32].into());
/// Default account public key.
pub static DEFAULT_ACCOUNT_PUBLIC_KEY: Lazy<PublicKey> = Lazy::new(|| {
    let secret_key = SecretKey::ed25519_from_bytes([199; SecretKey::ED25519_LENGTH]).unwrap();
    PublicKey::from(&secret_key)
});
/// Default test account address.
pub static DEFAULT_ACCOUNT_ADDR: Lazy<AccountHash> =
    Lazy::new(|| AccountHash::from(&*DEFAULT_ACCOUNT_PUBLIC_KEY));
// NOTE: declaring DEFAULT_ACCOUNT_KEY as *DEFAULT_ACCOUNT_ADDR causes tests to stall.
/// Default account key.
pub static DEFAULT_ACCOUNT_KEY: Lazy<AccountHash> =
    Lazy::new(|| AccountHash::from(&*DEFAULT_ACCOUNT_PUBLIC_KEY));
/// Default initial balance of a test account in motes.
pub const DEFAULT_ACCOUNT_INITIAL_BALANCE: u64 = 100_000_000_000_000_000u64;
/// Minimal amount for a transfer that creates new accounts.
pub const MINIMUM_ACCOUNT_CREATION_BALANCE: u64 = 7_500_000_000_000_000u64;
/// Default proposer public key.
pub static DEFAULT_PROPOSER_PUBLIC_KEY: Lazy<PublicKey> = Lazy::new(|| {
    let secret_key = SecretKey::ed25519_from_bytes([198; SecretKey::ED25519_LENGTH]).unwrap();
    PublicKey::from(&secret_key)
});
/// Default proposer address.
pub static DEFAULT_PROPOSER_ADDR: Lazy<AccountHash> =
    Lazy::new(|| AccountHash::from(&*DEFAULT_PROPOSER_PUBLIC_KEY));
/// Default accounts.
pub static DEFAULT_ACCOUNTS: Lazy<Vec<GenesisAccount>> = Lazy::new(|| {
    let mut ret = Vec::new();
    let genesis_account = GenesisAccount::account(
        DEFAULT_ACCOUNT_PUBLIC_KEY.clone(),
        Motes::new(DEFAULT_ACCOUNT_INITIAL_BALANCE.into()),
        None,
    );
    ret.push(genesis_account);
    let proposer_account = GenesisAccount::account(
        DEFAULT_PROPOSER_PUBLIC_KEY.clone(),
        Motes::new(DEFAULT_ACCOUNT_INITIAL_BALANCE.into()),
        None,
    );
    ret.push(proposer_account);
    ret
});
/// Default [`ProtocolVersion`].
pub static DEFAULT_PROTOCOL_VERSION: Lazy<ProtocolVersion> = Lazy::new(|| ProtocolVersion::V1_0_0);
/// Default payment.
pub static DEFAULT_PAYMENT: Lazy<U512> = Lazy::new(|| U512::from(1_500_000_000_000u64));
/// Default [`WasmConfig`].
pub static DEFAULT_WASM_CONFIG: Lazy<WasmConfig> = Lazy::new(WasmConfig::default);
/// Default [`SystemConfig`].
pub static DEFAULT_SYSTEM_CONFIG: Lazy<SystemConfig> = Lazy::new(SystemConfig::default);
/// Default [`ExecConfig`].
pub static DEFAULT_EXEC_CONFIG: Lazy<ExecConfig> = Lazy::new(|| {
    ExecConfig::new(
        DEFAULT_ACCOUNTS.clone(),
        *DEFAULT_WASM_CONFIG,
        *DEFAULT_SYSTEM_CONFIG,
        DEFAULT_VALIDATOR_SLOTS,
        DEFAULT_AUCTION_DELAY,
        DEFAULT_LOCKED_FUNDS_PERIOD_MILLIS,
        DEFAULT_ROUND_SEIGNIORAGE_RATE,
        DEFAULT_UNBONDING_DELAY,
        DEFAULT_GENESIS_TIMESTAMP_MILLIS,
    )
});
/// Default [`GenesisConfig`].
pub static DEFAULT_GENESIS_CONFIG: Lazy<GenesisConfig> = Lazy::new(|| {
    GenesisConfig::new(
        DEFAULT_CHAIN_NAME.to_string(),
        DEFAULT_GENESIS_TIMESTAMP_MILLIS,
        *DEFAULT_PROTOCOL_VERSION,
        #[allow(deprecated)]
        DEFAULT_EXEC_CONFIG.clone(),
    )
});
/// Default [`ChainspecRegistry`].
pub static DEFAULT_CHAINSPEC_REGISTRY: Lazy<ChainspecRegistry> =
    Lazy::new(|| ChainspecRegistry::new_with_genesis(&[1, 2, 3], &[4, 5, 6]));
/// Default [`RunGenesisRequest`].
///
/// This has been deprecated in favor of [`PRODUCTION_RUN_GENESIS_REQUEST`] which uses cost tables
/// matching those used in Casper Mainnet.
#[deprecated(
    since = "2.3.0",
    note = "prefer `PRODUCTION_RUN_GENESIS_REQUEST` as it uses cost tables matching those used in \
           Casper Mainnet"
)]
pub static DEFAULT_RUN_GENESIS_REQUEST: Lazy<RunGenesisRequest> = Lazy::new(|| {
    RunGenesisRequest::new(
        *DEFAULT_GENESIS_CONFIG_HASH,
        *DEFAULT_PROTOCOL_VERSION,
        #[allow(deprecated)]
        DEFAULT_EXEC_CONFIG.clone(),
        DEFAULT_CHAINSPEC_REGISTRY.clone(),
    )
});
/// A [`RunGenesisRequest`] using cost tables matching those used in Casper Mainnet.
pub static PRODUCTION_RUN_GENESIS_REQUEST: Lazy<RunGenesisRequest> = Lazy::new(|| {
    ChainspecConfig::create_genesis_request_from_production_chainspec(
        DEFAULT_ACCOUNTS.clone(),
        *DEFAULT_PROTOCOL_VERSION,
    )
    .expect("must create the request")
});
/// Round seigniorage rate from the production chainspec.
pub static PRODUCTION_ROUND_SEIGNIORAGE_RATE: Lazy<Ratio<u64>> = Lazy::new(|| {
    let chainspec = ChainspecConfig::from_chainspec_path(&*PRODUCTION_PATH)
        .expect("must create chainspec_config");
    chainspec.core_config.round_seigniorage_rate
});
/// System address.
pub static SYSTEM_ADDR: Lazy<AccountHash> = Lazy::new(|| PublicKey::System.to_account_hash());

#[cfg(test)]
mod tests {
    use casper_types::TimeDiff;
    use std::{path::PathBuf, str::FromStr};

    use super::*;

    #[test]
    fn defaults_should_match_production_chainspec_values() {
        let path = PathBuf::from(env!("CARGO_MANIFEST_DIR")).join("resources/chainspec.toml");
        let production = ChainspecConfig::from_chainspec_path(path).unwrap();
        // No need to test `CoreConfig::validator_slots`.
        assert_eq!(production.core_config.auction_delay, DEFAULT_AUCTION_DELAY);
        assert_eq!(
            TimeDiff::from_str(&production.core_config.locked_funds_period)
                .unwrap()
                .millis(),
            DEFAULT_LOCKED_FUNDS_PERIOD_MILLIS
        );
        assert_eq!(
            production.core_config.unbonding_delay,
            DEFAULT_UNBONDING_DELAY
        );
        assert_eq!(
            production.core_config.round_seigniorage_rate.reduced(),
            DEFAULT_ROUND_SEIGNIORAGE_RATE.reduced()
        );
        assert_eq!(
            production.core_config.max_associated_keys,
            DEFAULT_MAX_ASSOCIATED_KEYS
        );
        assert_eq!(
            production.core_config.max_runtime_call_stack_height,
            DEFAULT_MAX_RUNTIME_CALL_STACK_HEIGHT
        );
        assert_eq!(
            production.core_config.max_stored_value_size,
            DEFAULT_MAX_STORED_VALUE_SIZE
        );
        assert_eq!(
            production.core_config.minimum_delegation_amount,
            DEFAULT_MINIMUM_DELEGATION_AMOUNT
        );

        assert_eq!(production.wasm_config, WasmConfig::default());
        assert_eq!(production.system_costs_config, SystemConfig::default());
    }
}<|MERGE_RESOLUTION|>--- conflicted
+++ resolved
@@ -24,6 +24,7 @@
 use once_cell::sync::Lazy;
 
 #[doc(inline)]
+#[allow(deprecated)]
 pub use casper_execution_engine::core::engine_state::engine_config::{
     DEFAULT_MAX_ASSOCIATED_KEYS, DEFAULT_MAX_RUNTIME_CALL_STACK_HEIGHT,
     DEFAULT_MAX_STORED_VALUE_SIZE, DEFAULT_MINIMUM_DELEGATION_AMOUNT,
@@ -59,18 +60,11 @@
 
 /// Default number of eras that need to pass to be able to withdraw unbonded funds.
 pub const DEFAULT_UNBONDING_DELAY: u64 = 7;
-<<<<<<< HEAD
-
-/// Default round seigniorage rate represented as a fractional number.
-///
-/// Annual issuance: 2%
-/// Minimum round length: 2^14 ms
-=======
+
 /// Round seigniorage rate represented as a fraction of the total supply.
 ///
 /// Annual issuance: 8%
-/// Minimum round exponent: 15
->>>>>>> 039d438f
+/// Minimum round length: 2^15 ms
 /// Ticks per year: 31536000000
 ///
 /// (1+0.08)^((2^15)/31536000000)-1 is expressed as a fractional number below.
@@ -80,17 +74,6 @@
 pub const DEFAULT_CHAIN_NAME: &str = "casper-execution-engine-testing";
 /// Default genesis timestamp in milliseconds.
 pub const DEFAULT_GENESIS_TIMESTAMP_MILLIS: u64 = 0;
-<<<<<<< HEAD
-/// Default maximum number of associated keys.
-pub const DEFAULT_MAX_ASSOCIATED_KEYS: u32 = 100;
-/// Default max serialized size of `StoredValue`s.
-#[deprecated(
-    since = "2.3.0",
-    note = "not used in `casper-execution-engine` config anymore"
-)]
-pub const DEFAULT_MAX_STORED_VALUE_SIZE: u32 = 8 * 1024 * 1024;
-=======
->>>>>>> 039d438f
 /// Default block time.
 pub const DEFAULT_BLOCK_TIME: u64 = 0;
 /// Default gas price.
@@ -215,8 +198,7 @@
 
 #[cfg(test)]
 mod tests {
-    use casper_types::TimeDiff;
-    use std::{path::PathBuf, str::FromStr};
+    use std::path::PathBuf;
 
     use super::*;
 
@@ -227,9 +209,7 @@
         // No need to test `CoreConfig::validator_slots`.
         assert_eq!(production.core_config.auction_delay, DEFAULT_AUCTION_DELAY);
         assert_eq!(
-            TimeDiff::from_str(&production.core_config.locked_funds_period)
-                .unwrap()
-                .millis(),
+            production.core_config.locked_funds_period.millis(),
             DEFAULT_LOCKED_FUNDS_PERIOD_MILLIS
         );
         assert_eq!(
@@ -247,10 +227,6 @@
         assert_eq!(
             production.core_config.max_runtime_call_stack_height,
             DEFAULT_MAX_RUNTIME_CALL_STACK_HEIGHT
-        );
-        assert_eq!(
-            production.core_config.max_stored_value_size,
-            DEFAULT_MAX_STORED_VALUE_SIZE
         );
         assert_eq!(
             production.core_config.minimum_delegation_amount,
