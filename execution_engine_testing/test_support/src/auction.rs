--- conflicted
+++ resolved
@@ -14,13 +14,8 @@
 use casper_storage::global_state::{
     shared::CorrelationId,
     storage::{
-<<<<<<< HEAD
         state::{CommitProvider, StateProvider},
-        trie::{Pointer, Trie, TrieOrChunk, TrieOrChunkId},
-=======
-        global_state::{CommitProvider, StateProvider},
         trie::{Pointer, Trie},
->>>>>>> c7be00fc
     },
 };
 use casper_types::{
