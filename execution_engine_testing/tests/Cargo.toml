[package]
name = "casper-engine-tests"
version = "0.1.0"
authors = ["Ed Hastings <ed@casperlabs.io>, Henry Till <henrytill@gmail.com>"]
edition = "2018"

[dependencies]
base16 = "0.2.1"
casper-contract = { path = "../../smart_contracts/contract" }
casper-engine-test-support = { path = "../test_support" }
casper-execution-engine = { path = "../../execution_engine" }
casper-types = { path = "../../types", features = ["std"] }
clap = "2"
crossbeam-channel = "0.5.0"
env_logger = "0.8.1"
log = "0.4.8"
rand = "0.8.3"
parity-wasm = "0.41.0"
<<<<<<< HEAD
serde_json = "1"
serde = "1"
hex = { version = "0.4.2", features = ["serde"] }
tempfile = "3"
fs_extra = "1.2.0"
=======
dictionary = { path = "../../smart_contracts/contracts/test/dictionary" }
dictionary-call = { path = "../../smart_contracts/contracts/test/dictionary-call" }
>>>>>>> 30e8ff3d

[dev-dependencies]
assert_matches = "1.3.0"
criterion = "0.3.0"
num-rational = "0.4.0"
num-traits = "0.2.10"
once_cell = "1.5.2"
gh-1470-regression = { path = "../../smart_contracts/contracts/test/gh-1470-regression" }
gh-1470-regression-call = { path = "../../smart_contracts/contracts/test/gh-1470-regression-call" }

[features]
default = [
    "casper-contract/std",
    "casper-contract/test-support",
    "casper-execution-engine/test-support",
    "casper-engine-test-support/test-support"
]
use-as-wasm = ["casper-engine-test-support/use-as-wasm"]

[lib]
bench = false

[[bench]]
name = "transfer_bench"
harness = false

[[bin]]
name = "state-initializer"
path = "src/profiling/state_initializer.rs"
test = false
bench = false

[[bin]]
name = "simple-transfer"
path = "src/profiling/simple_transfer.rs"
test = false
bench = false

[[bin]]
name = "host-function-metrics"
path = "src/profiling/host_function_metrics.rs"
test = false
bench = false

[[test]]
name = "metrics"
path = "src/logging/metrics.rs"<|MERGE_RESOLUTION|>--- conflicted
+++ resolved
@@ -16,16 +16,13 @@
 log = "0.4.8"
 rand = "0.8.3"
 parity-wasm = "0.41.0"
-<<<<<<< HEAD
 serde_json = "1"
 serde = "1"
 hex = { version = "0.4.2", features = ["serde"] }
 tempfile = "3"
 fs_extra = "1.2.0"
-=======
 dictionary = { path = "../../smart_contracts/contracts/test/dictionary" }
 dictionary-call = { path = "../../smart_contracts/contracts/test/dictionary-call" }
->>>>>>> 30e8ff3d
 
 [dev-dependencies]
 assert_matches = "1.3.0"
