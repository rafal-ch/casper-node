use once_cell::sync::Lazy;

use casper_engine_test_support::{
    ExecuteRequestBuilder, LmdbWasmTestBuilder, DEFAULT_ACCOUNT_ADDR, DEFAULT_PAYMENT,
    PRODUCTION_RUN_GENESIS_REQUEST,
};
use casper_types::{account::AccountHash, runtime_args, RuntimeArgs, U512};

const CONTRACT_CREATE_PURSE_01: &str = "create_purse_01.wasm";
const CONTRACT_TRANSFER_PURSE_TO_ACCOUNT: &str = "transfer_purse_to_account.wasm";
const ACCOUNT_1_ADDR: AccountHash = AccountHash::new([1u8; 32]);
const TEST_PURSE_NAME: &str = "test_purse";
const ARG_PURSE_NAME: &str = "purse_name";

static ACCOUNT_1_INITIAL_BALANCE: Lazy<U512> = Lazy::new(|| *DEFAULT_PAYMENT);

#[ignore]
#[test]
fn should_insert_account_into_named_keys() {
    let exec_request_1 = ExecuteRequestBuilder::standard(
        *DEFAULT_ACCOUNT_ADDR,
        CONTRACT_TRANSFER_PURSE_TO_ACCOUNT,
        runtime_args! { "target" => ACCOUNT_1_ADDR, "amount" => *ACCOUNT_1_INITIAL_BALANCE},
    )
    .build();

    let exec_request_2 = ExecuteRequestBuilder::standard(
        ACCOUNT_1_ADDR,
        CONTRACT_CREATE_PURSE_01,
        runtime_args! { ARG_PURSE_NAME => TEST_PURSE_NAME },
    )
    .build();

    let mut builder = LmdbWasmTestBuilder::default();

    builder.run_genesis(&PRODUCTION_RUN_GENESIS_REQUEST);

    builder.exec(exec_request_1).expect_success().commit();

    builder.exec(exec_request_2).expect_success().commit();

    let contract_1 = builder
        .get_entity_by_account_hash(ACCOUNT_1_ADDR)
        .expect("should have account");

    assert!(
<<<<<<< HEAD
        account_1.named_keys().contains(TEST_PURSE_NAME),
        "account_1 named_keys should include test purse"
=======
        contract_1.named_keys().contains_key(TEST_PURSE_NAME),
        "contract_1 named_keys should include test purse"
>>>>>>> a0147930
    );
}

#[ignore]
#[test]
fn should_create_usable_purse() {
    let exec_request_1 = ExecuteRequestBuilder::standard(
        *DEFAULT_ACCOUNT_ADDR,
        CONTRACT_TRANSFER_PURSE_TO_ACCOUNT,
        runtime_args! { "target" => ACCOUNT_1_ADDR, "amount" => *ACCOUNT_1_INITIAL_BALANCE},
    )
    .build();

    let exec_request_2 = ExecuteRequestBuilder::standard(
        ACCOUNT_1_ADDR,
        CONTRACT_CREATE_PURSE_01,
        runtime_args! { ARG_PURSE_NAME => TEST_PURSE_NAME },
    )
    .build();
    let mut builder = LmdbWasmTestBuilder::default();
    builder
        .run_genesis(&PRODUCTION_RUN_GENESIS_REQUEST)
        .exec(exec_request_1)
        .expect_success()
        .commit()
        .exec(exec_request_2)
        .expect_success()
        .commit();

    let contract_1 = builder
        .get_entity_by_account_hash(ACCOUNT_1_ADDR)
        .expect("should have account");

    let purse = contract_1
        .named_keys()
        .get(TEST_PURSE_NAME)
        .expect("should have known key")
        .into_uref()
        .expect("should have uref");

    let purse_balance = builder.get_purse_balance(purse);
    assert!(
        purse_balance.is_zero(),
        "when created directly a purse has 0 balance"
    );
}<|MERGE_RESOLUTION|>--- conflicted
+++ resolved
@@ -44,13 +44,8 @@
         .expect("should have account");
 
     assert!(
-<<<<<<< HEAD
-        account_1.named_keys().contains(TEST_PURSE_NAME),
-        "account_1 named_keys should include test purse"
-=======
-        contract_1.named_keys().contains_key(TEST_PURSE_NAME),
+        contract_1.named_keys().contains(TEST_PURSE_NAME),
         "contract_1 named_keys should include test purse"
->>>>>>> a0147930
     );
 }
 
