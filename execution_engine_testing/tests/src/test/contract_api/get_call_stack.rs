use num_traits::One;

use casper_engine_test_support::{
    ExecuteRequestBuilder, InMemoryWasmTestBuilder, WasmTestBuilder, DEFAULT_ACCOUNT_ADDR,
    PRODUCTION_RUN_GENESIS_REQUEST,
<<<<<<< HEAD
=======
};
use casper_execution_engine::{
    core::engine_state::{Error as CoreError, ExecError, ExecuteRequest},
    storage::global_state::in_memory::InMemoryGlobalState,
>>>>>>> 33d46a3c
};
use casper_types::{
    account::Account, runtime_args, system::CallStackElement, CLValue, ContractHash,
    ContractPackageHash, EntryPointType, HashAddr, Key, RuntimeArgs, StoredValue, U512,
};

use get_call_stack_recursive_subcall::{
    Call, ContractAddress, ARG_CALLS, ARG_CURRENT_DEPTH, METHOD_FORWARDER_CONTRACT_NAME,
    METHOD_FORWARDER_SESSION_NAME,
};

const CONTRACT_RECURSIVE_SUBCALL: &str = "get_call_stack_recursive_subcall.wasm";
const CONTRACT_CALL_RECURSIVE_SUBCALL: &str = "get_call_stack_call_recursive_subcall.wasm";

const CONTRACT_PACKAGE_NAME: &str = "forwarder";
const CONTRACT_NAME: &str = "our_contract_name";

const CONTRACT_FORWARDER_ENTRYPOINT_CONTRACT: &str = METHOD_FORWARDER_CONTRACT_NAME;
const CONTRACT_FORWARDER_ENTRYPOINT_SESSION: &str = METHOD_FORWARDER_SESSION_NAME;

fn stored_session(contract_hash: ContractHash) -> Call {
    Call {
        contract_address: ContractAddress::ContractHash(contract_hash),
        target_method: CONTRACT_FORWARDER_ENTRYPOINT_SESSION.to_string(),
        entry_point_type: EntryPointType::Session,
    }
}

fn stored_versioned_session(contract_package_hash: ContractPackageHash) -> Call {
    Call {
        contract_address: ContractAddress::ContractPackageHash(contract_package_hash),
        target_method: CONTRACT_FORWARDER_ENTRYPOINT_SESSION.to_string(),
        entry_point_type: EntryPointType::Session,
    }
}

fn stored_contract(contract_hash: ContractHash) -> Call {
    Call {
        contract_address: ContractAddress::ContractHash(contract_hash),
        target_method: CONTRACT_FORWARDER_ENTRYPOINT_CONTRACT.to_string(),
        entry_point_type: EntryPointType::Contract,
    }
}

fn stored_versioned_contract(contract_package_hash: ContractPackageHash) -> Call {
    Call {
        contract_address: ContractAddress::ContractPackageHash(contract_package_hash),
        target_method: CONTRACT_FORWARDER_ENTRYPOINT_CONTRACT.to_string(),
        entry_point_type: EntryPointType::Contract,
    }
}

fn store_contract(builder: &mut WasmTestBuilder<InMemoryGlobalState>, session_filename: &str) {
    let store_contract_request =
        ExecuteRequestBuilder::standard(*DEFAULT_ACCOUNT_ADDR, session_filename, runtime_args! {})
            .build();
    builder
        .exec(store_contract_request)
        .commit()
        .expect_success();
}

fn execute_and_assert_result(
    call_depth: usize,
    builder: &mut InMemoryWasmTestBuilder,
    execute_request: ExecuteRequest,
) {
    if call_depth == 0 {
        builder.exec(execute_request).commit().expect_success();
    } else {
        builder.exec(execute_request).commit().expect_failure();
        let error = builder.get_error().expect("must have an error");
        assert!(matches!(
            error,
            // Call chains have stored contract trying to call stored session which we don't
            // support and is an actual error. Due to variable opcode costs such
            // execution may end up in a success (and fail with InvalidContext) or GasLimit when
            // executing longer chains.
            CoreError::Exec(ExecError::InvalidContext) | CoreError::Exec(ExecError::GasLimit)
        ));
    }
}

// Constant from the contracts used in the tests below.
const LARGE_AMOUNT: u64 = 1_500_000_000_000;

// In the payment or session phase, this test will try to transfer `len + 1` times
// a fixed amount of `1_500_000_000_000` from the main purse of the account.
// We need to provide an explicit approval via passing that as an `amount` argument.
pub fn approved_amount(idx: usize) -> U512 {
    U512::from(LARGE_AMOUNT * (idx + 1) as u64)
}

trait AccountExt {
    fn get_hash(&self, key: &str) -> HashAddr;
}

impl AccountExt for Account {
    fn get_hash(&self, key: &str) -> HashAddr {
        self.named_keys()
            .get(key)
            .cloned()
            .and_then(Key::into_hash)
            .unwrap()
    }
}

trait BuilderExt {
    fn get_call_stack_from_session_context(
        &mut self,
        stored_call_stack_key: &str,
    ) -> Vec<CallStackElement>;

    fn get_call_stack_from_contract_context(
        &mut self,
        stored_call_stack_key: &str,
        contract_package_hash: HashAddr,
    ) -> Vec<CallStackElement>;
}

impl BuilderExt for WasmTestBuilder<InMemoryGlobalState> {
    fn get_call_stack_from_session_context(
        &mut self,
        stored_call_stack_key: &str,
    ) -> Vec<CallStackElement> {
        let cl_value = self
            .query(
                None,
                (*DEFAULT_ACCOUNT_ADDR).into(),
                &[stored_call_stack_key.to_string()],
            )
            .unwrap();

        cl_value
            .as_cl_value()
            .cloned()
            .map(CLValue::into_t::<Vec<CallStackElement>>)
            .unwrap()
            .unwrap()
    }

    fn get_call_stack_from_contract_context(
        &mut self,
        stored_call_stack_key: &str,
        contract_package_hash: HashAddr,
    ) -> Vec<CallStackElement> {
        let value = self
            .query(None, Key::Hash(contract_package_hash), &[])
            .unwrap();

        let contract_package = match value {
            StoredValue::ContractPackage(package) => package,
            _ => panic!("unreachable"),
        };

        let current_contract_hash = contract_package.current_contract_hash().unwrap();

        let cl_value = self
            .query(
                None,
                current_contract_hash.into(),
                &[stored_call_stack_key.to_string()],
            )
            .unwrap();

        cl_value
            .as_cl_value()
            .cloned()
            .map(CLValue::into_t::<Vec<CallStackElement>>)
            .unwrap()
            .unwrap()
    }
}

fn setup() -> WasmTestBuilder<InMemoryGlobalState> {
    let mut builder = InMemoryWasmTestBuilder::default();
    builder.run_genesis(&PRODUCTION_RUN_GENESIS_REQUEST);
    store_contract(&mut builder, CONTRACT_RECURSIVE_SUBCALL);
    builder
}

fn assert_each_context_has_correct_call_stack_info(
    builder: &mut InMemoryWasmTestBuilder,
    top_level_call: Call,
    mut subcalls: Vec<Call>,
    current_contract_package_hash: HashAddr,
) {
    let mut calls = vec![top_level_call];
    calls.append(&mut subcalls);

    // query for and verify that all the elements in the call stack match their
    // pre-defined Call element
    for (i, call) in calls.iter().enumerate() {
        let stored_call_stack_key = format!("call_stack-{}", i);
        // we need to know where to look for the call stack information
        let call_stack = match call.entry_point_type {
            EntryPointType::Contract => builder.get_call_stack_from_contract_context(
                &stored_call_stack_key,
                current_contract_package_hash,
            ),
            EntryPointType::Session => {
                builder.get_call_stack_from_session_context(&stored_call_stack_key)
            }
        };
        assert_eq!(
            call_stack.len(),
            i + 2,
            "call stack len was an unexpected size {}, should be {} {:#?}",
            call_stack.len(),
            i + 2,
            call_stack,
        );
        let (head, rest) = call_stack.split_at(usize::one());

        assert_eq!(
            head,
            [CallStackElement::Session {
                account_hash: *DEFAULT_ACCOUNT_ADDR,
            }],
        );
        assert_call_stack_matches_calls(rest.to_vec(), &calls);
    }
}

fn assert_invalid_context(builder: &mut InMemoryWasmTestBuilder, depth: usize) {
    if depth == 0 {
        builder.expect_success();
    } else {
        let error = builder.get_error().unwrap();
        assert!(matches!(
            error,
            casper_execution_engine::core::engine_state::Error::Exec(
                casper_execution_engine::core::execution::Error::InvalidContext
            )
        ));
    }
}

fn assert_each_context_has_correct_call_stack_info_module_bytes(
    builder: &mut InMemoryWasmTestBuilder,
    subcalls: Vec<Call>,
    current_contract_package_hash: HashAddr,
) {
    let stored_call_stack_key = format!("call_stack-{}", 0);
    let call_stack = builder.get_call_stack_from_session_context(&stored_call_stack_key);
    let (head, _) = call_stack.split_at(usize::one());
    assert_eq!(
        head,
        [CallStackElement::Session {
            account_hash: *DEFAULT_ACCOUNT_ADDR,
        }],
    );

    for (i, call) in (1..=subcalls.len()).zip(subcalls.iter()) {
        let stored_call_stack_key = format!("call_stack-{}", i);
        // we need to know where to look for the call stack information
        let call_stack = match call.entry_point_type {
            EntryPointType::Contract => builder.get_call_stack_from_contract_context(
                &stored_call_stack_key,
                current_contract_package_hash,
            ),
            EntryPointType::Session => {
                builder.get_call_stack_from_session_context(&stored_call_stack_key)
            }
        };
        let (head, rest) = call_stack.split_at(usize::one());
        assert_eq!(
            head,
            [CallStackElement::Session {
                account_hash: *DEFAULT_ACCOUNT_ADDR,
            }],
        );
        assert_call_stack_matches_calls(rest.to_vec(), &subcalls);
    }
}

fn assert_call_stack_matches_calls(call_stack: Vec<CallStackElement>, calls: &[Call]) {
    for (index, expected_call_stack_element) in call_stack.iter().enumerate() {
        let maybe_call = calls.get(index);
        match (maybe_call, expected_call_stack_element) {
            // Versioned Call with EntryPointType::Contract
            (
                Some(Call {
                    entry_point_type,
                    contract_address:
                        ContractAddress::ContractPackageHash(current_contract_package_hash),
                    ..
                }),
                CallStackElement::StoredContract {
                    contract_package_hash,
                    ..
                },
            ) if *entry_point_type == EntryPointType::Contract
                && *contract_package_hash == *current_contract_package_hash => {}

            // Unversioned Call with EntryPointType::Contract
            (
                Some(Call {
                    entry_point_type,
                    contract_address: ContractAddress::ContractHash(current_contract_hash),
                    ..
                }),
                CallStackElement::StoredContract { contract_hash, .. },
            ) if *entry_point_type == EntryPointType::Contract
                && *contract_hash == *current_contract_hash => {}

            // Versioned Call with EntryPointType::Session
            (
                Some(Call {
                    entry_point_type,
                    contract_address:
                        ContractAddress::ContractPackageHash(current_contract_package_hash),
                    ..
                }),
                CallStackElement::StoredSession {
                    account_hash,
                    contract_package_hash,
                    ..
                },
            ) if *entry_point_type == EntryPointType::Session
                && *account_hash == *DEFAULT_ACCOUNT_ADDR
                && *contract_package_hash == *current_contract_package_hash => {}

            // Unversioned Call with EntryPointType::Session
            (
                Some(Call {
                    entry_point_type,
                    contract_address: ContractAddress::ContractHash(current_contract_hash),
                    ..
                }),
                CallStackElement::StoredSession {
                    account_hash,
                    contract_hash,
                    ..
                },
            ) if *entry_point_type == EntryPointType::Session
                && *account_hash == *DEFAULT_ACCOUNT_ADDR
                && *contract_hash == *current_contract_hash => {}

            _ => panic!(
                "call stack element {:#?} didn't match expected call {:#?} at index {}, {:#?}",
                expected_call_stack_element, maybe_call, index, call_stack,
            ),
        }
    }
}

mod session {
    use casper_engine_test_support::{ExecuteRequestBuilder, DEFAULT_ACCOUNT_ADDR};
    use casper_execution_engine::shared::transform::Transform;
    use casper_types::{runtime_args, system::mint, Key, RuntimeArgs};

    use super::{
        approved_amount, AccountExt, ARG_CALLS, ARG_CURRENT_DEPTH, CONTRACT_CALL_RECURSIVE_SUBCALL,
        CONTRACT_FORWARDER_ENTRYPOINT_CONTRACT, CONTRACT_FORWARDER_ENTRYPOINT_SESSION,
        CONTRACT_NAME, CONTRACT_PACKAGE_NAME,
    };

    // DEPTHS should not contain 1, as it will eliminate the initial element from the subcalls
    // vector
    const DEPTHS: &[usize] = &[0, 2, 5, 10];

    // Session + recursive subcall

    #[ignore]
    #[test]
    fn session_bytes_to_stored_versioned_contract() {
        for len in DEPTHS {
            let mut builder = super::setup();
            let default_account = builder.get_account(*DEFAULT_ACCOUNT_ADDR).unwrap();
            let current_contract_package_hash = default_account.get_hash(CONTRACT_PACKAGE_NAME);

            let subcalls =
                vec![super::stored_versioned_contract(current_contract_package_hash.into()); *len];

            let execute_request = ExecuteRequestBuilder::standard(
                *DEFAULT_ACCOUNT_ADDR,
                CONTRACT_CALL_RECURSIVE_SUBCALL,
                runtime_args! {
                    ARG_CALLS => subcalls.clone(),
                    ARG_CURRENT_DEPTH => 0u8,
                    mint::ARG_AMOUNT => approved_amount(*len),
                },
            )
            .build();

            builder.exec(execute_request).commit().expect_success();

            super::assert_each_context_has_correct_call_stack_info_module_bytes(
                &mut builder,
                subcalls,
                current_contract_package_hash,
            );
        }
    }

    #[ignore]
    #[test]
    fn session_bytes_to_stored_contract() {
        for len in DEPTHS {
            let mut builder = super::setup();
            let default_account = builder.get_account(*DEFAULT_ACCOUNT_ADDR).unwrap();
            let current_contract_package_hash = default_account.get_hash(CONTRACT_PACKAGE_NAME);
            let current_contract_hash = default_account.get_hash(CONTRACT_NAME);

            let subcalls = vec![super::stored_contract(current_contract_hash.into()); *len];

            let execute_request = ExecuteRequestBuilder::standard(
                *DEFAULT_ACCOUNT_ADDR,
                CONTRACT_CALL_RECURSIVE_SUBCALL,
                runtime_args! {
                    ARG_CALLS => subcalls.clone(),
                    ARG_CURRENT_DEPTH => 0u8,
                    mint::ARG_AMOUNT => approved_amount(*len),
                },
            )
            .build();

            builder.exec(execute_request).commit().expect_success();

            super::assert_each_context_has_correct_call_stack_info_module_bytes(
                &mut builder,
                subcalls,
                current_contract_package_hash,
            );
        }
    }

    #[ignore]
    #[test]
    fn session_bytes_to_stored_versioned_contract_to_stored_contract() {
        for len in DEPTHS {
            let mut builder = super::setup();
            let default_account = builder.get_account(*DEFAULT_ACCOUNT_ADDR).unwrap();
            let current_contract_package_hash = default_account.get_hash(CONTRACT_PACKAGE_NAME);
            let current_contract_hash = default_account.get_hash(CONTRACT_NAME);

            let mut subcalls =
                vec![
                    super::stored_versioned_contract(current_contract_package_hash.into());
                    len.saturating_sub(1)
                ];
            if *len > 0 {
                subcalls.push(super::stored_contract(current_contract_hash.into()));
            }

            let execute_request = ExecuteRequestBuilder::standard(
                *DEFAULT_ACCOUNT_ADDR,
                CONTRACT_CALL_RECURSIVE_SUBCALL,
                runtime_args! {
                    ARG_CALLS => subcalls.clone(),
                    ARG_CURRENT_DEPTH => 0u8,
                    mint::ARG_AMOUNT => approved_amount(*len),
                },
            )
            .build();

            builder.exec(execute_request).commit().expect_success();

            super::assert_each_context_has_correct_call_stack_info_module_bytes(
                &mut builder,
                subcalls,
                current_contract_package_hash,
            );
        }
    }

    #[ignore]
    #[test]
    fn session_bytes_to_stored_contract_to_stored_versioned_contract() {
        for len in DEPTHS {
            let mut builder = super::setup();
            let default_account = builder.get_account(*DEFAULT_ACCOUNT_ADDR).unwrap();
            let current_contract_package_hash = default_account.get_hash(CONTRACT_PACKAGE_NAME);
            let current_contract_hash = default_account.get_hash(CONTRACT_NAME);

            let mut subcalls =
                vec![super::stored_contract(current_contract_hash.into()); len.saturating_sub(1)];
            if *len > 0 {
                subcalls.push(super::stored_versioned_contract(
                    current_contract_package_hash.into(),
                ));
            }

            let execute_request = ExecuteRequestBuilder::standard(
                *DEFAULT_ACCOUNT_ADDR,
                CONTRACT_CALL_RECURSIVE_SUBCALL,
                runtime_args! {
                    ARG_CALLS => subcalls.clone(),
                    ARG_CURRENT_DEPTH => 0u8,
                    mint::ARG_AMOUNT => approved_amount(*len),
                },
            )
            .build();

            builder.exec(execute_request).commit().expect_success();

            super::assert_each_context_has_correct_call_stack_info_module_bytes(
                &mut builder,
                subcalls,
                current_contract_package_hash,
            );
        }
    }

    #[ignore]
    #[test]
    fn session_bytes_to_stored_versioned_session_to_stored_versioned_contract() {
        for len in DEPTHS {
            let mut builder = super::setup();
            let default_account = builder.get_account(*DEFAULT_ACCOUNT_ADDR).unwrap();
            let current_contract_package_hash = default_account.get_hash(CONTRACT_PACKAGE_NAME);

            let mut subcalls =
                vec![
                    super::stored_versioned_session(current_contract_package_hash.into());
                    len.saturating_sub(1)
                ];
            if *len > 0 {
                subcalls.push(super::stored_versioned_contract(
                    current_contract_package_hash.into(),
                ));
            }

            let execute_request = ExecuteRequestBuilder::standard(
                *DEFAULT_ACCOUNT_ADDR,
                CONTRACT_CALL_RECURSIVE_SUBCALL,
                runtime_args! {
                    ARG_CALLS => subcalls.clone(),
                    ARG_CURRENT_DEPTH => 0u8,
                    mint::ARG_AMOUNT => approved_amount(*len),
                },
            )
            .build();

            builder.exec(execute_request).commit().expect_success();

            super::assert_each_context_has_correct_call_stack_info_module_bytes(
                &mut builder,
                subcalls,
                current_contract_package_hash,
            );
        }
    }

    #[ignore]
    #[test]
    fn session_bytes_to_stored_versioned_session_to_stored_contract() {
        for len in DEPTHS {
            let mut builder = super::setup();
            let default_account = builder.get_account(*DEFAULT_ACCOUNT_ADDR).unwrap();
            let current_contract_package_hash = default_account.get_hash(CONTRACT_PACKAGE_NAME);
            let current_contract_hash = default_account.get_hash(CONTRACT_NAME);

            let mut subcalls =
                vec![
                    super::stored_versioned_session(current_contract_package_hash.into());
                    len.saturating_sub(1)
                ];
            if *len > 0 {
                subcalls.push(super::stored_contract(current_contract_hash.into()));
            }

            let execute_request = ExecuteRequestBuilder::standard(
                *DEFAULT_ACCOUNT_ADDR,
                CONTRACT_CALL_RECURSIVE_SUBCALL,
                runtime_args! {
                    ARG_CALLS => subcalls.clone(),
                    ARG_CURRENT_DEPTH => 0u8,
                    mint::ARG_AMOUNT => approved_amount(*len),
                },
            )
            .build();

            builder.exec(execute_request).commit().expect_success();

            super::assert_each_context_has_correct_call_stack_info_module_bytes(
                &mut builder,
                subcalls,
                current_contract_package_hash,
            );
        }
    }

    #[ignore]
    #[test]
    fn session_bytes_to_stored_session_to_stored_versioned_contract() {
        for len in DEPTHS {
            let mut builder = super::setup();
            let default_account = builder.get_account(*DEFAULT_ACCOUNT_ADDR).unwrap();
            let current_contract_package_hash = default_account.get_hash(CONTRACT_PACKAGE_NAME);
            let current_contract_hash = default_account.get_hash(CONTRACT_NAME);

            let mut subcalls =
                vec![super::stored_session(current_contract_hash.into()); len.saturating_sub(1)];
            if *len > 0 {
                subcalls.push(super::stored_versioned_contract(
                    current_contract_package_hash.into(),
                ));
            }

            let execute_request = ExecuteRequestBuilder::standard(
                *DEFAULT_ACCOUNT_ADDR,
                CONTRACT_CALL_RECURSIVE_SUBCALL,
                runtime_args! {
                    ARG_CALLS => subcalls.clone(),
                    ARG_CURRENT_DEPTH => 0u8,
                    mint::ARG_AMOUNT => approved_amount(*len),
                },
            )
            .build();

            builder.exec(execute_request).commit().expect_success();

            super::assert_each_context_has_correct_call_stack_info_module_bytes(
                &mut builder,
                subcalls,
                current_contract_package_hash,
            );
        }
    }

    #[ignore]
    #[test]
    fn session_bytes_to_stored_session_to_stored_contract() {
        for len in DEPTHS {
            let mut builder = super::setup();
            let default_account = builder.get_account(*DEFAULT_ACCOUNT_ADDR).unwrap();
            let current_contract_package_hash = default_account.get_hash(CONTRACT_PACKAGE_NAME);
            let current_contract_hash = default_account.get_hash(CONTRACT_NAME);

            let mut subcalls =
                vec![super::stored_session(current_contract_hash.into()); len.saturating_sub(1)];
            if *len > 0 {
                subcalls.push(super::stored_contract(current_contract_hash.into()));
            }

            let execute_request = ExecuteRequestBuilder::standard(
                *DEFAULT_ACCOUNT_ADDR,
                CONTRACT_CALL_RECURSIVE_SUBCALL,
                runtime_args! {
                    ARG_CALLS => subcalls.clone(),
                    ARG_CURRENT_DEPTH => 0u8,
                    mint::ARG_AMOUNT => approved_amount(*len),
                },
            )
            .build();

            builder.exec(execute_request).commit().expect_success();

            super::assert_each_context_has_correct_call_stack_info_module_bytes(
                &mut builder,
                subcalls,
                current_contract_package_hash,
            );
        }
    }

    #[ignore]
    #[test]
    fn session_bytes_to_stored_versioned_session() {
        for len in DEPTHS {
            let mut builder = super::setup();
            let default_account = builder.get_account(*DEFAULT_ACCOUNT_ADDR).unwrap();
            let current_contract_package_hash = default_account.get_hash(CONTRACT_PACKAGE_NAME);

            let subcalls =
                vec![super::stored_versioned_session(current_contract_package_hash.into()); *len];

            let execute_request = ExecuteRequestBuilder::standard(
                *DEFAULT_ACCOUNT_ADDR,
                CONTRACT_CALL_RECURSIVE_SUBCALL,
                runtime_args! {
                    ARG_CALLS => subcalls.clone(),
                    ARG_CURRENT_DEPTH => 0u8,
                    mint::ARG_AMOUNT => approved_amount(*len),
                },
            )
            .build();

            builder.exec(execute_request).commit().expect_success();

            super::assert_each_context_has_correct_call_stack_info_module_bytes(
                &mut builder,
                subcalls,
                current_contract_package_hash,
            );
        }
    }

    #[ignore]
    #[test]
    fn session_bytes_to_stored_versioned_session_to_stored_session() {
        for len in DEPTHS {
            let mut builder = super::setup();
            let default_account = builder.get_account(*DEFAULT_ACCOUNT_ADDR).unwrap();
            let current_contract_package_hash = default_account.get_hash(CONTRACT_PACKAGE_NAME);
            let current_contract_hash = default_account.get_hash(CONTRACT_NAME);

            let mut subcalls =
                vec![
                    super::stored_versioned_session(current_contract_package_hash.into());
                    len.saturating_sub(1)
                ];
            if *len > 0 {
                subcalls.push(super::stored_session(current_contract_hash.into()));
            }

            let execute_request = ExecuteRequestBuilder::standard(
                *DEFAULT_ACCOUNT_ADDR,
                CONTRACT_CALL_RECURSIVE_SUBCALL,
                runtime_args! {
                    ARG_CALLS => subcalls.clone(),
                    ARG_CURRENT_DEPTH => 0u8,
                    mint::ARG_AMOUNT => approved_amount(*len),
                },
            )
            .build();

            builder.exec(execute_request).commit().expect_success();

            super::assert_each_context_has_correct_call_stack_info_module_bytes(
                &mut builder,
                subcalls,
                current_contract_package_hash,
            );
        }
    }

    #[ignore]
    #[test]
    fn session_bytes_to_stored_session_to_stored_versioned_session() {
        for len in DEPTHS {
            let mut builder = super::setup();
            let default_account = builder.get_account(*DEFAULT_ACCOUNT_ADDR).unwrap();
            let current_contract_package_hash = default_account.get_hash(CONTRACT_PACKAGE_NAME);
            let current_contract_hash = default_account.get_hash(CONTRACT_NAME);

            let mut subcalls =
                vec![super::stored_session(current_contract_hash.into()); len.saturating_sub(1)];
            if *len > 0 {
                subcalls.push(super::stored_versioned_session(
                    current_contract_package_hash.into(),
                ));
            }

            let execute_request = ExecuteRequestBuilder::standard(
                *DEFAULT_ACCOUNT_ADDR,
                CONTRACT_CALL_RECURSIVE_SUBCALL,
                runtime_args! {
                    ARG_CALLS => subcalls.clone(),
                    ARG_CURRENT_DEPTH => 0u8,
                    mint::ARG_AMOUNT => approved_amount(*len),
                },
            )
            .build();

            builder.exec(execute_request).commit().expect_success();

            super::assert_each_context_has_correct_call_stack_info_module_bytes(
                &mut builder,
                subcalls,
                current_contract_package_hash,
            );
        }
    }

    #[ignore]
    #[test]
    fn session_bytes_to_stored_session() {
        for len in DEPTHS {
            let mut builder = super::setup();
            let default_account = builder.get_account(*DEFAULT_ACCOUNT_ADDR).unwrap();
            let current_contract_package_hash = default_account.get_hash(CONTRACT_PACKAGE_NAME);
            let current_contract_hash = default_account.get_hash(CONTRACT_NAME);

            let subcalls = vec![super::stored_session(current_contract_hash.into()); *len];

            let execute_request = ExecuteRequestBuilder::standard(
                *DEFAULT_ACCOUNT_ADDR,
                CONTRACT_CALL_RECURSIVE_SUBCALL,
                runtime_args! {
                    ARG_CALLS => subcalls.clone(),
                    ARG_CURRENT_DEPTH => 0u8,
                    mint::ARG_AMOUNT => approved_amount(*len),
                },
            )
            .build();

            builder.exec(execute_request).commit().expect_success();

            super::assert_each_context_has_correct_call_stack_info_module_bytes(
                &mut builder,
                subcalls,
                current_contract_package_hash,
            );
        }
    }

    // Session + recursive subcall failure cases

    #[ignore]
    #[test]
    fn session_bytes_to_stored_versioned_contract_to_stored_versioned_session_should_fail() {
        for len in DEPTHS {
            let mut builder = super::setup();
            let default_account = builder.get_account(*DEFAULT_ACCOUNT_ADDR).unwrap();
            let current_contract_package_hash = default_account.get_hash(CONTRACT_PACKAGE_NAME);

            let mut subcalls =
                vec![
                    super::stored_versioned_contract(current_contract_package_hash.into());
                    len.saturating_sub(1)
                ];
            if *len > 0 {
                subcalls.push(super::stored_versioned_session(
                    current_contract_package_hash.into(),
                ));
            }

            let execute_request = ExecuteRequestBuilder::standard(
                *DEFAULT_ACCOUNT_ADDR,
                CONTRACT_CALL_RECURSIVE_SUBCALL,
                runtime_args! {
                    ARG_CALLS => subcalls.clone(),
                    ARG_CURRENT_DEPTH => 0u8,
                    mint::ARG_AMOUNT => approved_amount(*len),
                },
            )
            .build();

            builder.exec(execute_request).commit();

            super::assert_invalid_context(&mut builder, *len);
        }
    }

    #[ignore]
    #[test]
    fn session_bytes_to_stored_versioned_contract_to_stored_session_should_fail() {
        for len in DEPTHS {
            let mut builder = super::setup();
            let default_account = builder.get_account(*DEFAULT_ACCOUNT_ADDR).unwrap();
            let current_contract_package_hash = default_account.get_hash(CONTRACT_PACKAGE_NAME);
            let current_contract_hash = default_account.get_hash(CONTRACT_NAME);

            let mut subcalls =
                vec![
                    super::stored_versioned_contract(current_contract_package_hash.into());
                    len.saturating_sub(1)
                ];
            if *len > 0 {
                subcalls.push(super::stored_session(current_contract_hash.into()));
            }

            let execute_request = ExecuteRequestBuilder::standard(
                *DEFAULT_ACCOUNT_ADDR,
                CONTRACT_CALL_RECURSIVE_SUBCALL,
                runtime_args! {
                    ARG_CALLS => subcalls.clone(),
                    ARG_CURRENT_DEPTH => 0u8,
                    mint::ARG_AMOUNT => approved_amount(*len),
                },
            )
            .build();

            builder.exec(execute_request).commit();

            super::assert_invalid_context(&mut builder, *len);
        }
    }

    #[ignore]
    #[test]
    fn session_bytes_to_stored_contract_to_stored_versioned_session_should_fail() {
        for len in DEPTHS {
            let mut builder = super::setup();
            let default_account = builder.get_account(*DEFAULT_ACCOUNT_ADDR).unwrap();
            let current_contract_package_hash = default_account.get_hash(CONTRACT_PACKAGE_NAME);
            let current_contract_hash = default_account.get_hash(CONTRACT_NAME);

            let mut subcalls =
                vec![super::stored_contract(current_contract_hash.into()); len.saturating_sub(1)];
            if *len > 0 {
                subcalls.push(super::stored_versioned_session(
                    current_contract_package_hash.into(),
                ));
            }

            let execute_request = ExecuteRequestBuilder::standard(
                *DEFAULT_ACCOUNT_ADDR,
                CONTRACT_CALL_RECURSIVE_SUBCALL,
                runtime_args! {
                    ARG_CALLS => subcalls.clone(),
                    ARG_CURRENT_DEPTH => 0u8,
                    mint::ARG_AMOUNT => approved_amount(*len),
                },
            )
            .build();

            builder.exec(execute_request).commit();

            super::assert_invalid_context(&mut builder, *len);
        }
    }

    #[ignore]
    #[test]
    fn session_bytes_to_stored_contract_to_stored_session_should_fail() {
        for len in DEPTHS {
            let mut builder = super::setup();
            let default_account = builder.get_account(*DEFAULT_ACCOUNT_ADDR).unwrap();
            let current_contract_hash = default_account.get_hash(CONTRACT_NAME);

            let mut subcalls =
                vec![super::stored_contract(current_contract_hash.into()); len.saturating_sub(1)];
            if *len > 0 {
                subcalls.push(super::stored_session(current_contract_hash.into()));
            }

            let execute_request = ExecuteRequestBuilder::standard(
                *DEFAULT_ACCOUNT_ADDR,
                CONTRACT_CALL_RECURSIVE_SUBCALL,
                runtime_args! {
                    ARG_CALLS => subcalls.clone(),
                    ARG_CURRENT_DEPTH => 0u8,
                    mint::ARG_AMOUNT => approved_amount(*len),
                },
            )
            .build();

            builder.exec(execute_request).commit();

            super::assert_invalid_context(&mut builder, *len);
        }
    }

    // Stored contract + recursive subcall

    #[ignore]
    #[test]
    fn stored_versioned_contract_by_name_to_stored_versioned_contract() {
        for len in DEPTHS {
            let mut builder = super::setup();
            let default_account = builder.get_account(*DEFAULT_ACCOUNT_ADDR).unwrap();
            let current_contract_package_hash = default_account.get_hash(CONTRACT_PACKAGE_NAME);

            let subcalls =
                vec![super::stored_versioned_contract(current_contract_package_hash.into()); *len];

            let execute_request = ExecuteRequestBuilder::versioned_contract_call_by_name(
                *DEFAULT_ACCOUNT_ADDR,
                CONTRACT_PACKAGE_NAME,
                None,
                CONTRACT_FORWARDER_ENTRYPOINT_CONTRACT,
                runtime_args! {
                    ARG_CALLS => subcalls.clone(),
                    ARG_CURRENT_DEPTH => 0u8,
                    mint::ARG_AMOUNT => approved_amount(*len),
                },
            )
            .build();

            builder.exec(execute_request).commit().expect_success();

            super::assert_each_context_has_correct_call_stack_info(
                &mut builder,
                super::stored_versioned_contract(current_contract_package_hash.into()),
                subcalls,
                current_contract_package_hash,
            );
        }
    }

    #[ignore]
    #[test]
    fn stored_versioned_contract_by_hash_to_stored_versioned_contract() {
        for len in DEPTHS {
            let mut builder = super::setup();
            let default_account = builder.get_account(*DEFAULT_ACCOUNT_ADDR).unwrap();
            let current_contract_package_hash = default_account.get_hash(CONTRACT_PACKAGE_NAME);

            let subcalls =
                vec![super::stored_versioned_contract(current_contract_package_hash.into()); *len];

            let execute_request = ExecuteRequestBuilder::versioned_contract_call_by_hash(
                *DEFAULT_ACCOUNT_ADDR,
                current_contract_package_hash.into(),
                None,
                CONTRACT_FORWARDER_ENTRYPOINT_CONTRACT,
                runtime_args! {
                    ARG_CALLS => subcalls.clone(),
                    ARG_CURRENT_DEPTH => 0u8,
                    mint::ARG_AMOUNT => approved_amount(*len),
                },
            )
            .build();

            builder.exec(execute_request).commit().expect_success();

            let transforms = builder.get_execution_journals().last().unwrap().clone();

            assert!(
                transforms.iter().any(|(key, transform)| key
                    == &Key::Hash(current_contract_package_hash)
                    && transform == &Transform::Identity),
                "Missing `Identity` transform for a contract package being called."
            );

            super::assert_each_context_has_correct_call_stack_info(
                &mut builder,
                super::stored_versioned_contract(current_contract_package_hash.into()),
                subcalls,
                current_contract_package_hash,
            );
        }
    }

    #[ignore]
    #[test]
    fn stored_versioned_contract_by_name_to_stored_contract() {
        for len in DEPTHS {
            let mut builder = super::setup();
            let default_account = builder.get_account(*DEFAULT_ACCOUNT_ADDR).unwrap();
            let current_contract_package_hash = default_account.get_hash(CONTRACT_PACKAGE_NAME);
            let current_contract_hash = default_account.get_hash(CONTRACT_NAME);

            let subcalls = vec![super::stored_contract(current_contract_hash.into()); *len];

            let execute_request = ExecuteRequestBuilder::versioned_contract_call_by_name(
                *DEFAULT_ACCOUNT_ADDR,
                CONTRACT_PACKAGE_NAME,
                None,
                CONTRACT_FORWARDER_ENTRYPOINT_CONTRACT,
                runtime_args! {
                    ARG_CALLS => subcalls.clone(),
                    ARG_CURRENT_DEPTH => 0u8,
                    mint::ARG_AMOUNT => approved_amount(*len),
                },
            )
            .build();

            builder.exec(execute_request).commit().expect_success();

            super::assert_each_context_has_correct_call_stack_info(
                &mut builder,
                super::stored_versioned_contract(current_contract_package_hash.into()),
                subcalls,
                current_contract_package_hash,
            );
        }
    }

    #[ignore]
    #[test]
    fn stored_versioned_contract_by_hash_to_stored_contract() {
        for len in DEPTHS {
            let mut builder = super::setup();
            let default_account = builder.get_account(*DEFAULT_ACCOUNT_ADDR).unwrap();
            let current_contract_package_hash = default_account.get_hash(CONTRACT_PACKAGE_NAME);
            let current_contract_hash = default_account.get_hash(CONTRACT_NAME);

            let subcalls = vec![super::stored_contract(current_contract_hash.into()); *len];

            let execute_request = ExecuteRequestBuilder::versioned_contract_call_by_hash(
                *DEFAULT_ACCOUNT_ADDR,
                current_contract_package_hash.into(),
                None,
                CONTRACT_FORWARDER_ENTRYPOINT_CONTRACT,
                runtime_args! {
                    ARG_CALLS => subcalls.clone(),
                    ARG_CURRENT_DEPTH => 0u8,
                    mint::ARG_AMOUNT => approved_amount(*len),
                },
            )
            .build();

            builder.exec(execute_request).commit().expect_success();

            super::assert_each_context_has_correct_call_stack_info(
                &mut builder,
                super::stored_versioned_contract(current_contract_package_hash.into()),
                subcalls,
                current_contract_package_hash,
            );
        }
    }

    #[ignore]
    #[test]
    fn stored_contract_by_name_to_stored_versioned_contract() {
        for len in DEPTHS {
            let mut builder = super::setup();
            let default_account = builder.get_account(*DEFAULT_ACCOUNT_ADDR).unwrap();
            let current_contract_package_hash = default_account.get_hash(CONTRACT_PACKAGE_NAME);
            let current_contract_hash = default_account.get_hash(CONTRACT_NAME);

            let subcalls =
                vec![super::stored_versioned_contract(current_contract_package_hash.into()); *len];

            let execute_request = ExecuteRequestBuilder::contract_call_by_name(
                *DEFAULT_ACCOUNT_ADDR,
                CONTRACT_NAME,
                CONTRACT_FORWARDER_ENTRYPOINT_CONTRACT,
                runtime_args! {
                    ARG_CALLS => subcalls.clone(),
                    ARG_CURRENT_DEPTH => 0u8,
                    mint::ARG_AMOUNT => approved_amount(*len),
                },
            )
            .build();

            builder.exec(execute_request).commit().expect_success();

            super::assert_each_context_has_correct_call_stack_info(
                &mut builder,
                super::stored_contract(current_contract_hash.into()),
                subcalls,
                current_contract_package_hash,
            );
        }
    }

    #[ignore]
    #[test]
    fn stored_contract_by_hash_to_stored_versioned_contract() {
        for len in DEPTHS {
            let mut builder = super::setup();
            let default_account = builder.get_account(*DEFAULT_ACCOUNT_ADDR).unwrap();
            let current_contract_package_hash = default_account.get_hash(CONTRACT_PACKAGE_NAME);
            let current_contract_hash = default_account.get_hash(CONTRACT_NAME);

            let subcalls =
                vec![super::stored_versioned_contract(current_contract_package_hash.into()); *len];

            let execute_request = ExecuteRequestBuilder::contract_call_by_hash(
                *DEFAULT_ACCOUNT_ADDR,
                current_contract_hash.into(),
                CONTRACT_FORWARDER_ENTRYPOINT_CONTRACT,
                runtime_args! {
                    ARG_CALLS => subcalls.clone(),
                    ARG_CURRENT_DEPTH => 0u8,
                    mint::ARG_AMOUNT => approved_amount(*len),
                },
            )
            .build();

            builder.exec(execute_request).commit().expect_success();

            let transforms = builder.get_execution_journals().last().unwrap().clone();

            assert!(
                transforms
                    .iter()
                    .any(|(key, transform)| key == &Key::Hash(current_contract_hash)
                        && transform == &Transform::Identity),
                "Missing `Identity` transform for a contract being called."
            );

            super::assert_each_context_has_correct_call_stack_info(
                &mut builder,
                super::stored_versioned_contract(current_contract_package_hash.into()),
                subcalls,
                current_contract_package_hash,
            );
        }
    }

    #[ignore]
    #[test]
    fn stored_contract_by_name_to_stored_contract() {
        for len in DEPTHS {
            let mut builder = super::setup();
            let default_account = builder.get_account(*DEFAULT_ACCOUNT_ADDR).unwrap();
            let current_contract_package_hash = default_account.get_hash(CONTRACT_PACKAGE_NAME);
            let current_contract_hash = default_account.get_hash(CONTRACT_NAME);

            let subcalls = vec![super::stored_contract(current_contract_hash.into()); *len];

            let execute_request = ExecuteRequestBuilder::contract_call_by_name(
                *DEFAULT_ACCOUNT_ADDR,
                CONTRACT_NAME,
                CONTRACT_FORWARDER_ENTRYPOINT_CONTRACT,
                runtime_args! {
                    ARG_CALLS => subcalls.clone(),
                    ARG_CURRENT_DEPTH => 0u8,
                    mint::ARG_AMOUNT => approved_amount(*len),
                },
            )
            .build();

            builder.exec(execute_request).commit().expect_success();

            super::assert_each_context_has_correct_call_stack_info(
                &mut builder,
                super::stored_contract(current_contract_hash.into()),
                subcalls,
                current_contract_package_hash,
            );
        }
    }

    #[ignore]
    #[test]
    fn stored_contract_by_hash_to_stored_contract() {
        for len in DEPTHS {
            let mut builder = super::setup();
            let default_account = builder.get_account(*DEFAULT_ACCOUNT_ADDR).unwrap();
            let current_contract_package_hash = default_account.get_hash(CONTRACT_PACKAGE_NAME);
            let current_contract_hash = default_account.get_hash(CONTRACT_NAME);

            let subcalls = vec![super::stored_contract(current_contract_hash.into()); *len];

            let execute_request = ExecuteRequestBuilder::contract_call_by_hash(
                *DEFAULT_ACCOUNT_ADDR,
                current_contract_hash.into(),
                CONTRACT_FORWARDER_ENTRYPOINT_CONTRACT,
                runtime_args! {
                    ARG_CALLS => subcalls.clone(),
                    ARG_CURRENT_DEPTH => 0u8,
                    mint::ARG_AMOUNT => approved_amount(*len),
                },
            )
            .build();

            builder.exec(execute_request).commit().expect_success();

            super::assert_each_context_has_correct_call_stack_info(
                &mut builder,
                super::stored_contract(current_contract_hash.into()),
                subcalls,
                current_contract_package_hash,
            );
        }
    }

    // Stored contract + recursive subcall failure cases

    #[ignore]
    #[test]
    fn stored_versioned_contract_by_name_to_stored_versioned_session_should_fail() {
        for len in DEPTHS {
            let mut builder = super::setup();
            let default_account = builder.get_account(*DEFAULT_ACCOUNT_ADDR).unwrap();
            let current_contract_package_hash = default_account.get_hash(CONTRACT_PACKAGE_NAME);

            let subcalls =
                vec![super::stored_versioned_session(current_contract_package_hash.into()); *len];

            let execute_request = ExecuteRequestBuilder::versioned_contract_call_by_name(
                *DEFAULT_ACCOUNT_ADDR,
                CONTRACT_PACKAGE_NAME,
                None,
                CONTRACT_FORWARDER_ENTRYPOINT_CONTRACT,
                runtime_args! {
                    ARG_CALLS => subcalls.clone(),
                    ARG_CURRENT_DEPTH => 0u8,
                    mint::ARG_AMOUNT => approved_amount(*len),
                },
            )
            .build();

            builder.exec(execute_request).commit();

            super::assert_invalid_context(&mut builder, *len);
        }
    }

    #[ignore]
    #[test]
    fn stored_versioned_contract_by_hash_to_stored_versioned_session_should_fail() {
        for len in DEPTHS {
            let mut builder = super::setup();
            let default_account = builder.get_account(*DEFAULT_ACCOUNT_ADDR).unwrap();
            let current_contract_package_hash = default_account.get_hash(CONTRACT_PACKAGE_NAME);

            let subcalls =
                vec![super::stored_versioned_session(current_contract_package_hash.into()); *len];

            let execute_request = ExecuteRequestBuilder::versioned_contract_call_by_hash(
                *DEFAULT_ACCOUNT_ADDR,
                current_contract_package_hash.into(),
                None,
                CONTRACT_FORWARDER_ENTRYPOINT_CONTRACT,
                runtime_args! {
                    ARG_CALLS => subcalls.clone(),
                    ARG_CURRENT_DEPTH => 0u8,
                    mint::ARG_AMOUNT => approved_amount(*len),
                },
            )
            .build();

            builder.exec(execute_request).commit();

            super::assert_invalid_context(&mut builder, *len);
        }
    }

    #[ignore]
    #[test]
    fn stored_versioned_contract_by_name_to_stored_session_should_fail() {
        for len in DEPTHS {
            let mut builder = super::setup();
            let default_account = builder.get_account(*DEFAULT_ACCOUNT_ADDR).unwrap();
            let current_contract_hash = default_account.get_hash(CONTRACT_NAME);

            let subcalls = vec![super::stored_session(current_contract_hash.into()); *len];

            let execute_request = ExecuteRequestBuilder::versioned_contract_call_by_name(
                *DEFAULT_ACCOUNT_ADDR,
                CONTRACT_PACKAGE_NAME,
                None,
                CONTRACT_FORWARDER_ENTRYPOINT_CONTRACT,
                runtime_args! {
                    ARG_CALLS => subcalls.clone(),
                    ARG_CURRENT_DEPTH => 0u8,
                    mint::ARG_AMOUNT => approved_amount(*len),
                },
            )
            .build();

            builder.exec(execute_request).commit();

            super::assert_invalid_context(&mut builder, *len);
        }
    }

    #[ignore]
    #[test]
    fn stored_versioned_contract_by_hash_to_stored_session_should_fail() {
        for len in DEPTHS {
            let mut builder = super::setup();
            let default_account = builder.get_account(*DEFAULT_ACCOUNT_ADDR).unwrap();
            let current_contract_package_hash = default_account.get_hash(CONTRACT_PACKAGE_NAME);
            let current_contract_hash = default_account.get_hash(CONTRACT_NAME);

            let subcalls = vec![super::stored_session(current_contract_hash.into()); *len];

            let execute_request = ExecuteRequestBuilder::versioned_contract_call_by_hash(
                *DEFAULT_ACCOUNT_ADDR,
                current_contract_package_hash.into(),
                None,
                CONTRACT_FORWARDER_ENTRYPOINT_CONTRACT,
                runtime_args! {
                    ARG_CALLS => subcalls.clone(),
                    ARG_CURRENT_DEPTH => 0u8,
                    mint::ARG_AMOUNT => approved_amount(*len),
                },
            )
            .build();

            builder.exec(execute_request).commit();

            super::assert_invalid_context(&mut builder, *len);
        }
    }

    #[ignore]
    #[test]
    fn stored_contract_by_name_to_stored_versioned_session_should_fail() {
        for len in DEPTHS {
            let mut builder = super::setup();
            let default_account = builder.get_account(*DEFAULT_ACCOUNT_ADDR).unwrap();
            let current_contract_package_hash = default_account.get_hash(CONTRACT_PACKAGE_NAME);

            let subcalls =
                vec![super::stored_versioned_session(current_contract_package_hash.into()); *len];

            let execute_request = ExecuteRequestBuilder::contract_call_by_name(
                *DEFAULT_ACCOUNT_ADDR,
                CONTRACT_NAME,
                CONTRACT_FORWARDER_ENTRYPOINT_CONTRACT,
                runtime_args! {
                    ARG_CALLS => subcalls.clone(),
                    ARG_CURRENT_DEPTH => 0u8,
                    mint::ARG_AMOUNT => approved_amount(*len),
                },
            )
            .build();

            builder.exec(execute_request).commit();

            super::assert_invalid_context(&mut builder, *len);
        }
    }

    #[ignore]
    #[test]
    fn stored_contract_by_hash_to_stored_versioned_session_should_fail() {
        for len in DEPTHS {
            let mut builder = super::setup();
            let default_account = builder.get_account(*DEFAULT_ACCOUNT_ADDR).unwrap();
            let current_contract_package_hash = default_account.get_hash(CONTRACT_PACKAGE_NAME);
            let current_contract_hash = default_account.get_hash(CONTRACT_NAME);

            let subcalls =
                vec![super::stored_versioned_session(current_contract_package_hash.into()); *len];

            let execute_request = ExecuteRequestBuilder::contract_call_by_hash(
                *DEFAULT_ACCOUNT_ADDR,
                current_contract_hash.into(),
                CONTRACT_FORWARDER_ENTRYPOINT_CONTRACT,
                runtime_args! {
                    ARG_CALLS => subcalls.clone(),
                    ARG_CURRENT_DEPTH => 0u8,
                    mint::ARG_AMOUNT => approved_amount(*len),
                },
            )
            .build();

            builder.exec(execute_request).commit();

            super::assert_invalid_context(&mut builder, *len);
        }
    }

    #[ignore]
    #[test]
    fn stored_contract_by_name_to_stored_session_should_fail() {
        for len in DEPTHS {
            let mut builder = super::setup();
            let default_account = builder.get_account(*DEFAULT_ACCOUNT_ADDR).unwrap();
            let current_contract_hash = default_account.get_hash(CONTRACT_NAME);

            let subcalls = vec![super::stored_session(current_contract_hash.into()); *len];

            let execute_request = ExecuteRequestBuilder::contract_call_by_name(
                *DEFAULT_ACCOUNT_ADDR,
                CONTRACT_NAME,
                CONTRACT_FORWARDER_ENTRYPOINT_CONTRACT,
                runtime_args! {
                    ARG_CALLS => subcalls.clone(),
                    ARG_CURRENT_DEPTH => 0u8,
                    mint::ARG_AMOUNT => approved_amount(*len),
                },
            )
            .build();

            builder.exec(execute_request).commit();

            super::assert_invalid_context(&mut builder, *len);
        }
    }

    #[ignore]
    #[test]
    fn stored_contract_by_hash_to_stored_session_should_fail() {
        for len in DEPTHS {
            let mut builder = super::setup();
            let default_account = builder.get_account(*DEFAULT_ACCOUNT_ADDR).unwrap();
            let current_contract_hash = default_account.get_hash(CONTRACT_NAME);

            let subcalls = vec![super::stored_session(current_contract_hash.into()); *len];

            let execute_request = ExecuteRequestBuilder::contract_call_by_hash(
                *DEFAULT_ACCOUNT_ADDR,
                current_contract_hash.into(),
                CONTRACT_FORWARDER_ENTRYPOINT_CONTRACT,
                runtime_args! {
                    ARG_CALLS => subcalls.clone(),
                    ARG_CURRENT_DEPTH => 0u8,
                    mint::ARG_AMOUNT => approved_amount(*len),
                },
            )
            .build();

            builder.exec(execute_request).commit();

            super::assert_invalid_context(&mut builder, *len);
        }
    }

    #[ignore]
    #[test]
    fn stored_versioned_contract_by_name_to_stored_versioned_contract_to_stored_versioned_session_should_fail(
    ) {
        for len in DEPTHS {
            let mut builder = super::setup();
            let default_account = builder.get_account(*DEFAULT_ACCOUNT_ADDR).unwrap();
            let current_contract_package_hash = default_account.get_hash(CONTRACT_PACKAGE_NAME);

            let mut subcalls =
                vec![
                    super::stored_versioned_contract(current_contract_package_hash.into());
                    len.saturating_sub(1)
                ];
            if *len > 0 {
                subcalls.push(super::stored_versioned_session(
                    current_contract_package_hash.into(),
                ))
            }

            let execute_request = ExecuteRequestBuilder::versioned_contract_call_by_name(
                *DEFAULT_ACCOUNT_ADDR,
                CONTRACT_PACKAGE_NAME,
                None,
                CONTRACT_FORWARDER_ENTRYPOINT_CONTRACT,
                runtime_args! {
                    ARG_CALLS => subcalls.clone(),
                    ARG_CURRENT_DEPTH => 0u8,
                    mint::ARG_AMOUNT => approved_amount(*len),
                },
            )
            .build();

            builder.exec(execute_request).commit();

            super::assert_invalid_context(&mut builder, *len);
        }
    }

    #[ignore]
    #[test]
    fn stored_versioned_contract_by_hash_to_stored_versioned_contract_to_stored_session_should_fail(
    ) {
        for len in DEPTHS {
            let mut builder = super::setup();
            let default_account = builder.get_account(*DEFAULT_ACCOUNT_ADDR).unwrap();
            let current_contract_package_hash = default_account.get_hash(CONTRACT_PACKAGE_NAME);
            let current_contract_hash = default_account.get_hash(CONTRACT_NAME);

            let mut subcalls =
                vec![
                    super::stored_versioned_contract(current_contract_package_hash.into());
                    len.saturating_sub(1)
                ];
            if *len > 0 {
                subcalls.push(super::stored_session(current_contract_hash.into()))
            }

            let execute_request = ExecuteRequestBuilder::versioned_contract_call_by_hash(
                *DEFAULT_ACCOUNT_ADDR,
                current_contract_package_hash.into(),
                None,
                CONTRACT_FORWARDER_ENTRYPOINT_CONTRACT,
                runtime_args! {
                    ARG_CALLS => subcalls.clone(),
                    ARG_CURRENT_DEPTH => 0u8,
                    mint::ARG_AMOUNT => approved_amount(*len),
                },
            )
            .build();

            builder.exec(execute_request).commit();

            super::assert_invalid_context(&mut builder, *len);
        }
    }

    #[ignore]
    #[test]
    fn stored_versioned_contract_by_name_to_stored_contract_to_stored_versioned_session_should_fail(
    ) {
        for len in DEPTHS {
            let mut builder = super::setup();
            let default_account = builder.get_account(*DEFAULT_ACCOUNT_ADDR).unwrap();
            let current_contract_package_hash = default_account.get_hash(CONTRACT_PACKAGE_NAME);
            let current_contract_hash = default_account.get_hash(CONTRACT_NAME);

            let mut subcalls =
                vec![super::stored_contract(current_contract_hash.into()); len.saturating_sub(1)];
            if *len > 0 {
                subcalls.push(super::stored_versioned_session(
                    current_contract_package_hash.into(),
                ))
            }

            let execute_request = ExecuteRequestBuilder::versioned_contract_call_by_name(
                *DEFAULT_ACCOUNT_ADDR,
                CONTRACT_PACKAGE_NAME,
                None,
                CONTRACT_FORWARDER_ENTRYPOINT_CONTRACT,
                runtime_args! {
                    ARG_CALLS => subcalls.clone(),
                    ARG_CURRENT_DEPTH => 0u8,
                    mint::ARG_AMOUNT => approved_amount(*len),
                },
            )
            .build();

            builder.exec(execute_request).commit();

            super::assert_invalid_context(&mut builder, *len);
        }
    }

    #[ignore]
    #[test]
    fn stored_versioned_contract_by_hash_to_stored_contract_to_stored_session_should_fail() {
        for len in DEPTHS {
            let mut builder = super::setup();
            let default_account = builder.get_account(*DEFAULT_ACCOUNT_ADDR).unwrap();
            let current_contract_package_hash = default_account.get_hash(CONTRACT_PACKAGE_NAME);
            let current_contract_hash = default_account.get_hash(CONTRACT_NAME);

            let mut subcalls =
                vec![super::stored_contract(current_contract_hash.into()); len.saturating_sub(1)];
            if *len > 0 {
                subcalls.push(super::stored_session(current_contract_hash.into()))
            }

            let execute_request = ExecuteRequestBuilder::versioned_contract_call_by_hash(
                *DEFAULT_ACCOUNT_ADDR,
                current_contract_package_hash.into(),
                None,
                CONTRACT_FORWARDER_ENTRYPOINT_CONTRACT,
                runtime_args! {
                    ARG_CALLS => subcalls.clone(),
                    ARG_CURRENT_DEPTH => 0u8,
                    mint::ARG_AMOUNT => approved_amount(*len),
                },
            )
            .build();

            builder.exec(execute_request).commit();

            super::assert_invalid_context(&mut builder, *len);
        }
    }

    #[ignore]
    #[test]
    fn stored_contract_by_name_to_stored_versioned_contract_to_stored_versioned_session_should_fail(
    ) {
        for len in DEPTHS {
            let mut builder = super::setup();
            let default_account = builder.get_account(*DEFAULT_ACCOUNT_ADDR).unwrap();
            let current_contract_package_hash = default_account.get_hash(CONTRACT_PACKAGE_NAME);

            let mut subcalls =
                vec![
                    super::stored_versioned_contract(current_contract_package_hash.into());
                    len.saturating_sub(1)
                ];
            if *len > 0 {
                subcalls.push(super::stored_versioned_session(
                    current_contract_package_hash.into(),
                ))
            }

            let execute_request = ExecuteRequestBuilder::contract_call_by_name(
                *DEFAULT_ACCOUNT_ADDR,
                CONTRACT_NAME,
                CONTRACT_FORWARDER_ENTRYPOINT_CONTRACT,
                runtime_args! {
                    ARG_CALLS => subcalls.clone(),
                    ARG_CURRENT_DEPTH => 0u8,
                    mint::ARG_AMOUNT => approved_amount(*len),
                },
            )
            .build();

            builder.exec(execute_request).commit();

            super::assert_invalid_context(&mut builder, *len);
        }
    }

    #[ignore]
    #[test]
    fn stored_contract_by_hash_to_stored_versioned_contract_to_stored_session_should_fail() {
        for len in DEPTHS {
            let mut builder = super::setup();
            let default_account = builder.get_account(*DEFAULT_ACCOUNT_ADDR).unwrap();
            let current_contract_package_hash = default_account.get_hash(CONTRACT_PACKAGE_NAME);
            let current_contract_hash = default_account.get_hash(CONTRACT_NAME);

            let mut subcalls =
                vec![
                    super::stored_versioned_contract(current_contract_package_hash.into());
                    len.saturating_sub(1)
                ];
            if *len > 0 {
                subcalls.push(super::stored_session(current_contract_hash.into()))
            }

            let execute_request = ExecuteRequestBuilder::contract_call_by_hash(
                *DEFAULT_ACCOUNT_ADDR,
                current_contract_hash.into(),
                CONTRACT_FORWARDER_ENTRYPOINT_CONTRACT,
                runtime_args! {
                    ARG_CALLS => subcalls.clone(),
                    ARG_CURRENT_DEPTH => 0u8,
                    mint::ARG_AMOUNT => approved_amount(*len),
                },
            )
            .build();

            builder.exec(execute_request).commit();

            super::assert_invalid_context(&mut builder, *len);
        }
    }

    #[ignore]
    #[test]
    fn stored_contract_by_name_to_stored_contract_to_stored_versioned_session_should_fail() {
        for len in DEPTHS {
            let mut builder = super::setup();
            let default_account = builder.get_account(*DEFAULT_ACCOUNT_ADDR).unwrap();
            let current_contract_package_hash = default_account.get_hash(CONTRACT_PACKAGE_NAME);
            let current_contract_hash = default_account.get_hash(CONTRACT_NAME);

            let mut subcalls =
                vec![super::stored_contract(current_contract_hash.into()); len.saturating_sub(1)];
            if *len > 0 {
                subcalls.push(super::stored_versioned_session(
                    current_contract_package_hash.into(),
                ))
            }

            let execute_request = ExecuteRequestBuilder::contract_call_by_name(
                *DEFAULT_ACCOUNT_ADDR,
                CONTRACT_NAME,
                CONTRACT_FORWARDER_ENTRYPOINT_CONTRACT,
                runtime_args! {
                    ARG_CALLS => subcalls.clone(),
                    ARG_CURRENT_DEPTH => 0u8,
                    mint::ARG_AMOUNT => approved_amount(*len),
                },
            )
            .build();

            builder.exec(execute_request).commit();

            super::assert_invalid_context(&mut builder, *len);
        }
    }

    #[ignore]
    #[test]
    fn stored_contract_by_hash_to_stored_contract_to_stored_session_should_fail() {
        for len in DEPTHS {
            let mut builder = super::setup();
            let default_account = builder.get_account(*DEFAULT_ACCOUNT_ADDR).unwrap();
            let current_contract_hash = default_account.get_hash(CONTRACT_NAME);

            let mut subcalls =
                vec![super::stored_contract(current_contract_hash.into()); len.saturating_sub(1)];
            if *len > 0 {
                subcalls.push(super::stored_session(current_contract_hash.into()))
            }

            let execute_request = ExecuteRequestBuilder::contract_call_by_hash(
                *DEFAULT_ACCOUNT_ADDR,
                current_contract_hash.into(),
                CONTRACT_FORWARDER_ENTRYPOINT_CONTRACT,
                runtime_args! {
                    ARG_CALLS => subcalls.clone(),
                    ARG_CURRENT_DEPTH => 0u8,
                    mint::ARG_AMOUNT => approved_amount(*len),
                },
            )
            .build();

            builder.exec(execute_request).commit();

            super::assert_invalid_context(&mut builder, *len);
        }
    }

    // Stored session + recursive subcall

    #[ignore]
    #[test]
    fn stored_versioned_session_by_name_to_stored_versioned_session() {
        for len in DEPTHS {
            let mut builder = super::setup();
            let default_account = builder.get_account(*DEFAULT_ACCOUNT_ADDR).unwrap();
            let current_contract_package_hash = default_account.get_hash(CONTRACT_PACKAGE_NAME);

            let subcalls =
                vec![super::stored_versioned_session(current_contract_package_hash.into()); *len];

            let execute_request = ExecuteRequestBuilder::versioned_contract_call_by_name(
                *DEFAULT_ACCOUNT_ADDR,
                CONTRACT_PACKAGE_NAME,
                None,
                CONTRACT_FORWARDER_ENTRYPOINT_SESSION,
                runtime_args! {
                    ARG_CALLS => subcalls.clone(),
                    ARG_CURRENT_DEPTH => 0u8,
                    mint::ARG_AMOUNT => approved_amount(*len),
                },
            )
            .build();

            builder.exec(execute_request).commit().expect_success();

            super::assert_each_context_has_correct_call_stack_info(
                &mut builder,
                super::stored_versioned_session(current_contract_package_hash.into()),
                subcalls,
                current_contract_package_hash,
            );
        }
    }

    #[ignore]
    #[test]
    fn stored_versioned_session_by_hash_to_stored_versioned_session() {
        for len in DEPTHS {
            let mut builder = super::setup();
            let default_account = builder.get_account(*DEFAULT_ACCOUNT_ADDR).unwrap();
            let current_contract_package_hash = default_account.get_hash(CONTRACT_PACKAGE_NAME);

            let subcalls =
                vec![super::stored_versioned_session(current_contract_package_hash.into()); *len];

            let execute_request = ExecuteRequestBuilder::versioned_contract_call_by_hash(
                *DEFAULT_ACCOUNT_ADDR,
                current_contract_package_hash.into(),
                None,
                CONTRACT_FORWARDER_ENTRYPOINT_SESSION,
                runtime_args! {
                    ARG_CALLS => subcalls.clone(),
                    ARG_CURRENT_DEPTH => 0u8,
                    mint::ARG_AMOUNT => approved_amount(*len),
                },
            )
            .build();

            builder.exec(execute_request).commit().expect_success();

            super::assert_each_context_has_correct_call_stack_info(
                &mut builder,
                super::stored_versioned_session(current_contract_package_hash.into()),
                subcalls,
                current_contract_package_hash,
            );
        }
    }

    #[ignore]
    #[test]
    fn stored_versioned_session_by_name_to_stored_session() {
        for len in DEPTHS {
            let mut builder = super::setup();
            let default_account = builder.get_account(*DEFAULT_ACCOUNT_ADDR).unwrap();
            let current_contract_package_hash = default_account.get_hash(CONTRACT_PACKAGE_NAME);
            let current_contract_hash = default_account.get_hash(CONTRACT_NAME);

            let subcalls = vec![super::stored_session(current_contract_hash.into()); *len];

            let execute_request = ExecuteRequestBuilder::versioned_contract_call_by_name(
                *DEFAULT_ACCOUNT_ADDR,
                CONTRACT_PACKAGE_NAME,
                None,
                CONTRACT_FORWARDER_ENTRYPOINT_SESSION,
                runtime_args! {
                    ARG_CALLS => subcalls.clone(),
                    ARG_CURRENT_DEPTH => 0u8,
                    mint::ARG_AMOUNT => approved_amount(*len),
                },
            )
            .build();

            builder.exec(execute_request).commit().expect_success();

            super::assert_each_context_has_correct_call_stack_info(
                &mut builder,
                super::stored_versioned_session(current_contract_package_hash.into()),
                subcalls,
                current_contract_package_hash,
            );
        }
    }

    #[ignore]
    #[test]
    fn stored_versioned_session_by_hash_to_stored_session() {
        for len in DEPTHS {
            let mut builder = super::setup();
            let default_account = builder.get_account(*DEFAULT_ACCOUNT_ADDR).unwrap();
            let current_contract_package_hash = default_account.get_hash(CONTRACT_PACKAGE_NAME);
            let current_contract_hash = default_account.get_hash(CONTRACT_NAME);

            let subcalls = vec![super::stored_session(current_contract_hash.into()); *len];

            let execute_request = ExecuteRequestBuilder::versioned_contract_call_by_hash(
                *DEFAULT_ACCOUNT_ADDR,
                current_contract_package_hash.into(),
                None,
                CONTRACT_FORWARDER_ENTRYPOINT_SESSION,
                runtime_args! {
                    ARG_CALLS => subcalls.clone(),
                    ARG_CURRENT_DEPTH => 0u8,
                    mint::ARG_AMOUNT => approved_amount(*len),
                },
            )
            .build();

            builder.exec(execute_request).commit().expect_success();

            super::assert_each_context_has_correct_call_stack_info(
                &mut builder,
                super::stored_versioned_session(current_contract_package_hash.into()),
                subcalls,
                current_contract_package_hash,
            );
        }
    }

    #[ignore]
    #[test]
    fn stored_session_by_name_to_stored_versioned_session() {
        for len in DEPTHS {
            let mut builder = super::setup();
            let default_account = builder.get_account(*DEFAULT_ACCOUNT_ADDR).unwrap();
            let current_contract_package_hash = default_account.get_hash(CONTRACT_PACKAGE_NAME);
            let current_contract_hash = default_account.get_hash(CONTRACT_NAME);

            let subcalls =
                vec![super::stored_versioned_session(current_contract_package_hash.into()); *len];

            let execute_request = ExecuteRequestBuilder::contract_call_by_name(
                *DEFAULT_ACCOUNT_ADDR,
                CONTRACT_NAME,
                CONTRACT_FORWARDER_ENTRYPOINT_SESSION,
                runtime_args! {
                    ARG_CALLS => subcalls.clone(),
                    ARG_CURRENT_DEPTH => 0u8,
                    mint::ARG_AMOUNT => approved_amount(*len),
                },
            )
            .build();

            builder.exec(execute_request).commit().expect_success();

            super::assert_each_context_has_correct_call_stack_info(
                &mut builder,
                super::stored_session(current_contract_hash.into()),
                subcalls,
                current_contract_package_hash,
            );
        }
    }

    #[ignore]
    #[test]
    fn stored_session_by_hash_to_stored_versioned_session() {
        for len in DEPTHS {
            let mut builder = super::setup();
            let default_account = builder.get_account(*DEFAULT_ACCOUNT_ADDR).unwrap();
            let current_contract_package_hash = default_account.get_hash(CONTRACT_PACKAGE_NAME);
            let current_contract_hash = default_account.get_hash(CONTRACT_NAME);

            let subcalls =
                vec![super::stored_versioned_session(current_contract_package_hash.into()); *len];

            let execute_request = ExecuteRequestBuilder::contract_call_by_hash(
                *DEFAULT_ACCOUNT_ADDR,
                current_contract_hash.into(),
                CONTRACT_FORWARDER_ENTRYPOINT_SESSION,
                runtime_args! {
                    ARG_CALLS => subcalls.clone(),
                    ARG_CURRENT_DEPTH => 0u8,
                    mint::ARG_AMOUNT => approved_amount(*len),
                },
            )
            .build();

            builder.exec(execute_request).commit().expect_success();

            super::assert_each_context_has_correct_call_stack_info(
                &mut builder,
                super::stored_versioned_session(current_contract_package_hash.into()),
                subcalls,
                current_contract_package_hash,
            );
        }
    }

    #[ignore]
    #[test]
    fn stored_session_by_name_to_stored_session() {
        for len in DEPTHS {
            let mut builder = super::setup();
            let default_account = builder.get_account(*DEFAULT_ACCOUNT_ADDR).unwrap();
            let current_contract_package_hash = default_account.get_hash(CONTRACT_PACKAGE_NAME);
            let current_contract_hash = default_account.get_hash(CONTRACT_NAME);

            let subcalls = vec![super::stored_session(current_contract_hash.into()); *len];

            let execute_request = ExecuteRequestBuilder::contract_call_by_name(
                *DEFAULT_ACCOUNT_ADDR,
                CONTRACT_NAME,
                CONTRACT_FORWARDER_ENTRYPOINT_SESSION,
                runtime_args! {
                    ARG_CALLS => subcalls.clone(),
                    ARG_CURRENT_DEPTH => 0u8,
                    mint::ARG_AMOUNT => approved_amount(*len),
                },
            )
            .build();

            builder.exec(execute_request).commit().expect_success();

            super::assert_each_context_has_correct_call_stack_info(
                &mut builder,
                super::stored_session(current_contract_hash.into()),
                subcalls,
                current_contract_package_hash,
            );
        }
    }

    #[ignore]
    #[test]
    fn stored_session_by_hash_to_stored_session() {
        for len in DEPTHS {
            let mut builder = super::setup();
            let default_account = builder.get_account(*DEFAULT_ACCOUNT_ADDR).unwrap();
            let current_contract_package_hash = default_account.get_hash(CONTRACT_PACKAGE_NAME);
            let current_contract_hash = default_account.get_hash(CONTRACT_NAME);

            let subcalls = vec![super::stored_session(current_contract_hash.into()); *len];

            let execute_request = ExecuteRequestBuilder::contract_call_by_hash(
                *DEFAULT_ACCOUNT_ADDR,
                current_contract_hash.into(),
                CONTRACT_FORWARDER_ENTRYPOINT_SESSION,
                runtime_args! {
                    ARG_CALLS => subcalls.clone(),
                    ARG_CURRENT_DEPTH => 0u8,
                    mint::ARG_AMOUNT => approved_amount(*len),
                },
            )
            .build();

            builder.exec(execute_request).commit().expect_success();

            super::assert_each_context_has_correct_call_stack_info(
                &mut builder,
                super::stored_session(current_contract_hash.into()),
                subcalls,
                current_contract_package_hash,
            );
        }
    }

    #[ignore]
    #[test]
    fn stored_versioned_session_by_name_to_stored_versioned_contract() {
        for len in DEPTHS {
            let mut builder = super::setup();
            let default_account = builder.get_account(*DEFAULT_ACCOUNT_ADDR).unwrap();
            let current_contract_package_hash = default_account.get_hash(CONTRACT_PACKAGE_NAME);

            let subcalls =
                vec![super::stored_versioned_contract(current_contract_package_hash.into()); *len];

            let execute_request = ExecuteRequestBuilder::versioned_contract_call_by_name(
                *DEFAULT_ACCOUNT_ADDR,
                CONTRACT_PACKAGE_NAME,
                None,
                CONTRACT_FORWARDER_ENTRYPOINT_SESSION,
                runtime_args! {
                    ARG_CALLS => subcalls.clone(),
                    ARG_CURRENT_DEPTH => 0u8,
                    mint::ARG_AMOUNT => approved_amount(*len),
                },
            )
            .build();

            builder.exec(execute_request).commit().expect_success();

            super::assert_each_context_has_correct_call_stack_info(
                &mut builder,
                super::stored_versioned_session(current_contract_package_hash.into()),
                subcalls,
                current_contract_package_hash,
            );
        }
    }

    #[ignore]
    #[test]
    fn stored_versioned_session_by_hash_to_stored_versioned_contract() {
        for len in DEPTHS {
            let mut builder = super::setup();
            let default_account = builder.get_account(*DEFAULT_ACCOUNT_ADDR).unwrap();
            let current_contract_package_hash = default_account.get_hash(CONTRACT_PACKAGE_NAME);

            let subcalls =
                vec![super::stored_versioned_contract(current_contract_package_hash.into()); *len];

            let execute_request = ExecuteRequestBuilder::versioned_contract_call_by_hash(
                *DEFAULT_ACCOUNT_ADDR,
                current_contract_package_hash.into(),
                None,
                CONTRACT_FORWARDER_ENTRYPOINT_SESSION,
                runtime_args! {
                    ARG_CALLS => subcalls.clone(),
                    ARG_CURRENT_DEPTH => 0u8,
                    mint::ARG_AMOUNT => approved_amount(*len),
                },
            )
            .build();

            builder.exec(execute_request).commit().expect_success();

            super::assert_each_context_has_correct_call_stack_info(
                &mut builder,
                super::stored_versioned_session(current_contract_package_hash.into()),
                subcalls,
                current_contract_package_hash,
            );
        }
    }

    #[ignore]
    #[test]
    fn stored_versioned_session_by_name_to_stored_contract() {
        for len in DEPTHS {
            let mut builder = super::setup();
            let default_account = builder.get_account(*DEFAULT_ACCOUNT_ADDR).unwrap();
            let current_contract_package_hash = default_account.get_hash(CONTRACT_PACKAGE_NAME);
            let current_contract_hash = default_account.get_hash(CONTRACT_NAME);

            let subcalls = vec![super::stored_contract(current_contract_hash.into()); *len];

            let execute_request = ExecuteRequestBuilder::versioned_contract_call_by_name(
                *DEFAULT_ACCOUNT_ADDR,
                CONTRACT_PACKAGE_NAME,
                None,
                CONTRACT_FORWARDER_ENTRYPOINT_SESSION,
                runtime_args! {
                    ARG_CALLS => subcalls.clone(),
                    ARG_CURRENT_DEPTH => 0u8,
                    mint::ARG_AMOUNT => approved_amount(*len),
                },
            )
            .build();

            builder.exec(execute_request).commit().expect_success();

            super::assert_each_context_has_correct_call_stack_info(
                &mut builder,
                super::stored_versioned_session(current_contract_package_hash.into()),
                subcalls,
                current_contract_package_hash,
            );
        }
    }

    #[ignore]
    #[test]
    fn stored_versioned_session_by_hash_to_stored_contract() {
        for len in DEPTHS {
            let mut builder = super::setup();
            let default_account = builder.get_account(*DEFAULT_ACCOUNT_ADDR).unwrap();
            let current_contract_package_hash = default_account.get_hash(CONTRACT_PACKAGE_NAME);
            let current_contract_hash = default_account.get_hash(CONTRACT_NAME);

            let subcalls = vec![super::stored_contract(current_contract_hash.into()); *len];

            let execute_request = ExecuteRequestBuilder::versioned_contract_call_by_hash(
                *DEFAULT_ACCOUNT_ADDR,
                current_contract_package_hash.into(),
                None,
                CONTRACT_FORWARDER_ENTRYPOINT_SESSION,
                runtime_args! {
                    ARG_CALLS => subcalls.clone(),
                    ARG_CURRENT_DEPTH => 0u8,
                    mint::ARG_AMOUNT => approved_amount(*len),
                },
            )
            .build();

            builder.exec(execute_request).commit().expect_success();

            super::assert_each_context_has_correct_call_stack_info(
                &mut builder,
                super::stored_versioned_session(current_contract_package_hash.into()),
                subcalls,
                current_contract_package_hash,
            );
        }
    }

    #[ignore]
    #[test]
    fn stored_session_by_name_to_stored_versioned_contract() {
        for len in DEPTHS {
            let mut builder = super::setup();
            let default_account = builder.get_account(*DEFAULT_ACCOUNT_ADDR).unwrap();
            let current_contract_package_hash = default_account.get_hash(CONTRACT_PACKAGE_NAME);
            let current_contract_hash = default_account.get_hash(CONTRACT_NAME);

            let subcalls =
                vec![super::stored_versioned_contract(current_contract_package_hash.into()); *len];

            let execute_request = ExecuteRequestBuilder::contract_call_by_name(
                *DEFAULT_ACCOUNT_ADDR,
                CONTRACT_NAME,
                CONTRACT_FORWARDER_ENTRYPOINT_SESSION,
                runtime_args! {
                    ARG_CALLS => subcalls.clone(),
                    ARG_CURRENT_DEPTH => 0u8,
                    mint::ARG_AMOUNT => approved_amount(*len),
                },
            )
            .build();

            builder.exec(execute_request).commit().expect_success();

            super::assert_each_context_has_correct_call_stack_info(
                &mut builder,
                super::stored_session(current_contract_hash.into()),
                subcalls,
                current_contract_package_hash,
            );
        }
    }

    #[ignore]
    #[test]
    fn stored_session_by_hash_to_stored_versioned_contract() {
        for len in DEPTHS {
            let mut builder = super::setup();
            let default_account = builder.get_account(*DEFAULT_ACCOUNT_ADDR).unwrap();
            let current_contract_package_hash = default_account.get_hash(CONTRACT_PACKAGE_NAME);
            let current_contract_hash = default_account.get_hash(CONTRACT_NAME);

            let subcalls =
                vec![super::stored_versioned_contract(current_contract_package_hash.into()); *len];

            let execute_request = ExecuteRequestBuilder::contract_call_by_hash(
                *DEFAULT_ACCOUNT_ADDR,
                current_contract_hash.into(),
                CONTRACT_FORWARDER_ENTRYPOINT_SESSION,
                runtime_args! {
                    ARG_CALLS => subcalls.clone(),
                    ARG_CURRENT_DEPTH => 0u8,
                    mint::ARG_AMOUNT => approved_amount(*len),
                },
            )
            .build();

            builder.exec(execute_request).commit().expect_success();

            super::assert_each_context_has_correct_call_stack_info(
                &mut builder,
                super::stored_session(current_contract_hash.into()),
                subcalls,
                current_contract_package_hash,
            );
        }
    }

    #[ignore]
    #[test]
    fn stored_session_by_name_to_stored_contract() {
        for len in DEPTHS {
            let mut builder = super::setup();
            let default_account = builder.get_account(*DEFAULT_ACCOUNT_ADDR).unwrap();
            let current_contract_package_hash = default_account.get_hash(CONTRACT_PACKAGE_NAME);
            let current_contract_hash = default_account.get_hash(CONTRACT_NAME);

            let subcalls = vec![super::stored_contract(current_contract_hash.into()); *len];

            let execute_request = ExecuteRequestBuilder::contract_call_by_name(
                *DEFAULT_ACCOUNT_ADDR,
                CONTRACT_NAME,
                CONTRACT_FORWARDER_ENTRYPOINT_SESSION,
                runtime_args! {
                    ARG_CALLS => subcalls.clone(),
                    ARG_CURRENT_DEPTH => 0u8,
                    mint::ARG_AMOUNT => approved_amount(*len),
                },
            )
            .build();

            builder.exec(execute_request).commit().expect_success();

            super::assert_each_context_has_correct_call_stack_info(
                &mut builder,
                super::stored_session(current_contract_hash.into()),
                subcalls,
                current_contract_package_hash,
            );
        }
    }

    #[ignore]
    #[test]
    fn stored_session_by_hash_to_stored_contract() {
        for len in DEPTHS {
            let mut builder = super::setup();
            let default_account = builder.get_account(*DEFAULT_ACCOUNT_ADDR).unwrap();
            let current_contract_package_hash = default_account.get_hash(CONTRACT_PACKAGE_NAME);
            let current_contract_hash = default_account.get_hash(CONTRACT_NAME);

            let subcalls = vec![super::stored_contract(current_contract_hash.into()); *len];

            let execute_request = ExecuteRequestBuilder::contract_call_by_hash(
                *DEFAULT_ACCOUNT_ADDR,
                current_contract_hash.into(),
                CONTRACT_FORWARDER_ENTRYPOINT_SESSION,
                runtime_args! {
                    ARG_CALLS => subcalls.clone(),
                    ARG_CURRENT_DEPTH => 0u8,
                    mint::ARG_AMOUNT => approved_amount(*len),
                },
            )
            .build();

            builder.exec(execute_request).commit().expect_success();

            super::assert_each_context_has_correct_call_stack_info(
                &mut builder,
                super::stored_session(current_contract_hash.into()),
                subcalls,
                current_contract_package_hash,
            );
        }
    }

    // Stored session + recursive subcall failure cases

    #[ignore]
    #[test]
    fn stored_versioned_session_by_name_to_stored_versioned_contract_to_stored_versioned_session_should_fail(
    ) {
        for len in DEPTHS {
            let mut builder = super::setup();
            let default_account = builder.get_account(*DEFAULT_ACCOUNT_ADDR).unwrap();
            let current_contract_package_hash = default_account.get_hash(CONTRACT_PACKAGE_NAME);

            let mut subcalls =
                vec![
                    super::stored_versioned_contract(current_contract_package_hash.into());
                    len.saturating_sub(1)
                ];
            if *len > 0 {
                subcalls.push(super::stored_versioned_session(
                    current_contract_package_hash.into(),
                ))
            }

            let execute_request = ExecuteRequestBuilder::versioned_contract_call_by_name(
                *DEFAULT_ACCOUNT_ADDR,
                CONTRACT_PACKAGE_NAME,
                None,
                CONTRACT_FORWARDER_ENTRYPOINT_SESSION,
                runtime_args! {
                    ARG_CALLS => subcalls.clone(),
                    ARG_CURRENT_DEPTH => 0u8,
                    mint::ARG_AMOUNT => approved_amount(*len),
                },
            )
            .build();

            builder.exec(execute_request).commit();

            super::assert_invalid_context(&mut builder, *len);
        }
    }

    #[ignore]
    #[test]
    fn stored_versioned_session_by_hash_to_stored_versioned_contract_to_stored_session_should_fail()
    {
        for len in DEPTHS {
            let mut builder = super::setup();
            let default_account = builder.get_account(*DEFAULT_ACCOUNT_ADDR).unwrap();
            let current_contract_package_hash = default_account.get_hash(CONTRACT_PACKAGE_NAME);
            let current_contract_hash = default_account.get_hash(CONTRACT_NAME);

            let mut subcalls =
                vec![
                    super::stored_versioned_contract(current_contract_package_hash.into());
                    len.saturating_sub(1)
                ];
            if *len > 0 {
                subcalls.push(super::stored_session(current_contract_hash.into()))
            }

            let execute_request = ExecuteRequestBuilder::versioned_contract_call_by_hash(
                *DEFAULT_ACCOUNT_ADDR,
                current_contract_package_hash.into(),
                None,
                CONTRACT_FORWARDER_ENTRYPOINT_SESSION,
                runtime_args! {
                    ARG_CALLS => subcalls.clone(),
                    ARG_CURRENT_DEPTH => 0u8,
                    mint::ARG_AMOUNT => approved_amount(*len),
                },
            )
            .build();

            builder.exec(execute_request).commit();

            super::assert_invalid_context(&mut builder, *len);
        }
    }

    #[ignore]
    #[test]
    fn stored_versioned_session_by_name_to_stored_contract_to_stored_versioned_session_should_fail()
    {
        for len in DEPTHS {
            let mut builder = super::setup();
            let default_account = builder.get_account(*DEFAULT_ACCOUNT_ADDR).unwrap();
            let current_contract_package_hash = default_account.get_hash(CONTRACT_PACKAGE_NAME);
            let current_contract_hash = default_account.get_hash(CONTRACT_NAME);

            let mut subcalls =
                vec![super::stored_contract(current_contract_hash.into()); len.saturating_sub(1)];
            if *len > 0 {
                subcalls.push(super::stored_versioned_session(
                    current_contract_package_hash.into(),
                ))
            }

            let execute_request = ExecuteRequestBuilder::versioned_contract_call_by_name(
                *DEFAULT_ACCOUNT_ADDR,
                CONTRACT_PACKAGE_NAME,
                None,
                CONTRACT_FORWARDER_ENTRYPOINT_SESSION,
                runtime_args! {
                    ARG_CALLS => subcalls.clone(),
                    ARG_CURRENT_DEPTH => 0u8,
                    mint::ARG_AMOUNT => approved_amount(*len),
                },
            )
            .build();

            builder.exec(execute_request).commit();

            super::assert_invalid_context(&mut builder, *len);
        }
    }

    #[ignore]
    #[test]
    fn stored_versioned_session_by_hash_to_stored_contract_to_stored_session_should_fail() {
        for len in DEPTHS {
            let mut builder = super::setup();
            let default_account = builder.get_account(*DEFAULT_ACCOUNT_ADDR).unwrap();
            let current_contract_package_hash = default_account.get_hash(CONTRACT_PACKAGE_NAME);
            let current_contract_hash = default_account.get_hash(CONTRACT_NAME);

            let mut subcalls =
                vec![super::stored_contract(current_contract_hash.into()); len.saturating_sub(1)];
            if *len > 0 {
                subcalls.push(super::stored_session(current_contract_hash.into()))
            }

            let execute_request = ExecuteRequestBuilder::versioned_contract_call_by_hash(
                *DEFAULT_ACCOUNT_ADDR,
                current_contract_package_hash.into(),
                None,
                CONTRACT_FORWARDER_ENTRYPOINT_SESSION,
                runtime_args! {
                    ARG_CALLS => subcalls.clone(),
                    ARG_CURRENT_DEPTH => 0u8,
                    mint::ARG_AMOUNT => approved_amount(*len),
                },
            )
            .build();

            builder.exec(execute_request).commit();

            super::assert_invalid_context(&mut builder, *len);
        }
    }

    #[ignore]
    #[test]
    fn stored_session_by_name_to_stored_versioned_contract_to_stored_versioned_session_should_fail()
    {
        for len in DEPTHS {
            let mut builder = super::setup();
            let default_account = builder.get_account(*DEFAULT_ACCOUNT_ADDR).unwrap();
            let current_contract_package_hash = default_account.get_hash(CONTRACT_PACKAGE_NAME);

            let mut subcalls =
                vec![
                    super::stored_versioned_contract(current_contract_package_hash.into());
                    len.saturating_sub(1)
                ];
            if *len > 0 {
                subcalls.push(super::stored_versioned_session(
                    current_contract_package_hash.into(),
                ))
            }

            let execute_request = ExecuteRequestBuilder::contract_call_by_name(
                *DEFAULT_ACCOUNT_ADDR,
                CONTRACT_NAME,
                CONTRACT_FORWARDER_ENTRYPOINT_SESSION,
                runtime_args! {
                    ARG_CALLS => subcalls.clone(),
                    ARG_CURRENT_DEPTH => 0u8,
                    mint::ARG_AMOUNT => approved_amount(*len),
                },
            )
            .build();

            builder.exec(execute_request).commit();

            super::assert_invalid_context(&mut builder, *len);
        }
    }

    #[ignore]
    #[test]
    fn stored_session_by_hash_to_stored_versioned_contract_to_stored_session_should_fail() {
        for len in DEPTHS {
            let mut builder = super::setup();
            let default_account = builder.get_account(*DEFAULT_ACCOUNT_ADDR).unwrap();
            let current_contract_package_hash = default_account.get_hash(CONTRACT_PACKAGE_NAME);
            let current_contract_hash = default_account.get_hash(CONTRACT_NAME);

            let mut subcalls =
                vec![
                    super::stored_versioned_contract(current_contract_package_hash.into());
                    len.saturating_sub(1)
                ];
            if *len > 0 {
                subcalls.push(super::stored_session(current_contract_hash.into()))
            }

            let execute_request = ExecuteRequestBuilder::contract_call_by_hash(
                *DEFAULT_ACCOUNT_ADDR,
                current_contract_hash.into(),
                CONTRACT_FORWARDER_ENTRYPOINT_SESSION,
                runtime_args! {
                    ARG_CALLS => subcalls.clone(),
                    ARG_CURRENT_DEPTH => 0u8,
                    mint::ARG_AMOUNT => approved_amount(*len),
                },
            )
            .build();

            builder.exec(execute_request).commit();

            super::assert_invalid_context(&mut builder, *len);
        }
    }

    #[ignore]
    #[test]
    fn stored_session_by_name_to_stored_contract_to_stored_versioned_session_should_fail() {
        for len in DEPTHS {
            let mut builder = super::setup();
            let default_account = builder.get_account(*DEFAULT_ACCOUNT_ADDR).unwrap();
            let current_contract_package_hash = default_account.get_hash(CONTRACT_PACKAGE_NAME);
            let current_contract_hash = default_account.get_hash(CONTRACT_NAME);

            let mut subcalls =
                vec![super::stored_contract(current_contract_hash.into()); len.saturating_sub(1)];
            if *len > 0 {
                subcalls.push(super::stored_versioned_session(
                    current_contract_package_hash.into(),
                ))
            }

            let execute_request = ExecuteRequestBuilder::contract_call_by_name(
                *DEFAULT_ACCOUNT_ADDR,
                CONTRACT_NAME,
                CONTRACT_FORWARDER_ENTRYPOINT_SESSION,
                runtime_args! {
                    ARG_CALLS => subcalls.clone(),
                    ARG_CURRENT_DEPTH => 0u8,
                    mint::ARG_AMOUNT => approved_amount(*len),
                },
            )
            .build();

            builder.exec(execute_request).commit();

            super::assert_invalid_context(&mut builder, *len);
        }
    }

    #[ignore]
    #[test]
    fn stored_session_by_hash_to_stored_contract_to_stored_session_should_fail() {
        for len in DEPTHS {
            let mut builder = super::setup();
            let default_account = builder.get_account(*DEFAULT_ACCOUNT_ADDR).unwrap();
            let current_contract_hash = default_account.get_hash(CONTRACT_NAME);

            let mut subcalls =
                vec![super::stored_contract(current_contract_hash.into()); len.saturating_sub(1)];
            if *len > 0 {
                subcalls.push(super::stored_session(current_contract_hash.into()))
            }

            let execute_request = ExecuteRequestBuilder::contract_call_by_hash(
                *DEFAULT_ACCOUNT_ADDR,
                current_contract_hash.into(),
                CONTRACT_FORWARDER_ENTRYPOINT_SESSION,
                runtime_args! {
                    ARG_CALLS => subcalls.clone(),
                    ARG_CURRENT_DEPTH => 0u8,
                    mint::ARG_AMOUNT => approved_amount(*len),
                },
            )
            .build();

            builder.exec(execute_request).commit();

            super::assert_invalid_context(&mut builder, *len);
        }
    }
}

mod payment {
    use rand::Rng;

    use casper_engine_test_support::{
        DeployItemBuilder, ExecuteRequestBuilder, InMemoryWasmTestBuilder, DEFAULT_ACCOUNT_ADDR,
    };
<<<<<<< HEAD
    use casper_execution_engine::core::engine_state::{Error as CoreError, ExecError};
=======
>>>>>>> 33d46a3c
    use casper_types::{runtime_args, system::mint, HashAddr, RuntimeArgs};
    use get_call_stack_recursive_subcall::Call;

    use crate::wasm_utils;

    use super::{
        approved_amount, AccountExt, ARG_CALLS, ARG_CURRENT_DEPTH, CONTRACT_CALL_RECURSIVE_SUBCALL,
        CONTRACT_FORWARDER_ENTRYPOINT_SESSION, CONTRACT_NAME, CONTRACT_PACKAGE_NAME,
    };

    // DEPTHS should not contain 1, as it will eliminate the initial element from the subcalls
    // vector.  Going further than 5 will hit the gas limit.
    const DEPTHS: &[usize] = &[0, 2, 5];

    fn execute(builder: &mut InMemoryWasmTestBuilder, call_depth: usize, subcalls: Vec<Call>) {
        let execute_request = {
            let mut rng = rand::thread_rng();
            let deploy_hash = rng.gen();
            let sender = *DEFAULT_ACCOUNT_ADDR;
            let args = runtime_args! {
                ARG_CALLS => subcalls,
                ARG_CURRENT_DEPTH => 0u8,
                mint::ARG_AMOUNT => approved_amount(call_depth),
            };
            let deploy = DeployItemBuilder::new()
                .with_address(sender)
                .with_payment_code(CONTRACT_CALL_RECURSIVE_SUBCALL, args)
                .with_session_bytes(wasm_utils::do_nothing_bytes(), RuntimeArgs::default())
                .with_authorization_keys(&[sender])
                .with_deploy_hash(deploy_hash)
                .build();
            ExecuteRequestBuilder::new().push_deploy(deploy).build()
        };

<<<<<<< HEAD
        if call_depth == 0 {
            builder.exec(execute_request).commit().expect_success();
        } else {
            builder.exec(execute_request).commit().expect_failure();
            let error = builder.get_error().expect("must have an error");
            assert!(matches!(error, CoreError::Exec(ExecError::GasLimit)));
        }
=======
        super::execute_and_assert_result(call_depth, builder, execute_request);
>>>>>>> 33d46a3c
    }

    fn execute_stored_payment_by_package_name(
        builder: &mut InMemoryWasmTestBuilder,
        call_depth: usize,
        subcalls: Vec<Call>,
    ) {
        let execute_request = {
            let mut rng = rand::thread_rng();
            let deploy_hash = rng.gen();

            let sender = *DEFAULT_ACCOUNT_ADDR;

            let args = runtime_args! {
                ARG_CALLS => subcalls,
                ARG_CURRENT_DEPTH => 0u8,
                mint::ARG_AMOUNT => approved_amount(call_depth),
            };

            let deploy = DeployItemBuilder::new()
                .with_address(sender)
                .with_stored_versioned_payment_contract_by_name(
                    CONTRACT_PACKAGE_NAME,
                    None,
                    CONTRACT_FORWARDER_ENTRYPOINT_SESSION,
                    args,
                )
                .with_session_bytes(wasm_utils::do_nothing_bytes(), RuntimeArgs::default())
                .with_authorization_keys(&[sender])
                .with_deploy_hash(deploy_hash)
                .build();

            ExecuteRequestBuilder::new().push_deploy(deploy).build()
        };

<<<<<<< HEAD
        if call_depth == 0 {
            builder.exec(execute_request).commit().expect_success();
        } else {
            builder.exec(execute_request).commit().expect_failure();
            let error = builder.get_error().expect("must have an error");
            assert!(matches!(error, CoreError::Exec(ExecError::GasLimit)));
        }
=======
        super::execute_and_assert_result(call_depth, builder, execute_request);
>>>>>>> 33d46a3c
    }

    fn execute_stored_payment_by_package_hash(
        builder: &mut InMemoryWasmTestBuilder,
        call_depth: usize,
        subcalls: Vec<Call>,
        current_contract_package_hash: HashAddr,
    ) {
        let execute_request = {
            let mut rng = rand::thread_rng();
            let deploy_hash = rng.gen();
            let sender = *DEFAULT_ACCOUNT_ADDR;
            let args = runtime_args! {
                ARG_CALLS => subcalls,
                ARG_CURRENT_DEPTH => 0u8,
                mint::ARG_AMOUNT => approved_amount(call_depth),
            };
            let deploy = DeployItemBuilder::new()
                .with_address(sender)
                .with_stored_versioned_payment_contract_by_hash(
                    current_contract_package_hash,
                    None,
                    CONTRACT_FORWARDER_ENTRYPOINT_SESSION,
                    args,
                )
                .with_session_bytes(wasm_utils::do_nothing_bytes(), RuntimeArgs::default())
                .with_authorization_keys(&[sender])
                .with_deploy_hash(deploy_hash)
                .build();
            ExecuteRequestBuilder::new().push_deploy(deploy).build()
        };

<<<<<<< HEAD
        if call_depth == 0 {
            builder.exec(execute_request).expect_success().commit();
        } else {
            builder.exec(execute_request).commit().expect_failure();
            let error = builder.get_error().expect("must have an error");
            assert!(matches!(error, CoreError::Exec(ExecError::GasLimit)));
        }
=======
        super::execute_and_assert_result(call_depth, builder, execute_request);
>>>>>>> 33d46a3c
    }

    fn execute_stored_payment_by_contract_name(
        builder: &mut InMemoryWasmTestBuilder,
        call_depth: usize,
        subcalls: Vec<Call>,
    ) {
        let execute_request = {
            let mut rng = rand::thread_rng();
            let deploy_hash = rng.gen();

            let sender = *DEFAULT_ACCOUNT_ADDR;

            let args = runtime_args! {
                ARG_CALLS => subcalls,
                ARG_CURRENT_DEPTH => 0u8,
                mint::ARG_AMOUNT => approved_amount(call_depth),
            };

            let deploy = DeployItemBuilder::new()
                .with_address(sender)
                .with_stored_payment_named_key(
                    CONTRACT_NAME,
                    CONTRACT_FORWARDER_ENTRYPOINT_SESSION,
                    args,
                )
                .with_session_bytes(wasm_utils::do_nothing_bytes(), RuntimeArgs::default())
                .with_authorization_keys(&[sender])
                .with_deploy_hash(deploy_hash)
                .build();

            ExecuteRequestBuilder::new().push_deploy(deploy).build()
        };

<<<<<<< HEAD
        if call_depth == 0 {
            builder.exec(execute_request).commit().expect_success();
        } else {
            builder.exec(execute_request).commit().expect_failure();
            let error = builder.get_error().expect("must have an error");
            assert!(matches!(error, CoreError::Exec(ExecError::GasLimit)));
        }
=======
        super::execute_and_assert_result(call_depth, builder, execute_request);
>>>>>>> 33d46a3c
    }

    fn execute_stored_payment_by_contract_hash(
        builder: &mut InMemoryWasmTestBuilder,
        call_depth: usize,
        subcalls: Vec<Call>,
        current_contract_hash: HashAddr,
    ) {
        let execute_request = {
            let mut rng = rand::thread_rng();
            let deploy_hash = rng.gen();
            let sender = *DEFAULT_ACCOUNT_ADDR;
            let args = runtime_args! {
                ARG_CALLS => subcalls,
                ARG_CURRENT_DEPTH => 0u8,
                mint::ARG_AMOUNT => approved_amount(call_depth),
            };
            let deploy = DeployItemBuilder::new()
                .with_address(sender)
                .with_stored_payment_hash(
                    current_contract_hash.into(),
                    CONTRACT_FORWARDER_ENTRYPOINT_SESSION,
                    args,
                )
                .with_session_bytes(wasm_utils::do_nothing_bytes(), RuntimeArgs::default())
                .with_authorization_keys(&[sender])
                .with_deploy_hash(deploy_hash)
                .build();
            ExecuteRequestBuilder::new().push_deploy(deploy).build()
        };

<<<<<<< HEAD
        if call_depth == 0 {
            builder.exec(execute_request).commit().expect_success();
        } else {
            builder.exec(execute_request).commit().expect_failure();
            let error = builder.get_error().expect("must have an error");
            assert!(matches!(error, CoreError::Exec(ExecError::GasLimit)));
        }
=======
        super::execute_and_assert_result(call_depth, builder, execute_request);
>>>>>>> 33d46a3c
    }

    // Session + recursive subcall

    #[ignore]
    #[test]
    fn payment_bytes_to_stored_versioned_session_to_stored_versioned_contract() {
        for call_depth in DEPTHS {
            let mut builder = super::setup();
            let default_account = builder.get_account(*DEFAULT_ACCOUNT_ADDR).unwrap();
            let current_contract_package_hash = default_account.get_hash(CONTRACT_PACKAGE_NAME);

            let mut subcalls =
                vec![
                    super::stored_versioned_session(current_contract_package_hash.into());
                    call_depth.saturating_sub(1)
                ];
            if *call_depth > 0 {
                subcalls.push(super::stored_versioned_contract(
                    current_contract_package_hash.into(),
                ));
            }

            execute(&mut builder, *call_depth, subcalls);
        }
    }

    #[ignore]
    #[test]
    fn payment_bytes_to_stored_versioned_session_to_stored_contract() {
        for call_depth in DEPTHS {
            let mut builder = super::setup();
            let default_account = builder.get_account(*DEFAULT_ACCOUNT_ADDR).unwrap();
            let current_contract_package_hash = default_account.get_hash(CONTRACT_PACKAGE_NAME);
            let current_contract_hash = default_account.get_hash(CONTRACT_NAME);

            let mut subcalls =
                vec![
                    super::stored_versioned_session(current_contract_package_hash.into());
                    call_depth.saturating_sub(1)
                ];
            if *call_depth > 0 {
                subcalls.push(super::stored_contract(current_contract_hash.into()));
            }

            execute(&mut builder, *call_depth, subcalls);
        }
    }

    #[ignore]
    #[test]
    fn payment_bytes_to_stored_session_to_stored_versioned_contract() {
        for call_depth in DEPTHS {
            let mut builder = super::setup();
            let default_account = builder.get_account(*DEFAULT_ACCOUNT_ADDR).unwrap();
            let current_contract_package_hash = default_account.get_hash(CONTRACT_PACKAGE_NAME);
            let current_contract_hash = default_account.get_hash(CONTRACT_NAME);

            let mut subcalls = vec![
                super::stored_session(current_contract_hash.into());
                call_depth.saturating_sub(1)
            ];
            if *call_depth > 0 {
                subcalls.push(super::stored_versioned_contract(
                    current_contract_package_hash.into(),
                ));
            }

            execute(&mut builder, *call_depth, subcalls)
        }
    }

    // Payment logic is tethered to a low gas amount. It is not forbidden to attempt to do calls
    // however they are expensive and if you exceed the gas limit it should fail with a
    // GasLimit error.
    #[ignore]
    #[test]
    fn payment_bytes_to_stored_contract_to_stored_session() {
        let call_depth = 5usize;
        let mut builder = super::setup();
        let default_account = builder.get_account(*DEFAULT_ACCOUNT_ADDR).unwrap();
        let current_contract_hash = default_account.get_hash(CONTRACT_NAME);

        let subcalls = vec![
            super::stored_contract(current_contract_hash.into()),
            super::stored_session(current_contract_hash.into()),
        ];
        execute(&mut builder, call_depth, subcalls)
    }

    #[ignore]
    #[test]
    fn payment_bytes_to_stored_session_to_stored_contract_() {
        let call_depth = 5usize;
        let mut builder = super::setup();
        let default_account = builder.get_account(*DEFAULT_ACCOUNT_ADDR).unwrap();
        let current_contract_hash = default_account.get_hash(CONTRACT_NAME);

        let subcalls = vec![
            super::stored_session(current_contract_hash.into()),
            super::stored_contract(current_contract_hash.into()),
        ];
        execute(&mut builder, call_depth, subcalls)
    }

    // Session + recursive subcall failure cases

    #[ignore]
    #[test]
    fn payment_bytes_to_stored_versioned_contract_to_stored_versioned_session_should_fail() {
        for call_depth in DEPTHS {
            let mut builder = super::setup();
            let default_account = builder.get_account(*DEFAULT_ACCOUNT_ADDR).unwrap();
            let current_contract_package_hash = default_account.get_hash(CONTRACT_PACKAGE_NAME);

            let mut subcalls =
                vec![
                    super::stored_versioned_contract(current_contract_package_hash.into());
                    call_depth.saturating_sub(1)
                ];
            if *call_depth > 0 {
                subcalls.push(super::stored_versioned_session(
                    current_contract_package_hash.into(),
                ));
            }

            execute(&mut builder, *call_depth, subcalls)
        }
    }

    #[ignore]
    #[test]
    fn payment_bytes_to_stored_versioned_contract_to_stored_session_should_fail() {
        for call_depth in DEPTHS {
            let mut builder = super::setup();
            let default_account = builder.get_account(*DEFAULT_ACCOUNT_ADDR).unwrap();
            let current_contract_package_hash = default_account.get_hash(CONTRACT_PACKAGE_NAME);
            let current_contract_hash = default_account.get_hash(CONTRACT_NAME);

            let mut subcalls =
                vec![
                    super::stored_versioned_contract(current_contract_package_hash.into());
                    call_depth.saturating_sub(1)
                ];
            if *call_depth > 0 {
                subcalls.push(super::stored_session(current_contract_hash.into()));
            }

            execute(&mut builder, *call_depth, subcalls)
        }
    }

    #[ignore]
    #[test]
    fn payment_bytes_to_stored_contract_to_stored_versioned_session_should_fail() {
        for call_depth in DEPTHS {
            let mut builder = super::setup();
            let default_account = builder.get_account(*DEFAULT_ACCOUNT_ADDR).unwrap();
            let current_contract_package_hash = default_account.get_hash(CONTRACT_PACKAGE_NAME);
            let current_contract_hash = default_account.get_hash(CONTRACT_NAME);

            let mut subcalls = vec![
                super::stored_contract(current_contract_hash.into());
                call_depth.saturating_sub(1)
            ];
            if *call_depth > 0 {
                subcalls.push(super::stored_versioned_session(
                    current_contract_package_hash.into(),
                ));
            }

            execute(&mut builder, *call_depth, subcalls)
        }
    }

    #[ignore]
    #[test]
    fn payment_bytes_to_stored_contract_to_stored_session_should_fail() {
        for call_depth in DEPTHS {
            let mut builder = super::setup();
            let default_account = builder.get_account(*DEFAULT_ACCOUNT_ADDR).unwrap();
            let current_contract_hash = default_account.get_hash(CONTRACT_NAME);

            let mut subcalls = vec![
                super::stored_contract(current_contract_hash.into());
                call_depth.saturating_sub(1)
            ];
            if *call_depth > 0 {
                subcalls.push(super::stored_session(current_contract_hash.into()));
            }

            execute(&mut builder, *call_depth, subcalls)
        }
    }

    // Stored session + recursive subcall

    #[ignore]
    #[test]
    fn stored_versioned_payment_by_name_to_stored_versioned_session() {
        for call_depth in DEPTHS {
            let mut builder = super::setup();
            let default_account = builder.get_account(*DEFAULT_ACCOUNT_ADDR).unwrap();
            let current_contract_package_hash = default_account.get_hash(CONTRACT_PACKAGE_NAME);

            let subcalls =
                vec![
                    super::stored_versioned_session(current_contract_package_hash.into());
                    *call_depth
                ];

            execute_stored_payment_by_package_name(&mut builder, *call_depth, subcalls);
        }
    }

    #[ignore]
    #[test]
    fn stored_versioned_payment_by_hash_to_stored_versioned_session() {
        for call_depth in DEPTHS {
            let mut builder = super::setup();
            let default_account = builder.get_account(*DEFAULT_ACCOUNT_ADDR).unwrap();
            let current_contract_package_hash = default_account.get_hash(CONTRACT_PACKAGE_NAME);

            let subcalls =
                vec![
                    super::stored_versioned_session(current_contract_package_hash.into());
                    *call_depth
                ];

            execute_stored_payment_by_package_hash(
                &mut builder,
                *call_depth,
                subcalls,
                current_contract_package_hash,
            )
        }
    }

    #[ignore]
    #[test]
    fn stored_versioned_payment_by_name_to_stored_session() {
        for call_depth in DEPTHS {
            let mut builder = super::setup();
            let default_account = builder.get_account(*DEFAULT_ACCOUNT_ADDR).unwrap();
            let current_contract_hash = default_account.get_hash(CONTRACT_NAME);

            let subcalls = vec![super::stored_session(current_contract_hash.into()); *call_depth];

            execute_stored_payment_by_package_name(&mut builder, *call_depth, subcalls)
        }
    }

    #[ignore]
    #[test]
    fn stored_versioned_payment_by_hash_to_stored_session() {
        for call_depth in DEPTHS {
            let mut builder = super::setup();
            let default_account = builder.get_account(*DEFAULT_ACCOUNT_ADDR).unwrap();
            let current_contract_package_hash = default_account.get_hash(CONTRACT_PACKAGE_NAME);
            let current_contract_hash = default_account.get_hash(CONTRACT_NAME);

            let subcalls = vec![super::stored_session(current_contract_hash.into()); *call_depth];

            execute_stored_payment_by_package_hash(
                &mut builder,
                *call_depth,
                subcalls,
                current_contract_package_hash,
            )
        }
    }

    #[ignore]
    #[test]
    fn stored_payment_by_name_to_stored_versioned_session() {
        for call_depth in DEPTHS {
            let mut builder = super::setup();
            let default_account = builder.get_account(*DEFAULT_ACCOUNT_ADDR).unwrap();
            let current_contract_package_hash = default_account.get_hash(CONTRACT_PACKAGE_NAME);

            let subcalls =
                vec![
                    super::stored_versioned_session(current_contract_package_hash.into());
                    *call_depth
                ];

            execute_stored_payment_by_contract_name(&mut builder, *call_depth, subcalls)
        }
    }

    #[ignore]
    #[test]
    fn stored_payment_by_hash_to_stored_versioned_session() {
        for call_depth in DEPTHS {
            let mut builder = super::setup();
            let default_account = builder.get_account(*DEFAULT_ACCOUNT_ADDR).unwrap();
            let current_contract_package_hash = default_account.get_hash(CONTRACT_PACKAGE_NAME);
            let current_contract_hash = default_account.get_hash(CONTRACT_NAME);

            let subcalls =
                vec![
                    super::stored_versioned_session(current_contract_package_hash.into());
                    *call_depth
                ];

            execute_stored_payment_by_contract_hash(
                &mut builder,
                *call_depth,
                subcalls,
                current_contract_hash,
            )
        }
    }

    #[ignore]
    #[test]
    fn stored_payment_by_name_to_stored_session() {
        for call_depth in DEPTHS {
            let mut builder = super::setup();
            let default_account = builder.get_account(*DEFAULT_ACCOUNT_ADDR).unwrap();
            let current_contract_hash = default_account.get_hash(CONTRACT_NAME);

            let subcalls = vec![super::stored_session(current_contract_hash.into()); *call_depth];

            execute_stored_payment_by_contract_name(&mut builder, *call_depth, subcalls)
        }
    }

    #[ignore]
    #[test]
    fn stored_payment_by_hash_to_stored_session() {
        for call_depth in DEPTHS {
            let mut builder = super::setup();
            let default_account = builder.get_account(*DEFAULT_ACCOUNT_ADDR).unwrap();
            let current_contract_hash = default_account.get_hash(CONTRACT_NAME);

            let subcalls = vec![super::stored_session(current_contract_hash.into()); *call_depth];

            execute_stored_payment_by_contract_hash(
                &mut builder,
                *call_depth,
                subcalls,
                current_contract_hash,
            )
        }
    }

    #[ignore]
    #[test]
    fn stored_versioned_payment_by_name_to_stored_versioned_contract() {
        for call_depth in DEPTHS {
            let mut builder = super::setup();
            let default_account = builder.get_account(*DEFAULT_ACCOUNT_ADDR).unwrap();
            let current_contract_package_hash = default_account.get_hash(CONTRACT_PACKAGE_NAME);

            let subcalls =
                vec![
                    super::stored_versioned_contract(current_contract_package_hash.into());
                    *call_depth
                ];

            execute_stored_payment_by_contract_name(&mut builder, *call_depth, subcalls)
        }
    }

    #[ignore]
    #[test]
    fn stored_versioned_payment_by_hash_to_stored_versioned_contract() {
        for call_depth in DEPTHS {
            let mut builder = super::setup();
            let default_account = builder.get_account(*DEFAULT_ACCOUNT_ADDR).unwrap();
            let current_contract_package_hash = default_account.get_hash(CONTRACT_PACKAGE_NAME);

            let subcalls =
                vec![
                    super::stored_versioned_contract(current_contract_package_hash.into());
                    *call_depth
                ];

            execute_stored_payment_by_package_hash(
                &mut builder,
                *call_depth,
                subcalls,
                current_contract_package_hash,
            )
        }
    }

    #[ignore]
    #[test]
    fn stored_versioned_payment_by_name_to_stored_contract() {
        for call_depth in DEPTHS {
            let mut builder = super::setup();
            let default_account = builder.get_account(*DEFAULT_ACCOUNT_ADDR).unwrap();
            let current_contract_hash = default_account.get_hash(CONTRACT_NAME);

            let subcalls = vec![super::stored_contract(current_contract_hash.into()); *call_depth];

            execute_stored_payment_by_package_name(&mut builder, *call_depth, subcalls)
        }
    }

    #[ignore]
    #[test]
    fn stored_versioned_payment_by_hash_to_stored_contract() {
        for call_depth in DEPTHS {
            let mut builder = super::setup();
            let default_account = builder.get_account(*DEFAULT_ACCOUNT_ADDR).unwrap();
            let current_contract_package_hash = default_account.get_hash(CONTRACT_PACKAGE_NAME);
            let current_contract_hash = default_account.get_hash(CONTRACT_NAME);

            let subcalls = vec![super::stored_contract(current_contract_hash.into()); *call_depth];

            execute_stored_payment_by_package_hash(
                &mut builder,
                *call_depth,
                subcalls,
                current_contract_package_hash,
            )
        }
    }

    #[ignore]
    #[test]
    fn stored_payment_by_name_to_stored_versioned_contract() {
        for call_depth in DEPTHS {
            let mut builder = super::setup();
            let default_account = builder.get_account(*DEFAULT_ACCOUNT_ADDR).unwrap();
            let current_contract_package_hash = default_account.get_hash(CONTRACT_PACKAGE_NAME);

            let subcalls =
                vec![
                    super::stored_versioned_contract(current_contract_package_hash.into());
                    *call_depth
                ];

            execute_stored_payment_by_contract_name(&mut builder, *call_depth, subcalls)
        }
    }

    #[ignore]
    #[test]
    fn stored_payment_by_hash_to_stored_versioned_contract() {
        for call_depth in DEPTHS {
            let mut builder = super::setup();
            let default_account = builder.get_account(*DEFAULT_ACCOUNT_ADDR).unwrap();
            let current_contract_package_hash = default_account.get_hash(CONTRACT_PACKAGE_NAME);
            let current_contract_hash = default_account.get_hash(CONTRACT_NAME);

            let subcalls =
                vec![
                    super::stored_versioned_contract(current_contract_package_hash.into());
                    *call_depth
                ];

            execute_stored_payment_by_contract_hash(
                &mut builder,
                *call_depth,
                subcalls,
                current_contract_hash,
            )
        }
    }

    #[ignore]
    #[test]
    fn stored_payment_by_name_to_stored_contract() {
        for call_depth in DEPTHS {
            let mut builder = super::setup();
            let default_account = builder.get_account(*DEFAULT_ACCOUNT_ADDR).unwrap();
            let current_contract_hash = default_account.get_hash(CONTRACT_NAME);

            let subcalls = vec![super::stored_contract(current_contract_hash.into()); *call_depth];

            execute_stored_payment_by_contract_name(&mut builder, *call_depth, subcalls)
        }
    }

    #[ignore]
    #[test]
    fn stored_payment_by_hash_to_stored_contract() {
        for call_depth in DEPTHS {
            let mut builder = super::setup();
            let default_account = builder.get_account(*DEFAULT_ACCOUNT_ADDR).unwrap();
            let current_contract_hash = default_account.get_hash(CONTRACT_NAME);

            let subcalls = vec![super::stored_contract(current_contract_hash.into()); *call_depth];

            execute_stored_payment_by_contract_hash(
                &mut builder,
                *call_depth,
                subcalls,
                current_contract_hash,
            )
        }
    }

    // Stored session + recursive subcall failure cases

    #[ignore]
    #[test]
    fn stored_versioned_payment_by_name_to_stored_versioned_contract_to_stored_versioned_session_should_fail(
    ) {
        for call_depth in DEPTHS {
            let mut builder = super::setup();
            let default_account = builder.get_account(*DEFAULT_ACCOUNT_ADDR).unwrap();
            let current_contract_package_hash = default_account.get_hash(CONTRACT_PACKAGE_NAME);

            let mut subcalls =
                vec![
                    super::stored_versioned_contract(current_contract_package_hash.into());
                    call_depth.saturating_sub(1)
                ];
            if *call_depth > 0 {
                subcalls.push(super::stored_versioned_session(
                    current_contract_package_hash.into(),
                ))
            }

            execute_stored_payment_by_package_name(&mut builder, *call_depth, subcalls)
        }
    }

    #[ignore]
    #[test]
    fn stored_versioned_payment_by_hash_to_stored_versioned_contract_to_stored_session_should_fail()
    {
        for call_depth in DEPTHS {
            let mut builder = super::setup();
            let default_account = builder.get_account(*DEFAULT_ACCOUNT_ADDR).unwrap();
            let current_contract_package_hash = default_account.get_hash(CONTRACT_PACKAGE_NAME);
            let current_contract_hash = default_account.get_hash(CONTRACT_NAME);

            let mut subcalls =
                vec![
                    super::stored_versioned_contract(current_contract_package_hash.into());
                    call_depth.saturating_sub(1)
                ];
            if *call_depth > 0 {
                subcalls.push(super::stored_session(current_contract_hash.into()))
            }

            execute_stored_payment_by_package_hash(
                &mut builder,
                *call_depth,
                subcalls,
                current_contract_package_hash,
            )
        }
    }

    #[ignore]
    #[test]
    fn stored_versioned_payment_by_name_to_stored_contract_to_stored_versioned_session_should_fail()
    {
        for call_depth in DEPTHS {
            let mut builder = super::setup();
            let default_account = builder.get_account(*DEFAULT_ACCOUNT_ADDR).unwrap();
            let current_contract_package_hash = default_account.get_hash(CONTRACT_PACKAGE_NAME);
            let current_contract_hash = default_account.get_hash(CONTRACT_NAME);

            let mut subcalls = vec![
                super::stored_contract(current_contract_hash.into());
                call_depth.saturating_sub(1)
            ];
            if *call_depth > 0 {
                subcalls.push(super::stored_versioned_session(
                    current_contract_package_hash.into(),
                ))
            }

            execute_stored_payment_by_package_name(&mut builder, *call_depth, subcalls)
        }
    }

    #[ignore]
    #[test]
    fn stored_versioned_payment_by_hash_to_stored_contract_to_stored_session_should_fail() {
        for call_depth in DEPTHS {
            let mut builder = super::setup();
            let default_account = builder.get_account(*DEFAULT_ACCOUNT_ADDR).unwrap();
            let current_contract_package_hash = default_account.get_hash(CONTRACT_PACKAGE_NAME);
            let current_contract_hash = default_account.get_hash(CONTRACT_NAME);

            let mut subcalls = vec![
                super::stored_contract(current_contract_hash.into());
                call_depth.saturating_sub(1)
            ];
            if *call_depth > 0 {
                subcalls.push(super::stored_session(current_contract_hash.into()))
            }

            execute_stored_payment_by_package_hash(
                &mut builder,
                *call_depth,
                subcalls,
                current_contract_package_hash,
            )
        }
    }

    #[ignore]
    #[test]
    fn stored_payment_by_name_to_stored_versioned_contract_to_stored_versioned_session_should_fail()
    {
        for call_depth in DEPTHS {
            let mut builder = super::setup();
            let default_account = builder.get_account(*DEFAULT_ACCOUNT_ADDR).unwrap();
            let current_contract_package_hash = default_account.get_hash(CONTRACT_PACKAGE_NAME);

            let mut subcalls =
                vec![
                    super::stored_versioned_contract(current_contract_package_hash.into());
                    call_depth.saturating_sub(1)
                ];
            if *call_depth > 0 {
                subcalls.push(super::stored_versioned_session(
                    current_contract_package_hash.into(),
                ))
            }

            execute_stored_payment_by_contract_name(&mut builder, *call_depth, subcalls)
        }
    }

    #[ignore]
    #[test]
    fn stored_session_by_hash_to_stored_versioned_contract_to_stored_session_should_fail() {
        for call_depth in DEPTHS {
            let mut builder = super::setup();
            let default_account = builder.get_account(*DEFAULT_ACCOUNT_ADDR).unwrap();
            let current_contract_package_hash = default_account.get_hash(CONTRACT_PACKAGE_NAME);
            let current_contract_hash = default_account.get_hash(CONTRACT_NAME);

            let mut subcalls =
                vec![
                    super::stored_versioned_contract(current_contract_package_hash.into());
                    call_depth.saturating_sub(1)
                ];
            if *call_depth > 0 {
                subcalls.push(super::stored_session(current_contract_hash.into()))
            }

            execute_stored_payment_by_contract_hash(
                &mut builder,
                *call_depth,
                subcalls,
                current_contract_hash,
            )
        }
    }

    #[ignore]
    #[test]
    fn stored_payment_by_name_to_stored_contract_to_stored_versioned_session_should_fail() {
        for call_depth in DEPTHS {
            let mut builder = super::setup();
            let default_account = builder.get_account(*DEFAULT_ACCOUNT_ADDR).unwrap();
            let current_contract_package_hash = default_account.get_hash(CONTRACT_PACKAGE_NAME);
            let current_contract_hash = default_account.get_hash(CONTRACT_NAME);

            let mut subcalls = vec![
                super::stored_contract(current_contract_hash.into());
                call_depth.saturating_sub(1)
            ];
            if *call_depth > 0 {
                subcalls.push(super::stored_versioned_session(
                    current_contract_package_hash.into(),
                ))
            }

            execute_stored_payment_by_contract_name(&mut builder, *call_depth, subcalls)
        }
    }

    #[ignore]
    #[test]
    fn stored_payment_by_name_to_stored_contract_to_stored_session_should_fail() {
        for call_depth in DEPTHS {
            let mut builder = super::setup();
            let default_account = builder.get_account(*DEFAULT_ACCOUNT_ADDR).unwrap();
            let current_contract_hash = default_account.get_hash(CONTRACT_NAME);

            let mut subcalls = vec![
                super::stored_contract(current_contract_hash.into());
                call_depth.saturating_sub(1)
            ];
            if *call_depth > 0 {
                subcalls.push(super::stored_session(current_contract_hash.into()))
            }

            execute_stored_payment_by_contract_name(&mut builder, *call_depth, subcalls)
        }
    }
}<|MERGE_RESOLUTION|>--- conflicted
+++ resolved
@@ -3,13 +3,10 @@
 use casper_engine_test_support::{
     ExecuteRequestBuilder, InMemoryWasmTestBuilder, WasmTestBuilder, DEFAULT_ACCOUNT_ADDR,
     PRODUCTION_RUN_GENESIS_REQUEST,
-<<<<<<< HEAD
-=======
 };
 use casper_execution_engine::{
     core::engine_state::{Error as CoreError, ExecError, ExecuteRequest},
     storage::global_state::in_memory::InMemoryGlobalState,
->>>>>>> 33d46a3c
 };
 use casper_types::{
     account::Account, runtime_args, system::CallStackElement, CLValue, ContractHash,
@@ -2627,10 +2624,6 @@
     use casper_engine_test_support::{
         DeployItemBuilder, ExecuteRequestBuilder, InMemoryWasmTestBuilder, DEFAULT_ACCOUNT_ADDR,
     };
-<<<<<<< HEAD
-    use casper_execution_engine::core::engine_state::{Error as CoreError, ExecError};
-=======
->>>>>>> 33d46a3c
     use casper_types::{runtime_args, system::mint, HashAddr, RuntimeArgs};
     use get_call_stack_recursive_subcall::Call;
 
@@ -2665,17 +2658,7 @@
             ExecuteRequestBuilder::new().push_deploy(deploy).build()
         };
 
-<<<<<<< HEAD
-        if call_depth == 0 {
-            builder.exec(execute_request).commit().expect_success();
-        } else {
-            builder.exec(execute_request).commit().expect_failure();
-            let error = builder.get_error().expect("must have an error");
-            assert!(matches!(error, CoreError::Exec(ExecError::GasLimit)));
-        }
-=======
         super::execute_and_assert_result(call_depth, builder, execute_request);
->>>>>>> 33d46a3c
     }
 
     fn execute_stored_payment_by_package_name(
@@ -2711,17 +2694,7 @@
             ExecuteRequestBuilder::new().push_deploy(deploy).build()
         };
 
-<<<<<<< HEAD
-        if call_depth == 0 {
-            builder.exec(execute_request).commit().expect_success();
-        } else {
-            builder.exec(execute_request).commit().expect_failure();
-            let error = builder.get_error().expect("must have an error");
-            assert!(matches!(error, CoreError::Exec(ExecError::GasLimit)));
-        }
-=======
         super::execute_and_assert_result(call_depth, builder, execute_request);
->>>>>>> 33d46a3c
     }
 
     fn execute_stored_payment_by_package_hash(
@@ -2754,17 +2727,7 @@
             ExecuteRequestBuilder::new().push_deploy(deploy).build()
         };
 
-<<<<<<< HEAD
-        if call_depth == 0 {
-            builder.exec(execute_request).expect_success().commit();
-        } else {
-            builder.exec(execute_request).commit().expect_failure();
-            let error = builder.get_error().expect("must have an error");
-            assert!(matches!(error, CoreError::Exec(ExecError::GasLimit)));
-        }
-=======
         super::execute_and_assert_result(call_depth, builder, execute_request);
->>>>>>> 33d46a3c
     }
 
     fn execute_stored_payment_by_contract_name(
@@ -2799,17 +2762,7 @@
             ExecuteRequestBuilder::new().push_deploy(deploy).build()
         };
 
-<<<<<<< HEAD
-        if call_depth == 0 {
-            builder.exec(execute_request).commit().expect_success();
-        } else {
-            builder.exec(execute_request).commit().expect_failure();
-            let error = builder.get_error().expect("must have an error");
-            assert!(matches!(error, CoreError::Exec(ExecError::GasLimit)));
-        }
-=======
         super::execute_and_assert_result(call_depth, builder, execute_request);
->>>>>>> 33d46a3c
     }
 
     fn execute_stored_payment_by_contract_hash(
@@ -2841,17 +2794,7 @@
             ExecuteRequestBuilder::new().push_deploy(deploy).build()
         };
 
-<<<<<<< HEAD
-        if call_depth == 0 {
-            builder.exec(execute_request).commit().expect_success();
-        } else {
-            builder.exec(execute_request).commit().expect_failure();
-            let error = builder.get_error().expect("must have an error");
-            assert!(matches!(error, CoreError::Exec(ExecError::GasLimit)));
-        }
-=======
         super::execute_and_assert_result(call_depth, builder, execute_request);
->>>>>>> 33d46a3c
     }
 
     // Session + recursive subcall
