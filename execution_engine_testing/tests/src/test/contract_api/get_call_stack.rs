use num_traits::One;

use casper_engine_test_support::{
    ExecuteRequestBuilder, LmdbWasmTestBuilder, DEFAULT_ACCOUNT_ADDR,
    PRODUCTION_RUN_GENESIS_REQUEST,
};
use casper_execution_engine::engine_state::{Error as CoreError, ExecError, ExecuteRequest};
use casper_types::{
    runtime_args, system::CallStackElement, AddressableEntity, CLValue, ContractHash,
    ContractPackageHash, EntryPointType, HashAddr, Key, StoredValue, U512,
};

use get_call_stack_recursive_subcall::{
    Call, ContractAddress, ARG_CALLS, ARG_CURRENT_DEPTH, METHOD_FORWARDER_CONTRACT_NAME,
    METHOD_FORWARDER_SESSION_NAME,
};

const CONTRACT_RECURSIVE_SUBCALL: &str = "get_call_stack_recursive_subcall.wasm";
const CONTRACT_CALL_RECURSIVE_SUBCALL: &str = "get_call_stack_call_recursive_subcall.wasm";

const CONTRACT_PACKAGE_NAME: &str = "forwarder";
const CONTRACT_NAME: &str = "our_contract_name";

const CONTRACT_FORWARDER_ENTRYPOINT_CONTRACT: &str = METHOD_FORWARDER_CONTRACT_NAME;
const CONTRACT_FORWARDER_ENTRYPOINT_SESSION: &str = METHOD_FORWARDER_SESSION_NAME;

fn stored_session(contract_hash: ContractHash) -> Call {
    Call {
        contract_address: ContractAddress::ContractHash(contract_hash),
        target_method: CONTRACT_FORWARDER_ENTRYPOINT_SESSION.to_string(),
        entry_point_type: EntryPointType::Session,
    }
}

fn stored_versioned_session(contract_package_hash: ContractPackageHash) -> Call {
    Call {
        contract_address: ContractAddress::ContractPackageHash(contract_package_hash),
        target_method: CONTRACT_FORWARDER_ENTRYPOINT_SESSION.to_string(),
        entry_point_type: EntryPointType::Session,
    }
}

fn stored_contract(contract_hash: ContractHash) -> Call {
    Call {
        contract_address: ContractAddress::ContractHash(contract_hash),
        target_method: CONTRACT_FORWARDER_ENTRYPOINT_CONTRACT.to_string(),
        entry_point_type: EntryPointType::Contract,
    }
}

fn stored_versioned_contract(contract_package_hash: ContractPackageHash) -> Call {
    Call {
        contract_address: ContractAddress::ContractPackageHash(contract_package_hash),
        target_method: CONTRACT_FORWARDER_ENTRYPOINT_CONTRACT.to_string(),
        entry_point_type: EntryPointType::Contract,
    }
}

fn store_contract(builder: &mut LmdbWasmTestBuilder, session_filename: &str) {
    let store_contract_request =
        ExecuteRequestBuilder::standard(*DEFAULT_ACCOUNT_ADDR, session_filename, runtime_args! {})
            .build();
    builder
        .exec(store_contract_request)
        .commit()
        .expect_success();
}

fn execute_and_assert_result(
    call_depth: usize,
    builder: &mut LmdbWasmTestBuilder,
    execute_request: ExecuteRequest,
) {
    if call_depth == 0 {
        builder.exec(execute_request).commit().expect_success();
    } else {
        builder.exec(execute_request).commit().expect_failure();
        let error = builder.get_error().expect("must have an error");
        assert!(matches!(
            error,
            // Call chains have stored contract trying to call stored session which we don't
            // support and is an actual error. Due to variable opcode costs such
            // execution may end up in a success (and fail with InvalidContext) or GasLimit when
            // executing longer chains.
            CoreError::Exec(ExecError::InvalidContext) | CoreError::Exec(ExecError::GasLimit)
        ));
    }
}

// Constant from the contracts used in the tests below.
const LARGE_AMOUNT: u64 = 1_500_000_000_000;

// In the payment or session phase, this test will try to transfer `len + 1` times
// a fixed amount of `1_500_000_000_000` from the main purse of the account.
// We need to provide an explicit approval via passing that as an `amount` argument.
pub fn approved_amount(idx: usize) -> U512 {
    U512::from(LARGE_AMOUNT * (idx + 1) as u64)
}

trait AccountExt {
    fn get_hash(&self, key: &str) -> HashAddr;
}

impl AccountExt for AddressableEntity {
    fn get_hash(&self, key: &str) -> HashAddr {
        self.named_keys()
            .get(key)
            .cloned()
            .and_then(Key::into_hash)
            .unwrap()
    }
}

trait BuilderExt {
    fn get_call_stack_from_session_context(
        &mut self,
        stored_call_stack_key: &str,
    ) -> Vec<CallStackElement>;

    fn get_call_stack_from_contract_context(
        &mut self,
        stored_call_stack_key: &str,
        contract_package_hash: HashAddr,
    ) -> Vec<CallStackElement>;
}

impl BuilderExt for LmdbWasmTestBuilder {
    fn get_call_stack_from_session_context(
        &mut self,
        stored_call_stack_key: &str,
    ) -> Vec<CallStackElement> {
        let cl_value = self
            .query(
                None,
                (*DEFAULT_ACCOUNT_ADDR).into(),
                &[stored_call_stack_key.to_string()],
            )
            .unwrap();

        cl_value
            .as_cl_value()
            .cloned()
            .map(CLValue::into_t::<Vec<CallStackElement>>)
            .unwrap()
            .unwrap()
    }

    fn get_call_stack_from_contract_context(
        &mut self,
        stored_call_stack_key: &str,
        contract_package_hash: HashAddr,
    ) -> Vec<CallStackElement> {
        let value = self
            .query(None, Key::Hash(contract_package_hash), &[])
            .unwrap();

        let contract_package = match value {
            StoredValue::ContractPackage(package) => package,
            _ => panic!("unreachable"),
        };

        let current_contract_hash = contract_package.current_contract_hash().unwrap();

        let cl_value = self
            .query(
                None,
                current_contract_hash.into(),
                &[stored_call_stack_key.to_string()],
            )
            .unwrap();

        cl_value
            .as_cl_value()
            .cloned()
            .map(CLValue::into_t::<Vec<CallStackElement>>)
            .unwrap()
            .unwrap()
    }
}

fn setup() -> LmdbWasmTestBuilder {
    let mut builder = LmdbWasmTestBuilder::default();
    builder.run_genesis(&PRODUCTION_RUN_GENESIS_REQUEST);
    store_contract(&mut builder, CONTRACT_RECURSIVE_SUBCALL);
    builder
}

fn assert_each_context_has_correct_call_stack_info(
    builder: &mut LmdbWasmTestBuilder,
    top_level_call: Call,
    mut subcalls: Vec<Call>,
    current_contract_package_hash: HashAddr,
) {
    let mut calls = vec![top_level_call];
    calls.append(&mut subcalls);

    // query for and verify that all the elements in the call stack match their
    // pre-defined Call element
    for (i, call) in calls.iter().enumerate() {
        let stored_call_stack_key = format!("call_stack-{}", i);
        // we need to know where to look for the call stack information
        let call_stack = match call.entry_point_type {
            EntryPointType::Contract => builder.get_call_stack_from_contract_context(
                &stored_call_stack_key,
                current_contract_package_hash,
            ),
            EntryPointType::Session => {
                builder.get_call_stack_from_session_context(&stored_call_stack_key)
            }
        };
        assert_eq!(
            call_stack.len(),
            i + 2,
            "call stack len was an unexpected size {}, should be {} {:#?}",
            call_stack.len(),
            i + 2,
            call_stack,
        );
        let (head, rest) = call_stack.split_at(usize::one());

        assert_eq!(
            head,
            [CallStackElement::Session {
                account_hash: *DEFAULT_ACCOUNT_ADDR,
            }],
        );
        assert_call_stack_matches_calls(rest.to_vec(), &calls);
    }
}

fn assert_invalid_context(builder: &mut LmdbWasmTestBuilder, depth: usize) {
    if depth == 0 {
        builder.expect_success();
    } else {
        let error = builder.get_error().unwrap();
        assert!(matches!(
            error,
            casper_execution_engine::engine_state::Error::Exec(
                casper_execution_engine::execution::Error::InvalidContext
            )
        ));
    }
}

fn assert_each_context_has_correct_call_stack_info_module_bytes(
    builder: &mut LmdbWasmTestBuilder,
    subcalls: Vec<Call>,
    current_contract_package_hash: HashAddr,
) {
    let stored_call_stack_key = format!("call_stack-{}", 0);
    let call_stack = builder.get_call_stack_from_session_context(&stored_call_stack_key);
    let (head, _) = call_stack.split_at(usize::one());
    assert_eq!(
        head,
        [CallStackElement::Session {
            account_hash: *DEFAULT_ACCOUNT_ADDR,
        }],
    );

    for (i, call) in (1..=subcalls.len()).zip(subcalls.iter()) {
        let stored_call_stack_key = format!("call_stack-{}", i);
        // we need to know where to look for the call stack information
        let call_stack = match call.entry_point_type {
            EntryPointType::Contract => builder.get_call_stack_from_contract_context(
                &stored_call_stack_key,
                current_contract_package_hash,
            ),
            EntryPointType::Session => {
                builder.get_call_stack_from_session_context(&stored_call_stack_key)
            }
        };
        let (head, rest) = call_stack.split_at(usize::one());
        assert_eq!(
            head,
            [CallStackElement::Session {
                account_hash: *DEFAULT_ACCOUNT_ADDR,
            }],
        );
        assert_call_stack_matches_calls(rest.to_vec(), &subcalls);
    }
}

fn assert_call_stack_matches_calls(call_stack: Vec<CallStackElement>, calls: &[Call]) {
    for (index, expected_call_stack_element) in call_stack.iter().enumerate() {
        let maybe_call = calls.get(index);
        match (maybe_call, expected_call_stack_element) {
            // Versioned Call with EntryPointType::Contract
            (
                Some(Call {
                    entry_point_type,
                    contract_address:
                        ContractAddress::ContractPackageHash(current_contract_package_hash),
                    ..
                }),
                CallStackElement::StoredContract {
                    contract_package_hash,
                    ..
                },
            ) if *entry_point_type == EntryPointType::Contract
                && *contract_package_hash == *current_contract_package_hash => {}

            // Unversioned Call with EntryPointType::Contract
            (
                Some(Call {
                    entry_point_type,
                    contract_address: ContractAddress::ContractHash(current_contract_hash),
                    ..
                }),
                CallStackElement::StoredContract { contract_hash, .. },
            ) if *entry_point_type == EntryPointType::Contract
                && *contract_hash == *current_contract_hash => {}

            // Versioned Call with EntryPointType::Session
            (
                Some(Call {
                    entry_point_type,
                    contract_address:
                        ContractAddress::ContractPackageHash(current_contract_package_hash),
                    ..
                }),
                CallStackElement::StoredSession {
                    account_hash,
                    contract_package_hash,
                    ..
                },
            ) if *entry_point_type == EntryPointType::Session
                && *account_hash == *DEFAULT_ACCOUNT_ADDR
                && *contract_package_hash == *current_contract_package_hash => {}

            // Unversioned Call with EntryPointType::Session
            (
                Some(Call {
                    entry_point_type,
                    contract_address: ContractAddress::ContractHash(current_contract_hash),
                    ..
                }),
                CallStackElement::StoredSession {
                    account_hash,
                    contract_hash,
                    ..
                },
            ) if *entry_point_type == EntryPointType::Session
                && *account_hash == *DEFAULT_ACCOUNT_ADDR
                && *contract_hash == *current_contract_hash => {}

            _ => panic!(
                "call stack element {:#?} didn't match expected call {:#?} at index {}, {:#?}",
                expected_call_stack_element, maybe_call, index, call_stack,
            ),
        }
    }
}

mod session {
    use casper_engine_test_support::{ExecuteRequestBuilder, DEFAULT_ACCOUNT_ADDR};
<<<<<<< HEAD
    use casper_storage::global_state::shared::transform::Transform;
    use casper_types::{runtime_args, system::mint, Key};
=======
    use casper_types::{execution::TransformKind, runtime_args, system::mint, Key, RuntimeArgs};
>>>>>>> b1e0f2ae

    use super::{
        approved_amount, AccountExt, ARG_CALLS, ARG_CURRENT_DEPTH, CONTRACT_CALL_RECURSIVE_SUBCALL,
        CONTRACT_FORWARDER_ENTRYPOINT_CONTRACT, CONTRACT_FORWARDER_ENTRYPOINT_SESSION,
        CONTRACT_NAME, CONTRACT_PACKAGE_NAME,
    };

    // DEPTHS should not contain 1, as it will eliminate the initial element from the subcalls
    // vector
    const DEPTHS: &[usize] = &[0, 2, 5, 10];

    // Session + recursive subcall

    #[ignore]
    #[test]
    fn session_bytes_to_stored_versioned_contract() {
        for len in DEPTHS {
            let mut builder = super::setup();
            let default_account = builder
                .get_entity_by_account_hash(*DEFAULT_ACCOUNT_ADDR)
                .unwrap();
            let current_contract_package_hash = default_account.get_hash(CONTRACT_PACKAGE_NAME);

            let subcalls =
                vec![super::stored_versioned_contract(current_contract_package_hash.into()); *len];

            let execute_request = ExecuteRequestBuilder::standard(
                *DEFAULT_ACCOUNT_ADDR,
                CONTRACT_CALL_RECURSIVE_SUBCALL,
                runtime_args! {
                    ARG_CALLS => subcalls.clone(),
                    ARG_CURRENT_DEPTH => 0u8,
                    mint::ARG_AMOUNT => approved_amount(*len),
                },
            )
            .build();

            builder.exec(execute_request).commit().expect_success();

            super::assert_each_context_has_correct_call_stack_info_module_bytes(
                &mut builder,
                subcalls,
                current_contract_package_hash,
            );
        }
    }

    #[ignore]
    #[test]
    fn session_bytes_to_stored_contract() {
        for len in DEPTHS {
            let mut builder = super::setup();
            let default_account = builder
                .get_entity_by_account_hash(*DEFAULT_ACCOUNT_ADDR)
                .unwrap();
            let current_contract_package_hash = default_account.get_hash(CONTRACT_PACKAGE_NAME);
            let current_contract_hash = default_account.get_hash(CONTRACT_NAME);

            let subcalls = vec![super::stored_contract(current_contract_hash.into()); *len];

            let execute_request = ExecuteRequestBuilder::standard(
                *DEFAULT_ACCOUNT_ADDR,
                CONTRACT_CALL_RECURSIVE_SUBCALL,
                runtime_args! {
                    ARG_CALLS => subcalls.clone(),
                    ARG_CURRENT_DEPTH => 0u8,
                    mint::ARG_AMOUNT => approved_amount(*len),
                },
            )
            .build();

            builder.exec(execute_request).commit().expect_success();

            super::assert_each_context_has_correct_call_stack_info_module_bytes(
                &mut builder,
                subcalls,
                current_contract_package_hash,
            );
        }
    }

    #[ignore]
    #[test]
    fn session_bytes_to_stored_versioned_contract_to_stored_contract() {
        for len in DEPTHS {
            let mut builder = super::setup();
            let default_account = builder
                .get_entity_by_account_hash(*DEFAULT_ACCOUNT_ADDR)
                .unwrap();
            let current_contract_package_hash = default_account.get_hash(CONTRACT_PACKAGE_NAME);
            let current_contract_hash = default_account.get_hash(CONTRACT_NAME);

            let mut subcalls =
                vec![
                    super::stored_versioned_contract(current_contract_package_hash.into());
                    len.saturating_sub(1)
                ];
            if *len > 0 {
                subcalls.push(super::stored_contract(current_contract_hash.into()));
            }

            let execute_request = ExecuteRequestBuilder::standard(
                *DEFAULT_ACCOUNT_ADDR,
                CONTRACT_CALL_RECURSIVE_SUBCALL,
                runtime_args! {
                    ARG_CALLS => subcalls.clone(),
                    ARG_CURRENT_DEPTH => 0u8,
                    mint::ARG_AMOUNT => approved_amount(*len),
                },
            )
            .build();

            builder.exec(execute_request).commit().expect_success();

            super::assert_each_context_has_correct_call_stack_info_module_bytes(
                &mut builder,
                subcalls,
                current_contract_package_hash,
            );
        }
    }

    #[ignore]
    #[test]
    fn session_bytes_to_stored_contract_to_stored_versioned_contract() {
        for len in DEPTHS {
            let mut builder = super::setup();
            let default_account = builder
                .get_entity_by_account_hash(*DEFAULT_ACCOUNT_ADDR)
                .unwrap();
            let current_contract_package_hash = default_account.get_hash(CONTRACT_PACKAGE_NAME);
            let current_contract_hash = default_account.get_hash(CONTRACT_NAME);

            let mut subcalls =
                vec![super::stored_contract(current_contract_hash.into()); len.saturating_sub(1)];
            if *len > 0 {
                subcalls.push(super::stored_versioned_contract(
                    current_contract_package_hash.into(),
                ));
            }

            let execute_request = ExecuteRequestBuilder::standard(
                *DEFAULT_ACCOUNT_ADDR,
                CONTRACT_CALL_RECURSIVE_SUBCALL,
                runtime_args! {
                    ARG_CALLS => subcalls.clone(),
                    ARG_CURRENT_DEPTH => 0u8,
                    mint::ARG_AMOUNT => approved_amount(*len),
                },
            )
            .build();

            builder.exec(execute_request).commit().expect_success();

            super::assert_each_context_has_correct_call_stack_info_module_bytes(
                &mut builder,
                subcalls,
                current_contract_package_hash,
            );
        }
    }

    #[ignore]
    #[test]
    fn session_bytes_to_stored_versioned_session_to_stored_versioned_contract() {
        for len in DEPTHS {
            let mut builder = super::setup();
            let default_account = builder
                .get_entity_by_account_hash(*DEFAULT_ACCOUNT_ADDR)
                .unwrap();
            let current_contract_package_hash = default_account.get_hash(CONTRACT_PACKAGE_NAME);

            let mut subcalls =
                vec![
                    super::stored_versioned_session(current_contract_package_hash.into());
                    len.saturating_sub(1)
                ];
            if *len > 0 {
                subcalls.push(super::stored_versioned_contract(
                    current_contract_package_hash.into(),
                ));
            }

            let execute_request = ExecuteRequestBuilder::standard(
                *DEFAULT_ACCOUNT_ADDR,
                CONTRACT_CALL_RECURSIVE_SUBCALL,
                runtime_args! {
                    ARG_CALLS => subcalls.clone(),
                    ARG_CURRENT_DEPTH => 0u8,
                    mint::ARG_AMOUNT => approved_amount(*len),
                },
            )
            .build();

            builder.exec(execute_request).commit().expect_success();

            super::assert_each_context_has_correct_call_stack_info_module_bytes(
                &mut builder,
                subcalls,
                current_contract_package_hash,
            );
        }
    }

    #[ignore]
    #[test]
    fn session_bytes_to_stored_versioned_session_to_stored_contract() {
        for len in DEPTHS {
            let mut builder = super::setup();
            let default_account = builder
                .get_entity_by_account_hash(*DEFAULT_ACCOUNT_ADDR)
                .unwrap();
            let current_contract_package_hash = default_account.get_hash(CONTRACT_PACKAGE_NAME);
            let current_contract_hash = default_account.get_hash(CONTRACT_NAME);

            let mut subcalls =
                vec![
                    super::stored_versioned_session(current_contract_package_hash.into());
                    len.saturating_sub(1)
                ];
            if *len > 0 {
                subcalls.push(super::stored_contract(current_contract_hash.into()));
            }

            let execute_request = ExecuteRequestBuilder::standard(
                *DEFAULT_ACCOUNT_ADDR,
                CONTRACT_CALL_RECURSIVE_SUBCALL,
                runtime_args! {
                    ARG_CALLS => subcalls.clone(),
                    ARG_CURRENT_DEPTH => 0u8,
                    mint::ARG_AMOUNT => approved_amount(*len),
                },
            )
            .build();

            builder.exec(execute_request).commit().expect_success();

            super::assert_each_context_has_correct_call_stack_info_module_bytes(
                &mut builder,
                subcalls,
                current_contract_package_hash,
            );
        }
    }

    #[ignore]
    #[test]
    fn session_bytes_to_stored_session_to_stored_versioned_contract() {
        for len in DEPTHS {
            let mut builder = super::setup();
            let default_account = builder
                .get_entity_by_account_hash(*DEFAULT_ACCOUNT_ADDR)
                .unwrap();
            let current_contract_package_hash = default_account.get_hash(CONTRACT_PACKAGE_NAME);
            let current_contract_hash = default_account.get_hash(CONTRACT_NAME);

            let mut subcalls =
                vec![super::stored_session(current_contract_hash.into()); len.saturating_sub(1)];
            if *len > 0 {
                subcalls.push(super::stored_versioned_contract(
                    current_contract_package_hash.into(),
                ));
            }

            let execute_request = ExecuteRequestBuilder::standard(
                *DEFAULT_ACCOUNT_ADDR,
                CONTRACT_CALL_RECURSIVE_SUBCALL,
                runtime_args! {
                    ARG_CALLS => subcalls.clone(),
                    ARG_CURRENT_DEPTH => 0u8,
                    mint::ARG_AMOUNT => approved_amount(*len),
                },
            )
            .build();

            builder.exec(execute_request).commit().expect_success();

            super::assert_each_context_has_correct_call_stack_info_module_bytes(
                &mut builder,
                subcalls,
                current_contract_package_hash,
            );
        }
    }

    #[ignore]
    #[test]
    fn session_bytes_to_stored_session_to_stored_contract() {
        for len in DEPTHS {
            let mut builder = super::setup();
            let default_account = builder
                .get_entity_by_account_hash(*DEFAULT_ACCOUNT_ADDR)
                .unwrap();
            let current_contract_package_hash = default_account.get_hash(CONTRACT_PACKAGE_NAME);
            let current_contract_hash = default_account.get_hash(CONTRACT_NAME);

            let mut subcalls =
                vec![super::stored_session(current_contract_hash.into()); len.saturating_sub(1)];
            if *len > 0 {
                subcalls.push(super::stored_contract(current_contract_hash.into()));
            }

            let execute_request = ExecuteRequestBuilder::standard(
                *DEFAULT_ACCOUNT_ADDR,
                CONTRACT_CALL_RECURSIVE_SUBCALL,
                runtime_args! {
                    ARG_CALLS => subcalls.clone(),
                    ARG_CURRENT_DEPTH => 0u8,
                    mint::ARG_AMOUNT => approved_amount(*len),
                },
            )
            .build();

            builder.exec(execute_request).commit().expect_success();

            super::assert_each_context_has_correct_call_stack_info_module_bytes(
                &mut builder,
                subcalls,
                current_contract_package_hash,
            );
        }
    }

    #[ignore]
    #[test]
    fn session_bytes_to_stored_versioned_session() {
        for len in DEPTHS {
            let mut builder = super::setup();
            let default_account = builder
                .get_entity_by_account_hash(*DEFAULT_ACCOUNT_ADDR)
                .unwrap();
            let current_contract_package_hash = default_account.get_hash(CONTRACT_PACKAGE_NAME);

            let subcalls =
                vec![super::stored_versioned_session(current_contract_package_hash.into()); *len];

            let execute_request = ExecuteRequestBuilder::standard(
                *DEFAULT_ACCOUNT_ADDR,
                CONTRACT_CALL_RECURSIVE_SUBCALL,
                runtime_args! {
                    ARG_CALLS => subcalls.clone(),
                    ARG_CURRENT_DEPTH => 0u8,
                    mint::ARG_AMOUNT => approved_amount(*len),
                },
            )
            .build();

            builder.exec(execute_request).commit().expect_success();

            super::assert_each_context_has_correct_call_stack_info_module_bytes(
                &mut builder,
                subcalls,
                current_contract_package_hash,
            );
        }
    }

    #[ignore]
    #[test]
    fn session_bytes_to_stored_versioned_session_to_stored_session() {
        for len in DEPTHS {
            let mut builder = super::setup();
            let default_account = builder
                .get_entity_by_account_hash(*DEFAULT_ACCOUNT_ADDR)
                .unwrap();
            let current_contract_package_hash = default_account.get_hash(CONTRACT_PACKAGE_NAME);
            let current_contract_hash = default_account.get_hash(CONTRACT_NAME);

            let mut subcalls =
                vec![
                    super::stored_versioned_session(current_contract_package_hash.into());
                    len.saturating_sub(1)
                ];
            if *len > 0 {
                subcalls.push(super::stored_session(current_contract_hash.into()));
            }

            let execute_request = ExecuteRequestBuilder::standard(
                *DEFAULT_ACCOUNT_ADDR,
                CONTRACT_CALL_RECURSIVE_SUBCALL,
                runtime_args! {
                    ARG_CALLS => subcalls.clone(),
                    ARG_CURRENT_DEPTH => 0u8,
                    mint::ARG_AMOUNT => approved_amount(*len),
                },
            )
            .build();

            builder.exec(execute_request).commit().expect_success();

            super::assert_each_context_has_correct_call_stack_info_module_bytes(
                &mut builder,
                subcalls,
                current_contract_package_hash,
            );
        }
    }

    #[ignore]
    #[test]
    fn session_bytes_to_stored_session_to_stored_versioned_session() {
        for len in DEPTHS {
            let mut builder = super::setup();
            let default_account = builder
                .get_entity_by_account_hash(*DEFAULT_ACCOUNT_ADDR)
                .unwrap();
            let current_contract_package_hash = default_account.get_hash(CONTRACT_PACKAGE_NAME);
            let current_contract_hash = default_account.get_hash(CONTRACT_NAME);

            let mut subcalls =
                vec![super::stored_session(current_contract_hash.into()); len.saturating_sub(1)];
            if *len > 0 {
                subcalls.push(super::stored_versioned_session(
                    current_contract_package_hash.into(),
                ));
            }

            let execute_request = ExecuteRequestBuilder::standard(
                *DEFAULT_ACCOUNT_ADDR,
                CONTRACT_CALL_RECURSIVE_SUBCALL,
                runtime_args! {
                    ARG_CALLS => subcalls.clone(),
                    ARG_CURRENT_DEPTH => 0u8,
                    mint::ARG_AMOUNT => approved_amount(*len),
                },
            )
            .build();

            builder.exec(execute_request).commit().expect_success();

            super::assert_each_context_has_correct_call_stack_info_module_bytes(
                &mut builder,
                subcalls,
                current_contract_package_hash,
            );
        }
    }

    #[ignore]
    #[test]
    fn session_bytes_to_stored_session() {
        for len in DEPTHS {
            let mut builder = super::setup();
            let default_account = builder
                .get_entity_by_account_hash(*DEFAULT_ACCOUNT_ADDR)
                .unwrap();
            let current_contract_package_hash = default_account.get_hash(CONTRACT_PACKAGE_NAME);
            let current_contract_hash = default_account.get_hash(CONTRACT_NAME);

            let subcalls = vec![super::stored_session(current_contract_hash.into()); *len];

            let execute_request = ExecuteRequestBuilder::standard(
                *DEFAULT_ACCOUNT_ADDR,
                CONTRACT_CALL_RECURSIVE_SUBCALL,
                runtime_args! {
                    ARG_CALLS => subcalls.clone(),
                    ARG_CURRENT_DEPTH => 0u8,
                    mint::ARG_AMOUNT => approved_amount(*len),
                },
            )
            .build();

            builder.exec(execute_request).commit().expect_success();

            super::assert_each_context_has_correct_call_stack_info_module_bytes(
                &mut builder,
                subcalls,
                current_contract_package_hash,
            );
        }
    }

    // Session + recursive subcall failure cases

    #[ignore]
    #[test]
    fn session_bytes_to_stored_versioned_contract_to_stored_versioned_session_should_fail() {
        for len in DEPTHS {
            let mut builder = super::setup();
            let default_account = builder
                .get_entity_by_account_hash(*DEFAULT_ACCOUNT_ADDR)
                .unwrap();
            let current_contract_package_hash = default_account.get_hash(CONTRACT_PACKAGE_NAME);

            let mut subcalls =
                vec![
                    super::stored_versioned_contract(current_contract_package_hash.into());
                    len.saturating_sub(1)
                ];
            if *len > 0 {
                subcalls.push(super::stored_versioned_session(
                    current_contract_package_hash.into(),
                ));
            }

            let execute_request = ExecuteRequestBuilder::standard(
                *DEFAULT_ACCOUNT_ADDR,
                CONTRACT_CALL_RECURSIVE_SUBCALL,
                runtime_args! {
                    ARG_CALLS => subcalls.clone(),
                    ARG_CURRENT_DEPTH => 0u8,
                    mint::ARG_AMOUNT => approved_amount(*len),
                },
            )
            .build();

            builder.exec(execute_request).commit();

            super::assert_invalid_context(&mut builder, *len);
        }
    }

    #[ignore]
    #[test]
    fn session_bytes_to_stored_versioned_contract_to_stored_session_should_fail() {
        for len in DEPTHS {
            let mut builder = super::setup();
            let default_account = builder
                .get_entity_by_account_hash(*DEFAULT_ACCOUNT_ADDR)
                .unwrap();
            let current_contract_package_hash = default_account.get_hash(CONTRACT_PACKAGE_NAME);
            let current_contract_hash = default_account.get_hash(CONTRACT_NAME);

            let mut subcalls =
                vec![
                    super::stored_versioned_contract(current_contract_package_hash.into());
                    len.saturating_sub(1)
                ];
            if *len > 0 {
                subcalls.push(super::stored_session(current_contract_hash.into()));
            }

            let execute_request = ExecuteRequestBuilder::standard(
                *DEFAULT_ACCOUNT_ADDR,
                CONTRACT_CALL_RECURSIVE_SUBCALL,
                runtime_args! {
                    ARG_CALLS => subcalls.clone(),
                    ARG_CURRENT_DEPTH => 0u8,
                    mint::ARG_AMOUNT => approved_amount(*len),
                },
            )
            .build();

            builder.exec(execute_request).commit();

            super::assert_invalid_context(&mut builder, *len);
        }
    }

    #[ignore]
    #[test]
    fn session_bytes_to_stored_contract_to_stored_versioned_session_should_fail() {
        for len in DEPTHS {
            let mut builder = super::setup();
            let default_account = builder
                .get_entity_by_account_hash(*DEFAULT_ACCOUNT_ADDR)
                .unwrap();
            let current_contract_package_hash = default_account.get_hash(CONTRACT_PACKAGE_NAME);
            let current_contract_hash = default_account.get_hash(CONTRACT_NAME);

            let mut subcalls =
                vec![super::stored_contract(current_contract_hash.into()); len.saturating_sub(1)];
            if *len > 0 {
                subcalls.push(super::stored_versioned_session(
                    current_contract_package_hash.into(),
                ));
            }

            let execute_request = ExecuteRequestBuilder::standard(
                *DEFAULT_ACCOUNT_ADDR,
                CONTRACT_CALL_RECURSIVE_SUBCALL,
                runtime_args! {
                    ARG_CALLS => subcalls.clone(),
                    ARG_CURRENT_DEPTH => 0u8,
                    mint::ARG_AMOUNT => approved_amount(*len),
                },
            )
            .build();

            builder.exec(execute_request).commit();

            super::assert_invalid_context(&mut builder, *len);
        }
    }

    #[ignore]
    #[test]
    fn session_bytes_to_stored_contract_to_stored_session_should_fail() {
        for len in DEPTHS {
            let mut builder = super::setup();
            let default_account = builder
                .get_entity_by_account_hash(*DEFAULT_ACCOUNT_ADDR)
                .unwrap();
            let current_contract_hash = default_account.get_hash(CONTRACT_NAME);

            let mut subcalls =
                vec![super::stored_contract(current_contract_hash.into()); len.saturating_sub(1)];
            if *len > 0 {
                subcalls.push(super::stored_session(current_contract_hash.into()));
            }

            let execute_request = ExecuteRequestBuilder::standard(
                *DEFAULT_ACCOUNT_ADDR,
                CONTRACT_CALL_RECURSIVE_SUBCALL,
                runtime_args! {
                    ARG_CALLS => subcalls.clone(),
                    ARG_CURRENT_DEPTH => 0u8,
                    mint::ARG_AMOUNT => approved_amount(*len),
                },
            )
            .build();

            builder.exec(execute_request).commit();

            super::assert_invalid_context(&mut builder, *len);
        }
    }

    // Stored contract + recursive subcall

    #[ignore]
    #[test]
    fn stored_versioned_contract_by_name_to_stored_versioned_contract() {
        for len in DEPTHS {
            let mut builder = super::setup();
            let default_account = builder
                .get_entity_by_account_hash(*DEFAULT_ACCOUNT_ADDR)
                .unwrap();
            let current_contract_package_hash = default_account.get_hash(CONTRACT_PACKAGE_NAME);

            let subcalls =
                vec![super::stored_versioned_contract(current_contract_package_hash.into()); *len];

            let execute_request = ExecuteRequestBuilder::versioned_contract_call_by_name(
                *DEFAULT_ACCOUNT_ADDR,
                CONTRACT_PACKAGE_NAME,
                None,
                CONTRACT_FORWARDER_ENTRYPOINT_CONTRACT,
                runtime_args! {
                    ARG_CALLS => subcalls.clone(),
                    ARG_CURRENT_DEPTH => 0u8,
                    mint::ARG_AMOUNT => approved_amount(*len),
                },
            )
            .build();

            builder.exec(execute_request).commit().expect_success();

            super::assert_each_context_has_correct_call_stack_info(
                &mut builder,
                super::stored_versioned_contract(current_contract_package_hash.into()),
                subcalls,
                current_contract_package_hash,
            );
        }
    }

    #[ignore]
    #[test]
    fn stored_versioned_contract_by_hash_to_stored_versioned_contract() {
        for len in DEPTHS {
            let mut builder = super::setup();
            let default_account = builder
                .get_entity_by_account_hash(*DEFAULT_ACCOUNT_ADDR)
                .unwrap();
            let current_contract_package_hash = default_account.get_hash(CONTRACT_PACKAGE_NAME);

            let subcalls =
                vec![super::stored_versioned_contract(current_contract_package_hash.into()); *len];

            let execute_request = ExecuteRequestBuilder::versioned_contract_call_by_hash(
                *DEFAULT_ACCOUNT_ADDR,
                current_contract_package_hash.into(),
                None,
                CONTRACT_FORWARDER_ENTRYPOINT_CONTRACT,
                runtime_args! {
                    ARG_CALLS => subcalls.clone(),
                    ARG_CURRENT_DEPTH => 0u8,
                    mint::ARG_AMOUNT => approved_amount(*len),
                },
            )
            .build();

            builder.exec(execute_request).commit().expect_success();

            let effects = builder.get_effects().last().unwrap().clone();

            assert!(
                effects.transforms().iter().any(|transform| transform.key()
                    == &Key::Hash(current_contract_package_hash)
                    && transform.kind() == &TransformKind::Identity),
                "Missing `Identity` transform for a contract package being called."
            );

            super::assert_each_context_has_correct_call_stack_info(
                &mut builder,
                super::stored_versioned_contract(current_contract_package_hash.into()),
                subcalls,
                current_contract_package_hash,
            );
        }
    }

    #[ignore]
    #[test]
    fn stored_versioned_contract_by_name_to_stored_contract() {
        for len in DEPTHS {
            let mut builder = super::setup();
            let default_account = builder
                .get_entity_by_account_hash(*DEFAULT_ACCOUNT_ADDR)
                .unwrap();
            let current_contract_package_hash = default_account.get_hash(CONTRACT_PACKAGE_NAME);
            let current_contract_hash = default_account.get_hash(CONTRACT_NAME);

            let subcalls = vec![super::stored_contract(current_contract_hash.into()); *len];

            let execute_request = ExecuteRequestBuilder::versioned_contract_call_by_name(
                *DEFAULT_ACCOUNT_ADDR,
                CONTRACT_PACKAGE_NAME,
                None,
                CONTRACT_FORWARDER_ENTRYPOINT_CONTRACT,
                runtime_args! {
                    ARG_CALLS => subcalls.clone(),
                    ARG_CURRENT_DEPTH => 0u8,
                    mint::ARG_AMOUNT => approved_amount(*len),
                },
            )
            .build();

            builder.exec(execute_request).commit().expect_success();

            super::assert_each_context_has_correct_call_stack_info(
                &mut builder,
                super::stored_versioned_contract(current_contract_package_hash.into()),
                subcalls,
                current_contract_package_hash,
            );
        }
    }

    #[ignore]
    #[test]
    fn stored_versioned_contract_by_hash_to_stored_contract() {
        for len in DEPTHS {
            let mut builder = super::setup();
            let default_account = builder
                .get_entity_by_account_hash(*DEFAULT_ACCOUNT_ADDR)
                .unwrap();
            let current_contract_package_hash = default_account.get_hash(CONTRACT_PACKAGE_NAME);
            let current_contract_hash = default_account.get_hash(CONTRACT_NAME);

            let subcalls = vec![super::stored_contract(current_contract_hash.into()); *len];

            let execute_request = ExecuteRequestBuilder::versioned_contract_call_by_hash(
                *DEFAULT_ACCOUNT_ADDR,
                current_contract_package_hash.into(),
                None,
                CONTRACT_FORWARDER_ENTRYPOINT_CONTRACT,
                runtime_args! {
                    ARG_CALLS => subcalls.clone(),
                    ARG_CURRENT_DEPTH => 0u8,
                    mint::ARG_AMOUNT => approved_amount(*len),
                },
            )
            .build();

            builder.exec(execute_request).commit().expect_success();

            super::assert_each_context_has_correct_call_stack_info(
                &mut builder,
                super::stored_versioned_contract(current_contract_package_hash.into()),
                subcalls,
                current_contract_package_hash,
            );
        }
    }

    #[ignore]
    #[test]
    fn stored_contract_by_name_to_stored_versioned_contract() {
        for len in DEPTHS {
            let mut builder = super::setup();
            let default_account = builder
                .get_entity_by_account_hash(*DEFAULT_ACCOUNT_ADDR)
                .unwrap();
            let current_contract_package_hash = default_account.get_hash(CONTRACT_PACKAGE_NAME);
            let current_contract_hash = default_account.get_hash(CONTRACT_NAME);

            let subcalls =
                vec![super::stored_versioned_contract(current_contract_package_hash.into()); *len];

            let execute_request = ExecuteRequestBuilder::contract_call_by_name(
                *DEFAULT_ACCOUNT_ADDR,
                CONTRACT_NAME,
                CONTRACT_FORWARDER_ENTRYPOINT_CONTRACT,
                runtime_args! {
                    ARG_CALLS => subcalls.clone(),
                    ARG_CURRENT_DEPTH => 0u8,
                    mint::ARG_AMOUNT => approved_amount(*len),
                },
            )
            .build();

            builder.exec(execute_request).commit().expect_success();

            super::assert_each_context_has_correct_call_stack_info(
                &mut builder,
                super::stored_contract(current_contract_hash.into()),
                subcalls,
                current_contract_package_hash,
            );
        }
    }

    #[ignore]
    #[test]
    fn stored_contract_by_hash_to_stored_versioned_contract() {
        for len in DEPTHS {
            let mut builder = super::setup();
            let default_account = builder
                .get_entity_by_account_hash(*DEFAULT_ACCOUNT_ADDR)
                .unwrap();
            let current_contract_package_hash = default_account.get_hash(CONTRACT_PACKAGE_NAME);
            let current_contract_hash = default_account.get_hash(CONTRACT_NAME);

            let subcalls =
                vec![super::stored_versioned_contract(current_contract_package_hash.into()); *len];

            let execute_request = ExecuteRequestBuilder::contract_call_by_hash(
                *DEFAULT_ACCOUNT_ADDR,
                current_contract_hash.into(),
                CONTRACT_FORWARDER_ENTRYPOINT_CONTRACT,
                runtime_args! {
                    ARG_CALLS => subcalls.clone(),
                    ARG_CURRENT_DEPTH => 0u8,
                    mint::ARG_AMOUNT => approved_amount(*len),
                },
            )
            .build();

            builder.exec(execute_request).commit().expect_success();

            let effects = builder.get_effects().last().unwrap().clone();

            assert!(
                effects.transforms().iter().any(|transform| transform.key()
                    == &Key::Hash(current_contract_hash)
                    && transform.kind() == &TransformKind::Identity),
                "Missing `Identity` transform for a contract being called."
            );

            super::assert_each_context_has_correct_call_stack_info(
                &mut builder,
                super::stored_versioned_contract(current_contract_package_hash.into()),
                subcalls,
                current_contract_package_hash,
            );
        }
    }

    #[ignore]
    #[test]
    fn stored_contract_by_name_to_stored_contract() {
        for len in DEPTHS {
            let mut builder = super::setup();
            let default_account = builder
                .get_entity_by_account_hash(*DEFAULT_ACCOUNT_ADDR)
                .unwrap();
            let current_contract_package_hash = default_account.get_hash(CONTRACT_PACKAGE_NAME);
            let current_contract_hash = default_account.get_hash(CONTRACT_NAME);

            let subcalls = vec![super::stored_contract(current_contract_hash.into()); *len];

            let execute_request = ExecuteRequestBuilder::contract_call_by_name(
                *DEFAULT_ACCOUNT_ADDR,
                CONTRACT_NAME,
                CONTRACT_FORWARDER_ENTRYPOINT_CONTRACT,
                runtime_args! {
                    ARG_CALLS => subcalls.clone(),
                    ARG_CURRENT_DEPTH => 0u8,
                    mint::ARG_AMOUNT => approved_amount(*len),
                },
            )
            .build();

            builder.exec(execute_request).commit().expect_success();

            super::assert_each_context_has_correct_call_stack_info(
                &mut builder,
                super::stored_contract(current_contract_hash.into()),
                subcalls,
                current_contract_package_hash,
            );
        }
    }

    #[ignore]
    #[test]
    fn stored_contract_by_hash_to_stored_contract() {
        for len in DEPTHS {
            let mut builder = super::setup();
            let default_account = builder
                .get_entity_by_account_hash(*DEFAULT_ACCOUNT_ADDR)
                .unwrap();
            let current_contract_package_hash = default_account.get_hash(CONTRACT_PACKAGE_NAME);
            let current_contract_hash = default_account.get_hash(CONTRACT_NAME);

            let subcalls = vec![super::stored_contract(current_contract_hash.into()); *len];

            let execute_request = ExecuteRequestBuilder::contract_call_by_hash(
                *DEFAULT_ACCOUNT_ADDR,
                current_contract_hash.into(),
                CONTRACT_FORWARDER_ENTRYPOINT_CONTRACT,
                runtime_args! {
                    ARG_CALLS => subcalls.clone(),
                    ARG_CURRENT_DEPTH => 0u8,
                    mint::ARG_AMOUNT => approved_amount(*len),
                },
            )
            .build();

            builder.exec(execute_request).commit().expect_success();

            super::assert_each_context_has_correct_call_stack_info(
                &mut builder,
                super::stored_contract(current_contract_hash.into()),
                subcalls,
                current_contract_package_hash,
            );
        }
    }

    // Stored contract + recursive subcall failure cases

    #[ignore]
    #[test]
    fn stored_versioned_contract_by_name_to_stored_versioned_session_should_fail() {
        for len in DEPTHS {
            let mut builder = super::setup();
            let default_account = builder
                .get_entity_by_account_hash(*DEFAULT_ACCOUNT_ADDR)
                .unwrap();
            let current_contract_package_hash = default_account.get_hash(CONTRACT_PACKAGE_NAME);

            let subcalls =
                vec![super::stored_versioned_session(current_contract_package_hash.into()); *len];

            let execute_request = ExecuteRequestBuilder::versioned_contract_call_by_name(
                *DEFAULT_ACCOUNT_ADDR,
                CONTRACT_PACKAGE_NAME,
                None,
                CONTRACT_FORWARDER_ENTRYPOINT_CONTRACT,
                runtime_args! {
                    ARG_CALLS => subcalls.clone(),
                    ARG_CURRENT_DEPTH => 0u8,
                    mint::ARG_AMOUNT => approved_amount(*len),
                },
            )
            .build();

            builder.exec(execute_request).commit();

            super::assert_invalid_context(&mut builder, *len);
        }
    }

    #[ignore]
    #[test]
    fn stored_versioned_contract_by_hash_to_stored_versioned_session_should_fail() {
        for len in DEPTHS {
            let mut builder = super::setup();
            let default_account = builder
                .get_entity_by_account_hash(*DEFAULT_ACCOUNT_ADDR)
                .unwrap();
            let current_contract_package_hash = default_account.get_hash(CONTRACT_PACKAGE_NAME);

            let subcalls =
                vec![super::stored_versioned_session(current_contract_package_hash.into()); *len];

            let execute_request = ExecuteRequestBuilder::versioned_contract_call_by_hash(
                *DEFAULT_ACCOUNT_ADDR,
                current_contract_package_hash.into(),
                None,
                CONTRACT_FORWARDER_ENTRYPOINT_CONTRACT,
                runtime_args! {
                    ARG_CALLS => subcalls.clone(),
                    ARG_CURRENT_DEPTH => 0u8,
                    mint::ARG_AMOUNT => approved_amount(*len),
                },
            )
            .build();

            builder.exec(execute_request).commit();

            super::assert_invalid_context(&mut builder, *len);
        }
    }

    #[ignore]
    #[test]
    fn stored_versioned_contract_by_name_to_stored_session_should_fail() {
        for len in DEPTHS {
            let mut builder = super::setup();
            let default_account = builder
                .get_entity_by_account_hash(*DEFAULT_ACCOUNT_ADDR)
                .unwrap();
            let current_contract_hash = default_account.get_hash(CONTRACT_NAME);

            let subcalls = vec![super::stored_session(current_contract_hash.into()); *len];

            let execute_request = ExecuteRequestBuilder::versioned_contract_call_by_name(
                *DEFAULT_ACCOUNT_ADDR,
                CONTRACT_PACKAGE_NAME,
                None,
                CONTRACT_FORWARDER_ENTRYPOINT_CONTRACT,
                runtime_args! {
                    ARG_CALLS => subcalls.clone(),
                    ARG_CURRENT_DEPTH => 0u8,
                    mint::ARG_AMOUNT => approved_amount(*len),
                },
            )
            .build();

            builder.exec(execute_request).commit();

            super::assert_invalid_context(&mut builder, *len);
        }
    }

    #[ignore]
    #[test]
    fn stored_versioned_contract_by_hash_to_stored_session_should_fail() {
        for len in DEPTHS {
            let mut builder = super::setup();
            let default_account = builder
                .get_entity_by_account_hash(*DEFAULT_ACCOUNT_ADDR)
                .unwrap();
            let current_contract_package_hash = default_account.get_hash(CONTRACT_PACKAGE_NAME);
            let current_contract_hash = default_account.get_hash(CONTRACT_NAME);

            let subcalls = vec![super::stored_session(current_contract_hash.into()); *len];

            let execute_request = ExecuteRequestBuilder::versioned_contract_call_by_hash(
                *DEFAULT_ACCOUNT_ADDR,
                current_contract_package_hash.into(),
                None,
                CONTRACT_FORWARDER_ENTRYPOINT_CONTRACT,
                runtime_args! {
                    ARG_CALLS => subcalls.clone(),
                    ARG_CURRENT_DEPTH => 0u8,
                    mint::ARG_AMOUNT => approved_amount(*len),
                },
            )
            .build();

            builder.exec(execute_request).commit();

            super::assert_invalid_context(&mut builder, *len);
        }
    }

    #[ignore]
    #[test]
    fn stored_contract_by_name_to_stored_versioned_session_should_fail() {
        for len in DEPTHS {
            let mut builder = super::setup();
            let default_account = builder
                .get_entity_by_account_hash(*DEFAULT_ACCOUNT_ADDR)
                .unwrap();
            let current_contract_package_hash = default_account.get_hash(CONTRACT_PACKAGE_NAME);

            let subcalls =
                vec![super::stored_versioned_session(current_contract_package_hash.into()); *len];

            let execute_request = ExecuteRequestBuilder::contract_call_by_name(
                *DEFAULT_ACCOUNT_ADDR,
                CONTRACT_NAME,
                CONTRACT_FORWARDER_ENTRYPOINT_CONTRACT,
                runtime_args! {
                    ARG_CALLS => subcalls.clone(),
                    ARG_CURRENT_DEPTH => 0u8,
                    mint::ARG_AMOUNT => approved_amount(*len),
                },
            )
            .build();

            builder.exec(execute_request).commit();

            super::assert_invalid_context(&mut builder, *len);
        }
    }

    #[ignore]
    #[test]
    fn stored_contract_by_hash_to_stored_versioned_session_should_fail() {
        for len in DEPTHS {
            let mut builder = super::setup();
            let default_account = builder
                .get_entity_by_account_hash(*DEFAULT_ACCOUNT_ADDR)
                .unwrap();
            let current_contract_package_hash = default_account.get_hash(CONTRACT_PACKAGE_NAME);
            let current_contract_hash = default_account.get_hash(CONTRACT_NAME);

            let subcalls =
                vec![super::stored_versioned_session(current_contract_package_hash.into()); *len];

            let execute_request = ExecuteRequestBuilder::contract_call_by_hash(
                *DEFAULT_ACCOUNT_ADDR,
                current_contract_hash.into(),
                CONTRACT_FORWARDER_ENTRYPOINT_CONTRACT,
                runtime_args! {
                    ARG_CALLS => subcalls.clone(),
                    ARG_CURRENT_DEPTH => 0u8,
                    mint::ARG_AMOUNT => approved_amount(*len),
                },
            )
            .build();

            builder.exec(execute_request).commit();

            super::assert_invalid_context(&mut builder, *len);
        }
    }

    #[ignore]
    #[test]
    fn stored_contract_by_name_to_stored_session_should_fail() {
        for len in DEPTHS {
            let mut builder = super::setup();
            let default_account = builder
                .get_entity_by_account_hash(*DEFAULT_ACCOUNT_ADDR)
                .unwrap();
            let current_contract_hash = default_account.get_hash(CONTRACT_NAME);

            let subcalls = vec![super::stored_session(current_contract_hash.into()); *len];

            let execute_request = ExecuteRequestBuilder::contract_call_by_name(
                *DEFAULT_ACCOUNT_ADDR,
                CONTRACT_NAME,
                CONTRACT_FORWARDER_ENTRYPOINT_CONTRACT,
                runtime_args! {
                    ARG_CALLS => subcalls.clone(),
                    ARG_CURRENT_DEPTH => 0u8,
                    mint::ARG_AMOUNT => approved_amount(*len),
                },
            )
            .build();

            builder.exec(execute_request).commit();

            super::assert_invalid_context(&mut builder, *len);
        }
    }

    #[ignore]
    #[test]
    fn stored_contract_by_hash_to_stored_session_should_fail() {
        for len in DEPTHS {
            let mut builder = super::setup();
            let default_account = builder
                .get_entity_by_account_hash(*DEFAULT_ACCOUNT_ADDR)
                .unwrap();
            let current_contract_hash = default_account.get_hash(CONTRACT_NAME);

            let subcalls = vec![super::stored_session(current_contract_hash.into()); *len];

            let execute_request = ExecuteRequestBuilder::contract_call_by_hash(
                *DEFAULT_ACCOUNT_ADDR,
                current_contract_hash.into(),
                CONTRACT_FORWARDER_ENTRYPOINT_CONTRACT,
                runtime_args! {
                    ARG_CALLS => subcalls.clone(),
                    ARG_CURRENT_DEPTH => 0u8,
                    mint::ARG_AMOUNT => approved_amount(*len),
                },
            )
            .build();

            builder.exec(execute_request).commit();

            super::assert_invalid_context(&mut builder, *len);
        }
    }

    #[ignore]
    #[test]
    fn stored_versioned_contract_by_name_to_stored_versioned_contract_to_stored_versioned_session_should_fail(
    ) {
        for len in DEPTHS {
            let mut builder = super::setup();
            let default_account = builder
                .get_entity_by_account_hash(*DEFAULT_ACCOUNT_ADDR)
                .unwrap();
            let current_contract_package_hash = default_account.get_hash(CONTRACT_PACKAGE_NAME);

            let mut subcalls =
                vec![
                    super::stored_versioned_contract(current_contract_package_hash.into());
                    len.saturating_sub(1)
                ];
            if *len > 0 {
                subcalls.push(super::stored_versioned_session(
                    current_contract_package_hash.into(),
                ))
            }

            let execute_request = ExecuteRequestBuilder::versioned_contract_call_by_name(
                *DEFAULT_ACCOUNT_ADDR,
                CONTRACT_PACKAGE_NAME,
                None,
                CONTRACT_FORWARDER_ENTRYPOINT_CONTRACT,
                runtime_args! {
                    ARG_CALLS => subcalls.clone(),
                    ARG_CURRENT_DEPTH => 0u8,
                    mint::ARG_AMOUNT => approved_amount(*len),
                },
            )
            .build();

            builder.exec(execute_request).commit();

            super::assert_invalid_context(&mut builder, *len);
        }
    }

    #[ignore]
    #[test]
    fn stored_versioned_contract_by_hash_to_stored_versioned_contract_to_stored_session_should_fail(
    ) {
        for len in DEPTHS {
            let mut builder = super::setup();
            let default_account = builder
                .get_entity_by_account_hash(*DEFAULT_ACCOUNT_ADDR)
                .unwrap();
            let current_contract_package_hash = default_account.get_hash(CONTRACT_PACKAGE_NAME);
            let current_contract_hash = default_account.get_hash(CONTRACT_NAME);

            let mut subcalls =
                vec![
                    super::stored_versioned_contract(current_contract_package_hash.into());
                    len.saturating_sub(1)
                ];
            if *len > 0 {
                subcalls.push(super::stored_session(current_contract_hash.into()))
            }

            let execute_request = ExecuteRequestBuilder::versioned_contract_call_by_hash(
                *DEFAULT_ACCOUNT_ADDR,
                current_contract_package_hash.into(),
                None,
                CONTRACT_FORWARDER_ENTRYPOINT_CONTRACT,
                runtime_args! {
                    ARG_CALLS => subcalls.clone(),
                    ARG_CURRENT_DEPTH => 0u8,
                    mint::ARG_AMOUNT => approved_amount(*len),
                },
            )
            .build();

            builder.exec(execute_request).commit();

            super::assert_invalid_context(&mut builder, *len);
        }
    }

    #[ignore]
    #[test]
    fn stored_versioned_contract_by_name_to_stored_contract_to_stored_versioned_session_should_fail(
    ) {
        for len in DEPTHS {
            let mut builder = super::setup();
            let default_account = builder
                .get_entity_by_account_hash(*DEFAULT_ACCOUNT_ADDR)
                .unwrap();
            let current_contract_package_hash = default_account.get_hash(CONTRACT_PACKAGE_NAME);
            let current_contract_hash = default_account.get_hash(CONTRACT_NAME);

            let mut subcalls =
                vec![super::stored_contract(current_contract_hash.into()); len.saturating_sub(1)];
            if *len > 0 {
                subcalls.push(super::stored_versioned_session(
                    current_contract_package_hash.into(),
                ))
            }

            let execute_request = ExecuteRequestBuilder::versioned_contract_call_by_name(
                *DEFAULT_ACCOUNT_ADDR,
                CONTRACT_PACKAGE_NAME,
                None,
                CONTRACT_FORWARDER_ENTRYPOINT_CONTRACT,
                runtime_args! {
                    ARG_CALLS => subcalls.clone(),
                    ARG_CURRENT_DEPTH => 0u8,
                    mint::ARG_AMOUNT => approved_amount(*len),
                },
            )
            .build();

            builder.exec(execute_request).commit();

            super::assert_invalid_context(&mut builder, *len);
        }
    }

    #[ignore]
    #[test]
    fn stored_versioned_contract_by_hash_to_stored_contract_to_stored_session_should_fail() {
        for len in DEPTHS {
            let mut builder = super::setup();
            let default_account = builder
                .get_entity_by_account_hash(*DEFAULT_ACCOUNT_ADDR)
                .unwrap();
            let current_contract_package_hash = default_account.get_hash(CONTRACT_PACKAGE_NAME);
            let current_contract_hash = default_account.get_hash(CONTRACT_NAME);

            let mut subcalls =
                vec![super::stored_contract(current_contract_hash.into()); len.saturating_sub(1)];
            if *len > 0 {
                subcalls.push(super::stored_session(current_contract_hash.into()))
            }

            let execute_request = ExecuteRequestBuilder::versioned_contract_call_by_hash(
                *DEFAULT_ACCOUNT_ADDR,
                current_contract_package_hash.into(),
                None,
                CONTRACT_FORWARDER_ENTRYPOINT_CONTRACT,
                runtime_args! {
                    ARG_CALLS => subcalls.clone(),
                    ARG_CURRENT_DEPTH => 0u8,
                    mint::ARG_AMOUNT => approved_amount(*len),
                },
            )
            .build();

            builder.exec(execute_request).commit();

            super::assert_invalid_context(&mut builder, *len);
        }
    }

    #[ignore]
    #[test]
    fn stored_contract_by_name_to_stored_versioned_contract_to_stored_versioned_session_should_fail(
    ) {
        for len in DEPTHS {
            let mut builder = super::setup();
            let default_account = builder
                .get_entity_by_account_hash(*DEFAULT_ACCOUNT_ADDR)
                .unwrap();
            let current_contract_package_hash = default_account.get_hash(CONTRACT_PACKAGE_NAME);

            let mut subcalls =
                vec![
                    super::stored_versioned_contract(current_contract_package_hash.into());
                    len.saturating_sub(1)
                ];
            if *len > 0 {
                subcalls.push(super::stored_versioned_session(
                    current_contract_package_hash.into(),
                ))
            }

            let execute_request = ExecuteRequestBuilder::contract_call_by_name(
                *DEFAULT_ACCOUNT_ADDR,
                CONTRACT_NAME,
                CONTRACT_FORWARDER_ENTRYPOINT_CONTRACT,
                runtime_args! {
                    ARG_CALLS => subcalls.clone(),
                    ARG_CURRENT_DEPTH => 0u8,
                    mint::ARG_AMOUNT => approved_amount(*len),
                },
            )
            .build();

            builder.exec(execute_request).commit();

            super::assert_invalid_context(&mut builder, *len);
        }
    }

    #[ignore]
    #[test]
    fn stored_contract_by_hash_to_stored_versioned_contract_to_stored_session_should_fail() {
        for len in DEPTHS {
            let mut builder = super::setup();
            let default_account = builder
                .get_entity_by_account_hash(*DEFAULT_ACCOUNT_ADDR)
                .unwrap();
            let current_contract_package_hash = default_account.get_hash(CONTRACT_PACKAGE_NAME);
            let current_contract_hash = default_account.get_hash(CONTRACT_NAME);

            let mut subcalls =
                vec![
                    super::stored_versioned_contract(current_contract_package_hash.into());
                    len.saturating_sub(1)
                ];
            if *len > 0 {
                subcalls.push(super::stored_session(current_contract_hash.into()))
            }

            let execute_request = ExecuteRequestBuilder::contract_call_by_hash(
                *DEFAULT_ACCOUNT_ADDR,
                current_contract_hash.into(),
                CONTRACT_FORWARDER_ENTRYPOINT_CONTRACT,
                runtime_args! {
                    ARG_CALLS => subcalls.clone(),
                    ARG_CURRENT_DEPTH => 0u8,
                    mint::ARG_AMOUNT => approved_amount(*len),
                },
            )
            .build();

            builder.exec(execute_request).commit();

            super::assert_invalid_context(&mut builder, *len);
        }
    }

    #[ignore]
    #[test]
    fn stored_contract_by_name_to_stored_contract_to_stored_versioned_session_should_fail() {
        for len in DEPTHS {
            let mut builder = super::setup();
            let default_account = builder
                .get_entity_by_account_hash(*DEFAULT_ACCOUNT_ADDR)
                .unwrap();
            let current_contract_package_hash = default_account.get_hash(CONTRACT_PACKAGE_NAME);
            let current_contract_hash = default_account.get_hash(CONTRACT_NAME);

            let mut subcalls =
                vec![super::stored_contract(current_contract_hash.into()); len.saturating_sub(1)];
            if *len > 0 {
                subcalls.push(super::stored_versioned_session(
                    current_contract_package_hash.into(),
                ))
            }

            let execute_request = ExecuteRequestBuilder::contract_call_by_name(
                *DEFAULT_ACCOUNT_ADDR,
                CONTRACT_NAME,
                CONTRACT_FORWARDER_ENTRYPOINT_CONTRACT,
                runtime_args! {
                    ARG_CALLS => subcalls.clone(),
                    ARG_CURRENT_DEPTH => 0u8,
                    mint::ARG_AMOUNT => approved_amount(*len),
                },
            )
            .build();

            builder.exec(execute_request).commit();

            super::assert_invalid_context(&mut builder, *len);
        }
    }

    #[ignore]
    #[test]
    fn stored_contract_by_hash_to_stored_contract_to_stored_session_should_fail() {
        for len in DEPTHS {
            let mut builder = super::setup();
            let default_account = builder
                .get_entity_by_account_hash(*DEFAULT_ACCOUNT_ADDR)
                .unwrap();
            let current_contract_hash = default_account.get_hash(CONTRACT_NAME);

            let mut subcalls =
                vec![super::stored_contract(current_contract_hash.into()); len.saturating_sub(1)];
            if *len > 0 {
                subcalls.push(super::stored_session(current_contract_hash.into()))
            }

            let execute_request = ExecuteRequestBuilder::contract_call_by_hash(
                *DEFAULT_ACCOUNT_ADDR,
                current_contract_hash.into(),
                CONTRACT_FORWARDER_ENTRYPOINT_CONTRACT,
                runtime_args! {
                    ARG_CALLS => subcalls.clone(),
                    ARG_CURRENT_DEPTH => 0u8,
                    mint::ARG_AMOUNT => approved_amount(*len),
                },
            )
            .build();

            builder.exec(execute_request).commit();

            super::assert_invalid_context(&mut builder, *len);
        }
    }

    // Stored session + recursive subcall

    #[ignore]
    #[test]
    fn stored_versioned_session_by_name_to_stored_versioned_session() {
        for len in DEPTHS {
            let mut builder = super::setup();
            let default_account = builder
                .get_entity_by_account_hash(*DEFAULT_ACCOUNT_ADDR)
                .unwrap();
            let current_contract_package_hash = default_account.get_hash(CONTRACT_PACKAGE_NAME);

            let subcalls =
                vec![super::stored_versioned_session(current_contract_package_hash.into()); *len];

            let execute_request = ExecuteRequestBuilder::versioned_contract_call_by_name(
                *DEFAULT_ACCOUNT_ADDR,
                CONTRACT_PACKAGE_NAME,
                None,
                CONTRACT_FORWARDER_ENTRYPOINT_SESSION,
                runtime_args! {
                    ARG_CALLS => subcalls.clone(),
                    ARG_CURRENT_DEPTH => 0u8,
                    mint::ARG_AMOUNT => approved_amount(*len),
                },
            )
            .build();

            builder.exec(execute_request).commit().expect_success();

            super::assert_each_context_has_correct_call_stack_info(
                &mut builder,
                super::stored_versioned_session(current_contract_package_hash.into()),
                subcalls,
                current_contract_package_hash,
            );
        }
    }

    #[ignore]
    #[test]
    fn stored_versioned_session_by_hash_to_stored_versioned_session() {
        for len in DEPTHS {
            let mut builder = super::setup();
            let default_account = builder
                .get_entity_by_account_hash(*DEFAULT_ACCOUNT_ADDR)
                .unwrap();
            let current_contract_package_hash = default_account.get_hash(CONTRACT_PACKAGE_NAME);

            let subcalls =
                vec![super::stored_versioned_session(current_contract_package_hash.into()); *len];

            let execute_request = ExecuteRequestBuilder::versioned_contract_call_by_hash(
                *DEFAULT_ACCOUNT_ADDR,
                current_contract_package_hash.into(),
                None,
                CONTRACT_FORWARDER_ENTRYPOINT_SESSION,
                runtime_args! {
                    ARG_CALLS => subcalls.clone(),
                    ARG_CURRENT_DEPTH => 0u8,
                    mint::ARG_AMOUNT => approved_amount(*len),
                },
            )
            .build();

            builder.exec(execute_request).commit().expect_success();

            super::assert_each_context_has_correct_call_stack_info(
                &mut builder,
                super::stored_versioned_session(current_contract_package_hash.into()),
                subcalls,
                current_contract_package_hash,
            );
        }
    }

    #[ignore]
    #[test]
    fn stored_versioned_session_by_name_to_stored_session() {
        for len in DEPTHS {
            let mut builder = super::setup();
            let default_account = builder
                .get_entity_by_account_hash(*DEFAULT_ACCOUNT_ADDR)
                .unwrap();
            let current_contract_package_hash = default_account.get_hash(CONTRACT_PACKAGE_NAME);
            let current_contract_hash = default_account.get_hash(CONTRACT_NAME);

            let subcalls = vec![super::stored_session(current_contract_hash.into()); *len];

            let execute_request = ExecuteRequestBuilder::versioned_contract_call_by_name(
                *DEFAULT_ACCOUNT_ADDR,
                CONTRACT_PACKAGE_NAME,
                None,
                CONTRACT_FORWARDER_ENTRYPOINT_SESSION,
                runtime_args! {
                    ARG_CALLS => subcalls.clone(),
                    ARG_CURRENT_DEPTH => 0u8,
                    mint::ARG_AMOUNT => approved_amount(*len),
                },
            )
            .build();

            builder.exec(execute_request).commit().expect_success();

            super::assert_each_context_has_correct_call_stack_info(
                &mut builder,
                super::stored_versioned_session(current_contract_package_hash.into()),
                subcalls,
                current_contract_package_hash,
            );
        }
    }

    #[ignore]
    #[test]
    fn stored_versioned_session_by_hash_to_stored_session() {
        for len in DEPTHS {
            let mut builder = super::setup();
            let default_account = builder
                .get_entity_by_account_hash(*DEFAULT_ACCOUNT_ADDR)
                .unwrap();
            let current_contract_package_hash = default_account.get_hash(CONTRACT_PACKAGE_NAME);
            let current_contract_hash = default_account.get_hash(CONTRACT_NAME);

            let subcalls = vec![super::stored_session(current_contract_hash.into()); *len];

            let execute_request = ExecuteRequestBuilder::versioned_contract_call_by_hash(
                *DEFAULT_ACCOUNT_ADDR,
                current_contract_package_hash.into(),
                None,
                CONTRACT_FORWARDER_ENTRYPOINT_SESSION,
                runtime_args! {
                    ARG_CALLS => subcalls.clone(),
                    ARG_CURRENT_DEPTH => 0u8,
                    mint::ARG_AMOUNT => approved_amount(*len),
                },
            )
            .build();

            builder.exec(execute_request).commit().expect_success();

            super::assert_each_context_has_correct_call_stack_info(
                &mut builder,
                super::stored_versioned_session(current_contract_package_hash.into()),
                subcalls,
                current_contract_package_hash,
            );
        }
    }

    #[ignore]
    #[test]
    fn stored_session_by_name_to_stored_versioned_session() {
        for len in DEPTHS {
            let mut builder = super::setup();
            let default_account = builder
                .get_entity_by_account_hash(*DEFAULT_ACCOUNT_ADDR)
                .unwrap();
            let current_contract_package_hash = default_account.get_hash(CONTRACT_PACKAGE_NAME);
            let current_contract_hash = default_account.get_hash(CONTRACT_NAME);

            let subcalls =
                vec![super::stored_versioned_session(current_contract_package_hash.into()); *len];

            let execute_request = ExecuteRequestBuilder::contract_call_by_name(
                *DEFAULT_ACCOUNT_ADDR,
                CONTRACT_NAME,
                CONTRACT_FORWARDER_ENTRYPOINT_SESSION,
                runtime_args! {
                    ARG_CALLS => subcalls.clone(),
                    ARG_CURRENT_DEPTH => 0u8,
                    mint::ARG_AMOUNT => approved_amount(*len),
                },
            )
            .build();

            builder.exec(execute_request).commit().expect_success();

            super::assert_each_context_has_correct_call_stack_info(
                &mut builder,
                super::stored_session(current_contract_hash.into()),
                subcalls,
                current_contract_package_hash,
            );
        }
    }

    #[ignore]
    #[test]
    fn stored_session_by_hash_to_stored_versioned_session() {
        for len in DEPTHS {
            let mut builder = super::setup();
            let default_account = builder
                .get_entity_by_account_hash(*DEFAULT_ACCOUNT_ADDR)
                .unwrap();
            let current_contract_package_hash = default_account.get_hash(CONTRACT_PACKAGE_NAME);
            let current_contract_hash = default_account.get_hash(CONTRACT_NAME);

            let subcalls =
                vec![super::stored_versioned_session(current_contract_package_hash.into()); *len];

            let execute_request = ExecuteRequestBuilder::contract_call_by_hash(
                *DEFAULT_ACCOUNT_ADDR,
                current_contract_hash.into(),
                CONTRACT_FORWARDER_ENTRYPOINT_SESSION,
                runtime_args! {
                    ARG_CALLS => subcalls.clone(),
                    ARG_CURRENT_DEPTH => 0u8,
                    mint::ARG_AMOUNT => approved_amount(*len),
                },
            )
            .build();

            builder.exec(execute_request).commit().expect_success();

            super::assert_each_context_has_correct_call_stack_info(
                &mut builder,
                super::stored_versioned_session(current_contract_package_hash.into()),
                subcalls,
                current_contract_package_hash,
            );
        }
    }

    #[ignore]
    #[test]
    fn stored_session_by_name_to_stored_session() {
        for len in DEPTHS {
            let mut builder = super::setup();
            let default_account = builder
                .get_entity_by_account_hash(*DEFAULT_ACCOUNT_ADDR)
                .unwrap();
            let current_contract_package_hash = default_account.get_hash(CONTRACT_PACKAGE_NAME);
            let current_contract_hash = default_account.get_hash(CONTRACT_NAME);

            let subcalls = vec![super::stored_session(current_contract_hash.into()); *len];

            let execute_request = ExecuteRequestBuilder::contract_call_by_name(
                *DEFAULT_ACCOUNT_ADDR,
                CONTRACT_NAME,
                CONTRACT_FORWARDER_ENTRYPOINT_SESSION,
                runtime_args! {
                    ARG_CALLS => subcalls.clone(),
                    ARG_CURRENT_DEPTH => 0u8,
                    mint::ARG_AMOUNT => approved_amount(*len),
                },
            )
            .build();

            builder.exec(execute_request).commit().expect_success();

            super::assert_each_context_has_correct_call_stack_info(
                &mut builder,
                super::stored_session(current_contract_hash.into()),
                subcalls,
                current_contract_package_hash,
            );
        }
    }

    #[ignore]
    #[test]
    fn stored_session_by_hash_to_stored_session() {
        for len in DEPTHS {
            let mut builder = super::setup();
            let default_account = builder
                .get_entity_by_account_hash(*DEFAULT_ACCOUNT_ADDR)
                .unwrap();
            let current_contract_package_hash = default_account.get_hash(CONTRACT_PACKAGE_NAME);
            let current_contract_hash = default_account.get_hash(CONTRACT_NAME);

            let subcalls = vec![super::stored_session(current_contract_hash.into()); *len];

            let execute_request = ExecuteRequestBuilder::contract_call_by_hash(
                *DEFAULT_ACCOUNT_ADDR,
                current_contract_hash.into(),
                CONTRACT_FORWARDER_ENTRYPOINT_SESSION,
                runtime_args! {
                    ARG_CALLS => subcalls.clone(),
                    ARG_CURRENT_DEPTH => 0u8,
                    mint::ARG_AMOUNT => approved_amount(*len),
                },
            )
            .build();

            builder.exec(execute_request).commit().expect_success();

            super::assert_each_context_has_correct_call_stack_info(
                &mut builder,
                super::stored_session(current_contract_hash.into()),
                subcalls,
                current_contract_package_hash,
            );
        }
    }

    #[ignore]
    #[test]
    fn stored_versioned_session_by_name_to_stored_versioned_contract() {
        for len in DEPTHS {
            let mut builder = super::setup();
            let default_account = builder
                .get_entity_by_account_hash(*DEFAULT_ACCOUNT_ADDR)
                .unwrap();
            let current_contract_package_hash = default_account.get_hash(CONTRACT_PACKAGE_NAME);

            let subcalls =
                vec![super::stored_versioned_contract(current_contract_package_hash.into()); *len];

            let execute_request = ExecuteRequestBuilder::versioned_contract_call_by_name(
                *DEFAULT_ACCOUNT_ADDR,
                CONTRACT_PACKAGE_NAME,
                None,
                CONTRACT_FORWARDER_ENTRYPOINT_SESSION,
                runtime_args! {
                    ARG_CALLS => subcalls.clone(),
                    ARG_CURRENT_DEPTH => 0u8,
                    mint::ARG_AMOUNT => approved_amount(*len),
                },
            )
            .build();

            builder.exec(execute_request).commit().expect_success();

            super::assert_each_context_has_correct_call_stack_info(
                &mut builder,
                super::stored_versioned_session(current_contract_package_hash.into()),
                subcalls,
                current_contract_package_hash,
            );
        }
    }

    #[ignore]
    #[test]
    fn stored_versioned_session_by_hash_to_stored_versioned_contract() {
        for len in DEPTHS {
            let mut builder = super::setup();
            let default_account = builder
                .get_entity_by_account_hash(*DEFAULT_ACCOUNT_ADDR)
                .unwrap();
            let current_contract_package_hash = default_account.get_hash(CONTRACT_PACKAGE_NAME);

            let subcalls =
                vec![super::stored_versioned_contract(current_contract_package_hash.into()); *len];

            let execute_request = ExecuteRequestBuilder::versioned_contract_call_by_hash(
                *DEFAULT_ACCOUNT_ADDR,
                current_contract_package_hash.into(),
                None,
                CONTRACT_FORWARDER_ENTRYPOINT_SESSION,
                runtime_args! {
                    ARG_CALLS => subcalls.clone(),
                    ARG_CURRENT_DEPTH => 0u8,
                    mint::ARG_AMOUNT => approved_amount(*len),
                },
            )
            .build();

            builder.exec(execute_request).commit().expect_success();

            super::assert_each_context_has_correct_call_stack_info(
                &mut builder,
                super::stored_versioned_session(current_contract_package_hash.into()),
                subcalls,
                current_contract_package_hash,
            );
        }
    }

    #[ignore]
    #[test]
    fn stored_versioned_session_by_name_to_stored_contract() {
        for len in DEPTHS {
            let mut builder = super::setup();
            let default_account = builder
                .get_entity_by_account_hash(*DEFAULT_ACCOUNT_ADDR)
                .unwrap();
            let current_contract_package_hash = default_account.get_hash(CONTRACT_PACKAGE_NAME);
            let current_contract_hash = default_account.get_hash(CONTRACT_NAME);

            let subcalls = vec![super::stored_contract(current_contract_hash.into()); *len];

            let execute_request = ExecuteRequestBuilder::versioned_contract_call_by_name(
                *DEFAULT_ACCOUNT_ADDR,
                CONTRACT_PACKAGE_NAME,
                None,
                CONTRACT_FORWARDER_ENTRYPOINT_SESSION,
                runtime_args! {
                    ARG_CALLS => subcalls.clone(),
                    ARG_CURRENT_DEPTH => 0u8,
                    mint::ARG_AMOUNT => approved_amount(*len),
                },
            )
            .build();

            builder.exec(execute_request).commit().expect_success();

            super::assert_each_context_has_correct_call_stack_info(
                &mut builder,
                super::stored_versioned_session(current_contract_package_hash.into()),
                subcalls,
                current_contract_package_hash,
            );
        }
    }

    #[ignore]
    #[test]
    fn stored_versioned_session_by_hash_to_stored_contract() {
        for len in DEPTHS {
            let mut builder = super::setup();
            let default_account = builder
                .get_entity_by_account_hash(*DEFAULT_ACCOUNT_ADDR)
                .unwrap();
            let current_contract_package_hash = default_account.get_hash(CONTRACT_PACKAGE_NAME);
            let current_contract_hash = default_account.get_hash(CONTRACT_NAME);

            let subcalls = vec![super::stored_contract(current_contract_hash.into()); *len];

            let execute_request = ExecuteRequestBuilder::versioned_contract_call_by_hash(
                *DEFAULT_ACCOUNT_ADDR,
                current_contract_package_hash.into(),
                None,
                CONTRACT_FORWARDER_ENTRYPOINT_SESSION,
                runtime_args! {
                    ARG_CALLS => subcalls.clone(),
                    ARG_CURRENT_DEPTH => 0u8,
                    mint::ARG_AMOUNT => approved_amount(*len),
                },
            )
            .build();

            builder.exec(execute_request).commit().expect_success();

            super::assert_each_context_has_correct_call_stack_info(
                &mut builder,
                super::stored_versioned_session(current_contract_package_hash.into()),
                subcalls,
                current_contract_package_hash,
            );
        }
    }

    #[ignore]
    #[test]
    fn stored_session_by_name_to_stored_versioned_contract() {
        for len in DEPTHS {
            let mut builder = super::setup();
            let default_account = builder
                .get_entity_by_account_hash(*DEFAULT_ACCOUNT_ADDR)
                .unwrap();
            let current_contract_package_hash = default_account.get_hash(CONTRACT_PACKAGE_NAME);
            let current_contract_hash = default_account.get_hash(CONTRACT_NAME);

            let subcalls =
                vec![super::stored_versioned_contract(current_contract_package_hash.into()); *len];

            let execute_request = ExecuteRequestBuilder::contract_call_by_name(
                *DEFAULT_ACCOUNT_ADDR,
                CONTRACT_NAME,
                CONTRACT_FORWARDER_ENTRYPOINT_SESSION,
                runtime_args! {
                    ARG_CALLS => subcalls.clone(),
                    ARG_CURRENT_DEPTH => 0u8,
                    mint::ARG_AMOUNT => approved_amount(*len),
                },
            )
            .build();

            builder.exec(execute_request).commit().expect_success();

            super::assert_each_context_has_correct_call_stack_info(
                &mut builder,
                super::stored_session(current_contract_hash.into()),
                subcalls,
                current_contract_package_hash,
            );
        }
    }

    #[ignore]
    #[test]
    fn stored_session_by_hash_to_stored_versioned_contract() {
        for len in DEPTHS {
            let mut builder = super::setup();
            let default_account = builder
                .get_entity_by_account_hash(*DEFAULT_ACCOUNT_ADDR)
                .unwrap();
            let current_contract_package_hash = default_account.get_hash(CONTRACT_PACKAGE_NAME);
            let current_contract_hash = default_account.get_hash(CONTRACT_NAME);

            let subcalls =
                vec![super::stored_versioned_contract(current_contract_package_hash.into()); *len];

            let execute_request = ExecuteRequestBuilder::contract_call_by_hash(
                *DEFAULT_ACCOUNT_ADDR,
                current_contract_hash.into(),
                CONTRACT_FORWARDER_ENTRYPOINT_SESSION,
                runtime_args! {
                    ARG_CALLS => subcalls.clone(),
                    ARG_CURRENT_DEPTH => 0u8,
                    mint::ARG_AMOUNT => approved_amount(*len),
                },
            )
            .build();

            builder.exec(execute_request).commit().expect_success();

            super::assert_each_context_has_correct_call_stack_info(
                &mut builder,
                super::stored_session(current_contract_hash.into()),
                subcalls,
                current_contract_package_hash,
            );
        }
    }

    #[ignore]
    #[test]
    fn stored_session_by_name_to_stored_contract() {
        for len in DEPTHS {
            let mut builder = super::setup();
            let default_account = builder
                .get_entity_by_account_hash(*DEFAULT_ACCOUNT_ADDR)
                .unwrap();
            let current_contract_package_hash = default_account.get_hash(CONTRACT_PACKAGE_NAME);
            let current_contract_hash = default_account.get_hash(CONTRACT_NAME);

            let subcalls = vec![super::stored_contract(current_contract_hash.into()); *len];

            let execute_request = ExecuteRequestBuilder::contract_call_by_name(
                *DEFAULT_ACCOUNT_ADDR,
                CONTRACT_NAME,
                CONTRACT_FORWARDER_ENTRYPOINT_SESSION,
                runtime_args! {
                    ARG_CALLS => subcalls.clone(),
                    ARG_CURRENT_DEPTH => 0u8,
                    mint::ARG_AMOUNT => approved_amount(*len),
                },
            )
            .build();

            builder.exec(execute_request).commit().expect_success();

            super::assert_each_context_has_correct_call_stack_info(
                &mut builder,
                super::stored_session(current_contract_hash.into()),
                subcalls,
                current_contract_package_hash,
            );
        }
    }

    #[ignore]
    #[test]
    fn stored_session_by_hash_to_stored_contract() {
        for len in DEPTHS {
            let mut builder = super::setup();
            let default_account = builder
                .get_entity_by_account_hash(*DEFAULT_ACCOUNT_ADDR)
                .unwrap();
            let current_contract_package_hash = default_account.get_hash(CONTRACT_PACKAGE_NAME);
            let current_contract_hash = default_account.get_hash(CONTRACT_NAME);

            let subcalls = vec![super::stored_contract(current_contract_hash.into()); *len];

            let execute_request = ExecuteRequestBuilder::contract_call_by_hash(
                *DEFAULT_ACCOUNT_ADDR,
                current_contract_hash.into(),
                CONTRACT_FORWARDER_ENTRYPOINT_SESSION,
                runtime_args! {
                    ARG_CALLS => subcalls.clone(),
                    ARG_CURRENT_DEPTH => 0u8,
                    mint::ARG_AMOUNT => approved_amount(*len),
                },
            )
            .build();

            builder.exec(execute_request).commit().expect_success();

            super::assert_each_context_has_correct_call_stack_info(
                &mut builder,
                super::stored_session(current_contract_hash.into()),
                subcalls,
                current_contract_package_hash,
            );
        }
    }

    // Stored session + recursive subcall failure cases

    #[ignore]
    #[test]
    fn stored_versioned_session_by_name_to_stored_versioned_contract_to_stored_versioned_session_should_fail(
    ) {
        for len in DEPTHS {
            let mut builder = super::setup();
            let default_account = builder
                .get_entity_by_account_hash(*DEFAULT_ACCOUNT_ADDR)
                .unwrap();
            let current_contract_package_hash = default_account.get_hash(CONTRACT_PACKAGE_NAME);

            let mut subcalls =
                vec![
                    super::stored_versioned_contract(current_contract_package_hash.into());
                    len.saturating_sub(1)
                ];
            if *len > 0 {
                subcalls.push(super::stored_versioned_session(
                    current_contract_package_hash.into(),
                ))
            }

            let execute_request = ExecuteRequestBuilder::versioned_contract_call_by_name(
                *DEFAULT_ACCOUNT_ADDR,
                CONTRACT_PACKAGE_NAME,
                None,
                CONTRACT_FORWARDER_ENTRYPOINT_SESSION,
                runtime_args! {
                    ARG_CALLS => subcalls.clone(),
                    ARG_CURRENT_DEPTH => 0u8,
                    mint::ARG_AMOUNT => approved_amount(*len),
                },
            )
            .build();

            builder.exec(execute_request).commit();

            super::assert_invalid_context(&mut builder, *len);
        }
    }

    #[ignore]
    #[test]
    fn stored_versioned_session_by_hash_to_stored_versioned_contract_to_stored_session_should_fail()
    {
        for len in DEPTHS {
            let mut builder = super::setup();
            let default_account = builder
                .get_entity_by_account_hash(*DEFAULT_ACCOUNT_ADDR)
                .unwrap();
            let current_contract_package_hash = default_account.get_hash(CONTRACT_PACKAGE_NAME);
            let current_contract_hash = default_account.get_hash(CONTRACT_NAME);

            let mut subcalls =
                vec![
                    super::stored_versioned_contract(current_contract_package_hash.into());
                    len.saturating_sub(1)
                ];
            if *len > 0 {
                subcalls.push(super::stored_session(current_contract_hash.into()))
            }

            let execute_request = ExecuteRequestBuilder::versioned_contract_call_by_hash(
                *DEFAULT_ACCOUNT_ADDR,
                current_contract_package_hash.into(),
                None,
                CONTRACT_FORWARDER_ENTRYPOINT_SESSION,
                runtime_args! {
                    ARG_CALLS => subcalls.clone(),
                    ARG_CURRENT_DEPTH => 0u8,
                    mint::ARG_AMOUNT => approved_amount(*len),
                },
            )
            .build();

            builder.exec(execute_request).commit();

            super::assert_invalid_context(&mut builder, *len);
        }
    }

    #[ignore]
    #[test]
    fn stored_versioned_session_by_name_to_stored_contract_to_stored_versioned_session_should_fail()
    {
        for len in DEPTHS {
            let mut builder = super::setup();
            let default_account = builder
                .get_entity_by_account_hash(*DEFAULT_ACCOUNT_ADDR)
                .unwrap();
            let current_contract_package_hash = default_account.get_hash(CONTRACT_PACKAGE_NAME);
            let current_contract_hash = default_account.get_hash(CONTRACT_NAME);

            let mut subcalls =
                vec![super::stored_contract(current_contract_hash.into()); len.saturating_sub(1)];
            if *len > 0 {
                subcalls.push(super::stored_versioned_session(
                    current_contract_package_hash.into(),
                ))
            }

            let execute_request = ExecuteRequestBuilder::versioned_contract_call_by_name(
                *DEFAULT_ACCOUNT_ADDR,
                CONTRACT_PACKAGE_NAME,
                None,
                CONTRACT_FORWARDER_ENTRYPOINT_SESSION,
                runtime_args! {
                    ARG_CALLS => subcalls.clone(),
                    ARG_CURRENT_DEPTH => 0u8,
                    mint::ARG_AMOUNT => approved_amount(*len),
                },
            )
            .build();

            builder.exec(execute_request).commit();

            super::assert_invalid_context(&mut builder, *len);
        }
    }

    #[ignore]
    #[test]
    fn stored_versioned_session_by_hash_to_stored_contract_to_stored_session_should_fail() {
        for len in DEPTHS {
            let mut builder = super::setup();
            let default_account = builder
                .get_entity_by_account_hash(*DEFAULT_ACCOUNT_ADDR)
                .unwrap();
            let current_contract_package_hash = default_account.get_hash(CONTRACT_PACKAGE_NAME);
            let current_contract_hash = default_account.get_hash(CONTRACT_NAME);

            let mut subcalls =
                vec![super::stored_contract(current_contract_hash.into()); len.saturating_sub(1)];
            if *len > 0 {
                subcalls.push(super::stored_session(current_contract_hash.into()))
            }

            let execute_request = ExecuteRequestBuilder::versioned_contract_call_by_hash(
                *DEFAULT_ACCOUNT_ADDR,
                current_contract_package_hash.into(),
                None,
                CONTRACT_FORWARDER_ENTRYPOINT_SESSION,
                runtime_args! {
                    ARG_CALLS => subcalls.clone(),
                    ARG_CURRENT_DEPTH => 0u8,
                    mint::ARG_AMOUNT => approved_amount(*len),
                },
            )
            .build();

            builder.exec(execute_request).commit();

            super::assert_invalid_context(&mut builder, *len);
        }
    }

    #[ignore]
    #[test]
    fn stored_session_by_name_to_stored_versioned_contract_to_stored_versioned_session_should_fail()
    {
        for len in DEPTHS {
            let mut builder = super::setup();
            let default_account = builder
                .get_entity_by_account_hash(*DEFAULT_ACCOUNT_ADDR)
                .unwrap();
            let current_contract_package_hash = default_account.get_hash(CONTRACT_PACKAGE_NAME);

            let mut subcalls =
                vec![
                    super::stored_versioned_contract(current_contract_package_hash.into());
                    len.saturating_sub(1)
                ];
            if *len > 0 {
                subcalls.push(super::stored_versioned_session(
                    current_contract_package_hash.into(),
                ))
            }

            let execute_request = ExecuteRequestBuilder::contract_call_by_name(
                *DEFAULT_ACCOUNT_ADDR,
                CONTRACT_NAME,
                CONTRACT_FORWARDER_ENTRYPOINT_SESSION,
                runtime_args! {
                    ARG_CALLS => subcalls.clone(),
                    ARG_CURRENT_DEPTH => 0u8,
                    mint::ARG_AMOUNT => approved_amount(*len),
                },
            )
            .build();

            builder.exec(execute_request).commit();

            super::assert_invalid_context(&mut builder, *len);
        }
    }

    #[ignore]
    #[test]
    fn stored_session_by_hash_to_stored_versioned_contract_to_stored_session_should_fail() {
        for len in DEPTHS {
            let mut builder = super::setup();
            let default_account = builder
                .get_entity_by_account_hash(*DEFAULT_ACCOUNT_ADDR)
                .unwrap();
            let current_contract_package_hash = default_account.get_hash(CONTRACT_PACKAGE_NAME);
            let current_contract_hash = default_account.get_hash(CONTRACT_NAME);

            let mut subcalls =
                vec![
                    super::stored_versioned_contract(current_contract_package_hash.into());
                    len.saturating_sub(1)
                ];
            if *len > 0 {
                subcalls.push(super::stored_session(current_contract_hash.into()))
            }

            let execute_request = ExecuteRequestBuilder::contract_call_by_hash(
                *DEFAULT_ACCOUNT_ADDR,
                current_contract_hash.into(),
                CONTRACT_FORWARDER_ENTRYPOINT_SESSION,
                runtime_args! {
                    ARG_CALLS => subcalls.clone(),
                    ARG_CURRENT_DEPTH => 0u8,
                    mint::ARG_AMOUNT => approved_amount(*len),
                },
            )
            .build();

            builder.exec(execute_request).commit();

            super::assert_invalid_context(&mut builder, *len);
        }
    }

    #[ignore]
    #[test]
    fn stored_session_by_name_to_stored_contract_to_stored_versioned_session_should_fail() {
        for len in DEPTHS {
            let mut builder = super::setup();
            let default_account = builder
                .get_entity_by_account_hash(*DEFAULT_ACCOUNT_ADDR)
                .unwrap();
            let current_contract_package_hash = default_account.get_hash(CONTRACT_PACKAGE_NAME);
            let current_contract_hash = default_account.get_hash(CONTRACT_NAME);

            let mut subcalls =
                vec![super::stored_contract(current_contract_hash.into()); len.saturating_sub(1)];
            if *len > 0 {
                subcalls.push(super::stored_versioned_session(
                    current_contract_package_hash.into(),
                ))
            }

            let execute_request = ExecuteRequestBuilder::contract_call_by_name(
                *DEFAULT_ACCOUNT_ADDR,
                CONTRACT_NAME,
                CONTRACT_FORWARDER_ENTRYPOINT_SESSION,
                runtime_args! {
                    ARG_CALLS => subcalls.clone(),
                    ARG_CURRENT_DEPTH => 0u8,
                    mint::ARG_AMOUNT => approved_amount(*len),
                },
            )
            .build();

            builder.exec(execute_request).commit();

            super::assert_invalid_context(&mut builder, *len);
        }
    }

    #[ignore]
    #[test]
    fn stored_session_by_hash_to_stored_contract_to_stored_session_should_fail() {
        for len in DEPTHS {
            let mut builder = super::setup();
            let default_account = builder
                .get_entity_by_account_hash(*DEFAULT_ACCOUNT_ADDR)
                .unwrap();
            let current_contract_hash = default_account.get_hash(CONTRACT_NAME);

            let mut subcalls =
                vec![super::stored_contract(current_contract_hash.into()); len.saturating_sub(1)];
            if *len > 0 {
                subcalls.push(super::stored_session(current_contract_hash.into()))
            }

            let execute_request = ExecuteRequestBuilder::contract_call_by_hash(
                *DEFAULT_ACCOUNT_ADDR,
                current_contract_hash.into(),
                CONTRACT_FORWARDER_ENTRYPOINT_SESSION,
                runtime_args! {
                    ARG_CALLS => subcalls.clone(),
                    ARG_CURRENT_DEPTH => 0u8,
                    mint::ARG_AMOUNT => approved_amount(*len),
                },
            )
            .build();

            builder.exec(execute_request).commit();

            super::assert_invalid_context(&mut builder, *len);
        }
    }
}

mod payment {
    use rand::Rng;

    use casper_engine_test_support::{
        DeployItemBuilder, ExecuteRequestBuilder, LmdbWasmTestBuilder, DEFAULT_ACCOUNT_ADDR,
    };
    use casper_types::{runtime_args, system::mint, HashAddr, RuntimeArgs};
    use get_call_stack_recursive_subcall::Call;

    use crate::wasm_utils;

    use super::{
        approved_amount, AccountExt, ARG_CALLS, ARG_CURRENT_DEPTH, CONTRACT_CALL_RECURSIVE_SUBCALL,
        CONTRACT_FORWARDER_ENTRYPOINT_SESSION, CONTRACT_NAME, CONTRACT_PACKAGE_NAME,
    };

    // DEPTHS should not contain 1, as it will eliminate the initial element from the subcalls
    // vector.  Going further than 5 will hit the gas limit.
    const DEPTHS: &[usize] = &[0, 2, 5];

    fn execute(builder: &mut LmdbWasmTestBuilder, call_depth: usize, subcalls: Vec<Call>) {
        let execute_request = {
            let mut rng = rand::thread_rng();
            let deploy_hash = rng.gen();
            let sender = *DEFAULT_ACCOUNT_ADDR;
            let args = runtime_args! {
                ARG_CALLS => subcalls,
                ARG_CURRENT_DEPTH => 0u8,
                mint::ARG_AMOUNT => approved_amount(call_depth),
            };
            let deploy = DeployItemBuilder::new()
                .with_address(sender)
                .with_payment_code(CONTRACT_CALL_RECURSIVE_SUBCALL, args)
                .with_session_bytes(wasm_utils::do_nothing_bytes(), RuntimeArgs::default())
                .with_authorization_keys(&[sender])
                .with_deploy_hash(deploy_hash)
                .build();
            ExecuteRequestBuilder::new().push_deploy(deploy).build()
        };

        super::execute_and_assert_result(call_depth, builder, execute_request);
    }

    fn execute_stored_payment_by_package_name(
        builder: &mut LmdbWasmTestBuilder,
        call_depth: usize,
        subcalls: Vec<Call>,
    ) {
        let execute_request = {
            let mut rng = rand::thread_rng();
            let deploy_hash = rng.gen();

            let sender = *DEFAULT_ACCOUNT_ADDR;

            let args = runtime_args! {
                ARG_CALLS => subcalls,
                ARG_CURRENT_DEPTH => 0u8,
                mint::ARG_AMOUNT => approved_amount(call_depth),
            };

            let deploy = DeployItemBuilder::new()
                .with_address(sender)
                .with_stored_versioned_payment_contract_by_name(
                    CONTRACT_PACKAGE_NAME,
                    None,
                    CONTRACT_FORWARDER_ENTRYPOINT_SESSION,
                    args,
                )
                .with_session_bytes(wasm_utils::do_nothing_bytes(), RuntimeArgs::default())
                .with_authorization_keys(&[sender])
                .with_deploy_hash(deploy_hash)
                .build();

            ExecuteRequestBuilder::new().push_deploy(deploy).build()
        };

        super::execute_and_assert_result(call_depth, builder, execute_request);
    }

    fn execute_stored_payment_by_package_hash(
        builder: &mut LmdbWasmTestBuilder,
        call_depth: usize,
        subcalls: Vec<Call>,
        current_contract_package_hash: HashAddr,
    ) {
        let execute_request = {
            let mut rng = rand::thread_rng();
            let deploy_hash = rng.gen();
            let sender = *DEFAULT_ACCOUNT_ADDR;
            let args = runtime_args! {
                ARG_CALLS => subcalls,
                ARG_CURRENT_DEPTH => 0u8,
                mint::ARG_AMOUNT => approved_amount(call_depth),
            };
            let deploy = DeployItemBuilder::new()
                .with_address(sender)
                .with_stored_versioned_payment_contract_by_hash(
                    current_contract_package_hash,
                    None,
                    CONTRACT_FORWARDER_ENTRYPOINT_SESSION,
                    args,
                )
                .with_session_bytes(wasm_utils::do_nothing_bytes(), RuntimeArgs::default())
                .with_authorization_keys(&[sender])
                .with_deploy_hash(deploy_hash)
                .build();
            ExecuteRequestBuilder::new().push_deploy(deploy).build()
        };

        super::execute_and_assert_result(call_depth, builder, execute_request);
    }

    fn execute_stored_payment_by_contract_name(
        builder: &mut LmdbWasmTestBuilder,
        call_depth: usize,
        subcalls: Vec<Call>,
    ) {
        let execute_request = {
            let mut rng = rand::thread_rng();
            let deploy_hash = rng.gen();

            let sender = *DEFAULT_ACCOUNT_ADDR;

            let args = runtime_args! {
                ARG_CALLS => subcalls,
                ARG_CURRENT_DEPTH => 0u8,
                mint::ARG_AMOUNT => approved_amount(call_depth),
            };

            let deploy = DeployItemBuilder::new()
                .with_address(sender)
                .with_stored_payment_named_key(
                    CONTRACT_NAME,
                    CONTRACT_FORWARDER_ENTRYPOINT_SESSION,
                    args,
                )
                .with_session_bytes(wasm_utils::do_nothing_bytes(), RuntimeArgs::default())
                .with_authorization_keys(&[sender])
                .with_deploy_hash(deploy_hash)
                .build();

            ExecuteRequestBuilder::new().push_deploy(deploy).build()
        };

        super::execute_and_assert_result(call_depth, builder, execute_request);
    }

    fn execute_stored_payment_by_contract_hash(
        builder: &mut LmdbWasmTestBuilder,
        call_depth: usize,
        subcalls: Vec<Call>,
        current_contract_hash: HashAddr,
    ) {
        let execute_request = {
            let mut rng = rand::thread_rng();
            let deploy_hash = rng.gen();
            let sender = *DEFAULT_ACCOUNT_ADDR;
            let args = runtime_args! {
                ARG_CALLS => subcalls,
                ARG_CURRENT_DEPTH => 0u8,
                mint::ARG_AMOUNT => approved_amount(call_depth),
            };
            let deploy = DeployItemBuilder::new()
                .with_address(sender)
                .with_stored_payment_hash(
                    current_contract_hash.into(),
                    CONTRACT_FORWARDER_ENTRYPOINT_SESSION,
                    args,
                )
                .with_session_bytes(wasm_utils::do_nothing_bytes(), RuntimeArgs::default())
                .with_authorization_keys(&[sender])
                .with_deploy_hash(deploy_hash)
                .build();
            ExecuteRequestBuilder::new().push_deploy(deploy).build()
        };

        super::execute_and_assert_result(call_depth, builder, execute_request);
    }

    // Session + recursive subcall

    #[ignore]
    #[test]
    fn payment_bytes_to_stored_versioned_session_to_stored_versioned_contract() {
        for call_depth in DEPTHS {
            let mut builder = super::setup();
            let default_account = builder
                .get_entity_by_account_hash(*DEFAULT_ACCOUNT_ADDR)
                .unwrap();
            let current_contract_package_hash = default_account.get_hash(CONTRACT_PACKAGE_NAME);

            let mut subcalls =
                vec![
                    super::stored_versioned_session(current_contract_package_hash.into());
                    call_depth.saturating_sub(1)
                ];
            if *call_depth > 0 {
                subcalls.push(super::stored_versioned_contract(
                    current_contract_package_hash.into(),
                ));
            }

            execute(&mut builder, *call_depth, subcalls);
        }
    }

    #[ignore]
    #[test]
    fn payment_bytes_to_stored_versioned_session_to_stored_contract() {
        for call_depth in DEPTHS {
            let mut builder = super::setup();
            let default_account = builder
                .get_entity_by_account_hash(*DEFAULT_ACCOUNT_ADDR)
                .unwrap();
            let current_contract_package_hash = default_account.get_hash(CONTRACT_PACKAGE_NAME);
            let current_contract_hash = default_account.get_hash(CONTRACT_NAME);

            let mut subcalls =
                vec![
                    super::stored_versioned_session(current_contract_package_hash.into());
                    call_depth.saturating_sub(1)
                ];
            if *call_depth > 0 {
                subcalls.push(super::stored_contract(current_contract_hash.into()));
            }

            execute(&mut builder, *call_depth, subcalls);
        }
    }

    #[ignore]
    #[test]
    fn payment_bytes_to_stored_session_to_stored_versioned_contract() {
        for call_depth in DEPTHS {
            let mut builder = super::setup();
            let default_account = builder
                .get_entity_by_account_hash(*DEFAULT_ACCOUNT_ADDR)
                .unwrap();
            let current_contract_package_hash = default_account.get_hash(CONTRACT_PACKAGE_NAME);
            let current_contract_hash = default_account.get_hash(CONTRACT_NAME);

            let mut subcalls = vec![
                super::stored_session(current_contract_hash.into());
                call_depth.saturating_sub(1)
            ];
            if *call_depth > 0 {
                subcalls.push(super::stored_versioned_contract(
                    current_contract_package_hash.into(),
                ));
            }

            execute(&mut builder, *call_depth, subcalls)
        }
    }

    // Payment logic is tethered to a low gas amount. It is not forbidden to attempt to do calls
    // however they are expensive and if you exceed the gas limit it should fail with a
    // GasLimit error.
    #[ignore]
    #[test]
    fn payment_bytes_to_stored_contract_to_stored_session() {
        let call_depth = 5usize;
        let mut builder = super::setup();
        let default_account = builder
            .get_entity_by_account_hash(*DEFAULT_ACCOUNT_ADDR)
            .unwrap();
        let current_contract_hash = default_account.get_hash(CONTRACT_NAME);

        let subcalls = vec![
            super::stored_contract(current_contract_hash.into()),
            super::stored_session(current_contract_hash.into()),
        ];
        execute(&mut builder, call_depth, subcalls)
    }

    #[ignore]
    #[test]
    fn payment_bytes_to_stored_session_to_stored_contract_() {
        let call_depth = 5usize;
        let mut builder = super::setup();
        let default_account = builder
            .get_entity_by_account_hash(*DEFAULT_ACCOUNT_ADDR)
            .unwrap();
        let current_contract_hash = default_account.get_hash(CONTRACT_NAME);

        let subcalls = vec![
            super::stored_session(current_contract_hash.into()),
            super::stored_contract(current_contract_hash.into()),
        ];
        execute(&mut builder, call_depth, subcalls)
    }

    // Session + recursive subcall failure cases

    #[ignore]
    #[test]
    fn payment_bytes_to_stored_versioned_contract_to_stored_versioned_session_should_fail() {
        for call_depth in DEPTHS {
            let mut builder = super::setup();
            let default_account = builder
                .get_entity_by_account_hash(*DEFAULT_ACCOUNT_ADDR)
                .unwrap();
            let current_contract_package_hash = default_account.get_hash(CONTRACT_PACKAGE_NAME);

            let mut subcalls =
                vec![
                    super::stored_versioned_contract(current_contract_package_hash.into());
                    call_depth.saturating_sub(1)
                ];
            if *call_depth > 0 {
                subcalls.push(super::stored_versioned_session(
                    current_contract_package_hash.into(),
                ));
            }

            execute(&mut builder, *call_depth, subcalls)
        }
    }

    #[ignore]
    #[test]
    fn payment_bytes_to_stored_versioned_contract_to_stored_session_should_fail() {
        for call_depth in DEPTHS {
            let mut builder = super::setup();
            let default_account = builder
                .get_entity_by_account_hash(*DEFAULT_ACCOUNT_ADDR)
                .unwrap();
            let current_contract_package_hash = default_account.get_hash(CONTRACT_PACKAGE_NAME);
            let current_contract_hash = default_account.get_hash(CONTRACT_NAME);

            let mut subcalls =
                vec![
                    super::stored_versioned_contract(current_contract_package_hash.into());
                    call_depth.saturating_sub(1)
                ];
            if *call_depth > 0 {
                subcalls.push(super::stored_session(current_contract_hash.into()));
            }

            execute(&mut builder, *call_depth, subcalls)
        }
    }

    #[ignore]
    #[test]
    fn payment_bytes_to_stored_contract_to_stored_versioned_session_should_fail() {
        for call_depth in DEPTHS {
            let mut builder = super::setup();
            let default_account = builder
                .get_entity_by_account_hash(*DEFAULT_ACCOUNT_ADDR)
                .unwrap();
            let current_contract_package_hash = default_account.get_hash(CONTRACT_PACKAGE_NAME);
            let current_contract_hash = default_account.get_hash(CONTRACT_NAME);

            let mut subcalls = vec![
                super::stored_contract(current_contract_hash.into());
                call_depth.saturating_sub(1)
            ];
            if *call_depth > 0 {
                subcalls.push(super::stored_versioned_session(
                    current_contract_package_hash.into(),
                ));
            }

            execute(&mut builder, *call_depth, subcalls)
        }
    }

    #[ignore]
    #[test]
    fn payment_bytes_to_stored_contract_to_stored_session_should_fail() {
        for call_depth in DEPTHS {
            let mut builder = super::setup();
            let default_account = builder
                .get_entity_by_account_hash(*DEFAULT_ACCOUNT_ADDR)
                .unwrap();
            let current_contract_hash = default_account.get_hash(CONTRACT_NAME);

            let mut subcalls = vec![
                super::stored_contract(current_contract_hash.into());
                call_depth.saturating_sub(1)
            ];
            if *call_depth > 0 {
                subcalls.push(super::stored_session(current_contract_hash.into()));
            }

            execute(&mut builder, *call_depth, subcalls)
        }
    }

    // Stored session + recursive subcall

    #[ignore]
    #[test]
    fn stored_versioned_payment_by_name_to_stored_versioned_session() {
        for call_depth in DEPTHS {
            let mut builder = super::setup();
            let default_account = builder
                .get_entity_by_account_hash(*DEFAULT_ACCOUNT_ADDR)
                .unwrap();
            let current_contract_package_hash = default_account.get_hash(CONTRACT_PACKAGE_NAME);

            let subcalls =
                vec![
                    super::stored_versioned_session(current_contract_package_hash.into());
                    *call_depth
                ];

            execute_stored_payment_by_package_name(&mut builder, *call_depth, subcalls);
        }
    }

    #[ignore]
    #[test]
    fn stored_versioned_payment_by_hash_to_stored_versioned_session() {
        for call_depth in DEPTHS {
            let mut builder = super::setup();
            let default_account = builder
                .get_entity_by_account_hash(*DEFAULT_ACCOUNT_ADDR)
                .unwrap();
            let current_contract_package_hash = default_account.get_hash(CONTRACT_PACKAGE_NAME);

            let subcalls =
                vec![
                    super::stored_versioned_session(current_contract_package_hash.into());
                    *call_depth
                ];

            execute_stored_payment_by_package_hash(
                &mut builder,
                *call_depth,
                subcalls,
                current_contract_package_hash,
            )
        }
    }

    #[ignore]
    #[test]
    fn stored_versioned_payment_by_name_to_stored_session() {
        for call_depth in DEPTHS {
            let mut builder = super::setup();
            let default_account = builder
                .get_entity_by_account_hash(*DEFAULT_ACCOUNT_ADDR)
                .unwrap();
            let current_contract_hash = default_account.get_hash(CONTRACT_NAME);

            let subcalls = vec![super::stored_session(current_contract_hash.into()); *call_depth];

            execute_stored_payment_by_package_name(&mut builder, *call_depth, subcalls)
        }
    }

    #[ignore]
    #[test]
    fn stored_versioned_payment_by_hash_to_stored_session() {
        for call_depth in DEPTHS {
            let mut builder = super::setup();
            let default_account = builder
                .get_entity_by_account_hash(*DEFAULT_ACCOUNT_ADDR)
                .unwrap();
            let current_contract_package_hash = default_account.get_hash(CONTRACT_PACKAGE_NAME);
            let current_contract_hash = default_account.get_hash(CONTRACT_NAME);

            let subcalls = vec![super::stored_session(current_contract_hash.into()); *call_depth];

            execute_stored_payment_by_package_hash(
                &mut builder,
                *call_depth,
                subcalls,
                current_contract_package_hash,
            )
        }
    }

    #[ignore]
    #[test]
    fn stored_payment_by_name_to_stored_versioned_session() {
        for call_depth in DEPTHS {
            let mut builder = super::setup();
            let default_account = builder
                .get_entity_by_account_hash(*DEFAULT_ACCOUNT_ADDR)
                .unwrap();
            let current_contract_package_hash = default_account.get_hash(CONTRACT_PACKAGE_NAME);

            let subcalls =
                vec![
                    super::stored_versioned_session(current_contract_package_hash.into());
                    *call_depth
                ];

            execute_stored_payment_by_contract_name(&mut builder, *call_depth, subcalls)
        }
    }

    #[ignore]
    #[test]
    fn stored_payment_by_hash_to_stored_versioned_session() {
        for call_depth in DEPTHS {
            let mut builder = super::setup();
            let default_account = builder
                .get_entity_by_account_hash(*DEFAULT_ACCOUNT_ADDR)
                .unwrap();
            let current_contract_package_hash = default_account.get_hash(CONTRACT_PACKAGE_NAME);
            let current_contract_hash = default_account.get_hash(CONTRACT_NAME);

            let subcalls =
                vec![
                    super::stored_versioned_session(current_contract_package_hash.into());
                    *call_depth
                ];

            execute_stored_payment_by_contract_hash(
                &mut builder,
                *call_depth,
                subcalls,
                current_contract_hash,
            )
        }
    }

    #[ignore]
    #[test]
    fn stored_payment_by_name_to_stored_session() {
        for call_depth in DEPTHS {
            let mut builder = super::setup();
            let default_account = builder
                .get_entity_by_account_hash(*DEFAULT_ACCOUNT_ADDR)
                .unwrap();
            let current_contract_hash = default_account.get_hash(CONTRACT_NAME);

            let subcalls = vec![super::stored_session(current_contract_hash.into()); *call_depth];

            execute_stored_payment_by_contract_name(&mut builder, *call_depth, subcalls)
        }
    }

    #[ignore]
    #[test]
    fn stored_payment_by_hash_to_stored_session() {
        for call_depth in DEPTHS {
            let mut builder = super::setup();
            let default_account = builder
                .get_entity_by_account_hash(*DEFAULT_ACCOUNT_ADDR)
                .unwrap();
            let current_contract_hash = default_account.get_hash(CONTRACT_NAME);

            let subcalls = vec![super::stored_session(current_contract_hash.into()); *call_depth];

            execute_stored_payment_by_contract_hash(
                &mut builder,
                *call_depth,
                subcalls,
                current_contract_hash,
            )
        }
    }

    #[ignore]
    #[test]
    fn stored_versioned_payment_by_name_to_stored_versioned_contract() {
        for call_depth in DEPTHS {
            let mut builder = super::setup();
            let default_account = builder
                .get_entity_by_account_hash(*DEFAULT_ACCOUNT_ADDR)
                .unwrap();
            let current_contract_package_hash = default_account.get_hash(CONTRACT_PACKAGE_NAME);

            let subcalls =
                vec![
                    super::stored_versioned_contract(current_contract_package_hash.into());
                    *call_depth
                ];

            execute_stored_payment_by_contract_name(&mut builder, *call_depth, subcalls)
        }
    }

    #[ignore]
    #[test]
    fn stored_versioned_payment_by_hash_to_stored_versioned_contract() {
        for call_depth in DEPTHS {
            let mut builder = super::setup();
            let default_account = builder
                .get_entity_by_account_hash(*DEFAULT_ACCOUNT_ADDR)
                .unwrap();
            let current_contract_package_hash = default_account.get_hash(CONTRACT_PACKAGE_NAME);

            let subcalls =
                vec![
                    super::stored_versioned_contract(current_contract_package_hash.into());
                    *call_depth
                ];

            execute_stored_payment_by_package_hash(
                &mut builder,
                *call_depth,
                subcalls,
                current_contract_package_hash,
            )
        }
    }

    #[ignore]
    #[test]
    fn stored_versioned_payment_by_name_to_stored_contract() {
        for call_depth in DEPTHS {
            let mut builder = super::setup();
            let default_account = builder
                .get_entity_by_account_hash(*DEFAULT_ACCOUNT_ADDR)
                .unwrap();
            let current_contract_hash = default_account.get_hash(CONTRACT_NAME);

            let subcalls = vec![super::stored_contract(current_contract_hash.into()); *call_depth];

            execute_stored_payment_by_package_name(&mut builder, *call_depth, subcalls)
        }
    }

    #[ignore]
    #[test]
    fn stored_versioned_payment_by_hash_to_stored_contract() {
        for call_depth in DEPTHS {
            let mut builder = super::setup();
            let default_account = builder
                .get_entity_by_account_hash(*DEFAULT_ACCOUNT_ADDR)
                .unwrap();
            let current_contract_package_hash = default_account.get_hash(CONTRACT_PACKAGE_NAME);
            let current_contract_hash = default_account.get_hash(CONTRACT_NAME);

            let subcalls = vec![super::stored_contract(current_contract_hash.into()); *call_depth];

            execute_stored_payment_by_package_hash(
                &mut builder,
                *call_depth,
                subcalls,
                current_contract_package_hash,
            )
        }
    }

    #[ignore]
    #[test]
    fn stored_payment_by_name_to_stored_versioned_contract() {
        for call_depth in DEPTHS {
            let mut builder = super::setup();
            let default_account = builder
                .get_entity_by_account_hash(*DEFAULT_ACCOUNT_ADDR)
                .unwrap();
            let current_contract_package_hash = default_account.get_hash(CONTRACT_PACKAGE_NAME);

            let subcalls =
                vec![
                    super::stored_versioned_contract(current_contract_package_hash.into());
                    *call_depth
                ];

            execute_stored_payment_by_contract_name(&mut builder, *call_depth, subcalls)
        }
    }

    #[ignore]
    #[test]
    fn stored_payment_by_hash_to_stored_versioned_contract() {
        for call_depth in DEPTHS {
            let mut builder = super::setup();
            let default_account = builder
                .get_entity_by_account_hash(*DEFAULT_ACCOUNT_ADDR)
                .unwrap();
            let current_contract_package_hash = default_account.get_hash(CONTRACT_PACKAGE_NAME);
            let current_contract_hash = default_account.get_hash(CONTRACT_NAME);

            let subcalls =
                vec![
                    super::stored_versioned_contract(current_contract_package_hash.into());
                    *call_depth
                ];

            execute_stored_payment_by_contract_hash(
                &mut builder,
                *call_depth,
                subcalls,
                current_contract_hash,
            )
        }
    }

    #[ignore]
    #[test]
    fn stored_payment_by_name_to_stored_contract() {
        for call_depth in DEPTHS {
            let mut builder = super::setup();
            let default_account = builder
                .get_entity_by_account_hash(*DEFAULT_ACCOUNT_ADDR)
                .unwrap();
            let current_contract_hash = default_account.get_hash(CONTRACT_NAME);

            let subcalls = vec![super::stored_contract(current_contract_hash.into()); *call_depth];

            execute_stored_payment_by_contract_name(&mut builder, *call_depth, subcalls)
        }
    }

    #[ignore]
    #[test]
    fn stored_payment_by_hash_to_stored_contract() {
        for call_depth in DEPTHS {
            let mut builder = super::setup();
            let default_account = builder
                .get_entity_by_account_hash(*DEFAULT_ACCOUNT_ADDR)
                .unwrap();
            let current_contract_hash = default_account.get_hash(CONTRACT_NAME);

            let subcalls = vec![super::stored_contract(current_contract_hash.into()); *call_depth];

            execute_stored_payment_by_contract_hash(
                &mut builder,
                *call_depth,
                subcalls,
                current_contract_hash,
            )
        }
    }

    // Stored session + recursive subcall failure cases

    #[ignore]
    #[test]
    fn stored_versioned_payment_by_name_to_stored_versioned_contract_to_stored_versioned_session_should_fail(
    ) {
        for call_depth in DEPTHS {
            let mut builder = super::setup();
            let default_account = builder
                .get_entity_by_account_hash(*DEFAULT_ACCOUNT_ADDR)
                .unwrap();
            let current_contract_package_hash = default_account.get_hash(CONTRACT_PACKAGE_NAME);

            let mut subcalls =
                vec![
                    super::stored_versioned_contract(current_contract_package_hash.into());
                    call_depth.saturating_sub(1)
                ];
            if *call_depth > 0 {
                subcalls.push(super::stored_versioned_session(
                    current_contract_package_hash.into(),
                ))
            }

            execute_stored_payment_by_package_name(&mut builder, *call_depth, subcalls)
        }
    }

    #[ignore]
    #[test]
    fn stored_versioned_payment_by_hash_to_stored_versioned_contract_to_stored_session_should_fail()
    {
        for call_depth in DEPTHS {
            let mut builder = super::setup();
            let default_account = builder
                .get_entity_by_account_hash(*DEFAULT_ACCOUNT_ADDR)
                .unwrap();
            let current_contract_package_hash = default_account.get_hash(CONTRACT_PACKAGE_NAME);
            let current_contract_hash = default_account.get_hash(CONTRACT_NAME);

            let mut subcalls =
                vec![
                    super::stored_versioned_contract(current_contract_package_hash.into());
                    call_depth.saturating_sub(1)
                ];
            if *call_depth > 0 {
                subcalls.push(super::stored_session(current_contract_hash.into()))
            }

            execute_stored_payment_by_package_hash(
                &mut builder,
                *call_depth,
                subcalls,
                current_contract_package_hash,
            )
        }
    }

    #[ignore]
    #[test]
    fn stored_versioned_payment_by_name_to_stored_contract_to_stored_versioned_session_should_fail()
    {
        for call_depth in DEPTHS {
            let mut builder = super::setup();
            let default_account = builder
                .get_entity_by_account_hash(*DEFAULT_ACCOUNT_ADDR)
                .unwrap();
            let current_contract_package_hash = default_account.get_hash(CONTRACT_PACKAGE_NAME);
            let current_contract_hash = default_account.get_hash(CONTRACT_NAME);

            let mut subcalls = vec![
                super::stored_contract(current_contract_hash.into());
                call_depth.saturating_sub(1)
            ];
            if *call_depth > 0 {
                subcalls.push(super::stored_versioned_session(
                    current_contract_package_hash.into(),
                ))
            }

            execute_stored_payment_by_package_name(&mut builder, *call_depth, subcalls)
        }
    }

    #[ignore]
    #[test]
    fn stored_versioned_payment_by_hash_to_stored_contract_to_stored_session_should_fail() {
        for call_depth in DEPTHS {
            let mut builder = super::setup();
            let default_account = builder
                .get_entity_by_account_hash(*DEFAULT_ACCOUNT_ADDR)
                .unwrap();
            let current_contract_package_hash = default_account.get_hash(CONTRACT_PACKAGE_NAME);
            let current_contract_hash = default_account.get_hash(CONTRACT_NAME);

            let mut subcalls = vec![
                super::stored_contract(current_contract_hash.into());
                call_depth.saturating_sub(1)
            ];
            if *call_depth > 0 {
                subcalls.push(super::stored_session(current_contract_hash.into()))
            }

            execute_stored_payment_by_package_hash(
                &mut builder,
                *call_depth,
                subcalls,
                current_contract_package_hash,
            )
        }
    }

    #[ignore]
    #[test]
    fn stored_payment_by_name_to_stored_versioned_contract_to_stored_versioned_session_should_fail()
    {
        for call_depth in DEPTHS {
            let mut builder = super::setup();
            let default_account = builder
                .get_entity_by_account_hash(*DEFAULT_ACCOUNT_ADDR)
                .unwrap();
            let current_contract_package_hash = default_account.get_hash(CONTRACT_PACKAGE_NAME);

            let mut subcalls =
                vec![
                    super::stored_versioned_contract(current_contract_package_hash.into());
                    call_depth.saturating_sub(1)
                ];
            if *call_depth > 0 {
                subcalls.push(super::stored_versioned_session(
                    current_contract_package_hash.into(),
                ))
            }

            execute_stored_payment_by_contract_name(&mut builder, *call_depth, subcalls)
        }
    }

    #[ignore]
    #[test]
    fn stored_session_by_hash_to_stored_versioned_contract_to_stored_session_should_fail() {
        for call_depth in DEPTHS {
            let mut builder = super::setup();
            let default_account = builder
                .get_entity_by_account_hash(*DEFAULT_ACCOUNT_ADDR)
                .unwrap();
            let current_contract_package_hash = default_account.get_hash(CONTRACT_PACKAGE_NAME);
            let current_contract_hash = default_account.get_hash(CONTRACT_NAME);

            let mut subcalls =
                vec![
                    super::stored_versioned_contract(current_contract_package_hash.into());
                    call_depth.saturating_sub(1)
                ];
            if *call_depth > 0 {
                subcalls.push(super::stored_session(current_contract_hash.into()))
            }

            execute_stored_payment_by_contract_hash(
                &mut builder,
                *call_depth,
                subcalls,
                current_contract_hash,
            )
        }
    }

    #[ignore]
    #[test]
    fn stored_payment_by_name_to_stored_contract_to_stored_versioned_session_should_fail() {
        for call_depth in DEPTHS {
            let mut builder = super::setup();
            let default_account = builder
                .get_entity_by_account_hash(*DEFAULT_ACCOUNT_ADDR)
                .unwrap();
            let current_contract_package_hash = default_account.get_hash(CONTRACT_PACKAGE_NAME);
            let current_contract_hash = default_account.get_hash(CONTRACT_NAME);

            let mut subcalls = vec![
                super::stored_contract(current_contract_hash.into());
                call_depth.saturating_sub(1)
            ];
            if *call_depth > 0 {
                subcalls.push(super::stored_versioned_session(
                    current_contract_package_hash.into(),
                ))
            }

            execute_stored_payment_by_contract_name(&mut builder, *call_depth, subcalls)
        }
    }

    #[ignore]
    #[test]
    fn stored_payment_by_name_to_stored_contract_to_stored_session_should_fail() {
        for call_depth in DEPTHS {
            let mut builder = super::setup();
            let default_account = builder
                .get_entity_by_account_hash(*DEFAULT_ACCOUNT_ADDR)
                .unwrap();
            let current_contract_hash = default_account.get_hash(CONTRACT_NAME);

            let mut subcalls = vec![
                super::stored_contract(current_contract_hash.into());
                call_depth.saturating_sub(1)
            ];
            if *call_depth > 0 {
                subcalls.push(super::stored_session(current_contract_hash.into()))
            }

            execute_stored_payment_by_contract_name(&mut builder, *call_depth, subcalls)
        }
    }
}<|MERGE_RESOLUTION|>--- conflicted
+++ resolved
@@ -353,12 +353,7 @@
 
 mod session {
     use casper_engine_test_support::{ExecuteRequestBuilder, DEFAULT_ACCOUNT_ADDR};
-<<<<<<< HEAD
-    use casper_storage::global_state::shared::transform::Transform;
-    use casper_types::{runtime_args, system::mint, Key};
-=======
-    use casper_types::{execution::TransformKind, runtime_args, system::mint, Key, RuntimeArgs};
->>>>>>> b1e0f2ae
+    use casper_types::{execution::TransformKind, runtime_args, system::mint, Key};
 
     use super::{
         approved_amount, AccountExt, ARG_CALLS, ARG_CURRENT_DEPTH, CONTRACT_CALL_RECURSIVE_SUBCALL,
