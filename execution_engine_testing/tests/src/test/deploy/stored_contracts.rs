--- conflicted
+++ resolved
@@ -688,8 +688,8 @@
 fn should_fail_session_stored_at_named_key_with_incompatible_major_version() {
     let payment_purse_amount = *DEFAULT_PAYMENT;
 
-    let mut builder = InMemoryWasmTestBuilder::default();
-    builder.run_genesis(&DEFAULT_RUN_GENESIS_REQUEST);
+    let mut builder = InMemoryWasmTestBuilder::new_with_production_chainspec();
+    builder.run_genesis(&PRODUCTION_RUN_GENESIS_REQUEST);
 
     // first, store payment contract for v1.0.0
     let exec_request_1 = ExecuteRequestBuilder::standard(
@@ -699,12 +699,9 @@
     )
     .build();
 
-<<<<<<< HEAD
     let mut builder = InMemoryWasmTestBuilder::new_with_production_chainspec();
     builder.run_genesis(&PRODUCTION_RUN_GENESIS_REQUEST);
 
-=======
->>>>>>> 2f259416
     builder.exec(exec_request_1).commit();
 
     let exec_request = ExecuteRequestBuilder::standard(
@@ -881,8 +878,8 @@
 fn should_fail_session_stored_at_hash_with_incompatible_major_version() {
     let payment_purse_amount = *DEFAULT_PAYMENT;
 
-    let mut builder = InMemoryWasmTestBuilder::default();
-    builder.run_genesis(&DEFAULT_RUN_GENESIS_REQUEST);
+    let mut builder = InMemoryWasmTestBuilder::new_with_production_chainspec();
+    builder.run_genesis(&PRODUCTION_RUN_GENESIS_REQUEST);
 
     // first, store payment contract for v1.0.0
     let exec_request_1 = ExecuteRequestBuilder::standard(
@@ -892,12 +889,9 @@
     )
     .build();
 
-<<<<<<< HEAD
     let mut builder = InMemoryWasmTestBuilder::new_with_production_chainspec();
     builder.run_genesis(&PRODUCTION_RUN_GENESIS_REQUEST);
 
-=======
->>>>>>> 2f259416
     builder.exec(exec_request_1).commit();
 
     let exec_request = ExecuteRequestBuilder::standard(
