use num_traits::Zero;
use once_cell::sync::Lazy;

use casper_engine_test_support::{
    ChainspecConfig, LmdbWasmTestBuilder, DEFAULT_AUCTION_DELAY, DEFAULT_CHAINSPEC_REGISTRY,
    DEFAULT_GENESIS_TIMESTAMP_MILLIS, DEFAULT_LOCKED_FUNDS_PERIOD_MILLIS, DEFAULT_PROTOCOL_VERSION,
    DEFAULT_ROUND_SEIGNIORAGE_RATE, DEFAULT_SYSTEM_CONFIG, DEFAULT_UNBONDING_DELAY,
    DEFAULT_VALIDATOR_SLOTS, DEFAULT_WASM_CONFIG,
};
use casper_execution_engine::engine_state::engine_config::DEFAULT_FEE_HANDLING;
use casper_storage::data_access_layer::GenesisRequest;
use casper_types::{
    account::AccountHash, addressable_entity::EntityKindTag, system::auction::DelegationRate,
    GenesisAccount, GenesisConfigBuilder, GenesisValidator, Key, Motes, ProtocolVersion, PublicKey,
<<<<<<< HEAD
    SecretKey, StoredValue, DEFAULT_REFUND_HANDLING, U512,
=======
    SecretKey, StoredValue, U512,
>>>>>>> 67ad52e5
};

const GENESIS_CONFIG_HASH: [u8; 32] = [127; 32];
const ACCOUNT_1_BONDED_AMOUNT: u64 = 1_000_000;
const ACCOUNT_2_BONDED_AMOUNT: u64 = 2_000_000;
const ACCOUNT_1_BALANCE: u64 = 1_000_000_000;
const ACCOUNT_2_BALANCE: u64 = 2_000_000_000;

static ACCOUNT_1_PUBLIC_KEY: Lazy<PublicKey> = Lazy::new(|| {
    let secret_key = SecretKey::ed25519_from_bytes([42; SecretKey::ED25519_LENGTH]).unwrap();
    PublicKey::from(&secret_key)
});
static ACCOUNT_1_ADDR: Lazy<AccountHash> = Lazy::new(|| AccountHash::from(&*ACCOUNT_1_PUBLIC_KEY));
static ACCOUNT_2_PUBLIC_KEY: Lazy<PublicKey> = Lazy::new(|| {
    let secret_key = SecretKey::ed25519_from_bytes([44; SecretKey::ED25519_LENGTH]).unwrap();
    PublicKey::from(&secret_key)
});
static ACCOUNT_2_ADDR: Lazy<AccountHash> = Lazy::new(|| AccountHash::from(&*ACCOUNT_2_PUBLIC_KEY));

static GENESIS_CUSTOM_ACCOUNTS: Lazy<Vec<GenesisAccount>> = Lazy::new(|| {
    let account_1 = {
        let account_1_balance = Motes::new(ACCOUNT_1_BALANCE);
        let account_1_bonded_amount = Motes::new(ACCOUNT_1_BONDED_AMOUNT);
        GenesisAccount::account(
            ACCOUNT_1_PUBLIC_KEY.clone(),
            account_1_balance,
            Some(GenesisValidator::new(
                account_1_bonded_amount,
                DelegationRate::zero(),
            )),
        )
    };
    let account_2 = {
        let account_2_balance = Motes::new(ACCOUNT_2_BALANCE);
        let account_2_bonded_amount = Motes::new(ACCOUNT_2_BONDED_AMOUNT);
        GenesisAccount::account(
            ACCOUNT_2_PUBLIC_KEY.clone(),
            account_2_balance,
            Some(GenesisValidator::new(
                account_2_bonded_amount,
                DelegationRate::zero(),
            )),
        )
    };
    vec![account_1, account_2]
});

#[ignore]
#[test]
fn should_run_genesis() {
    let protocol_version = ProtocolVersion::V1_0_0;

    let run_genesis_request = ChainspecConfig::create_genesis_request_from_local_chainspec(
        GENESIS_CUSTOM_ACCOUNTS.clone(),
        protocol_version,
    )
    .expect("must create genesis request");

    let mut builder = LmdbWasmTestBuilder::default();

    builder.run_genesis(run_genesis_request);

    let _system_account = builder
        .get_entity_by_account_hash(PublicKey::System.to_account_hash())
        .expect("system account should exist");

    let account_1 = builder
        .get_entity_by_account_hash(*ACCOUNT_1_ADDR)
        .expect("account 1 should exist");

    let account_2 = builder
        .get_entity_by_account_hash(*ACCOUNT_2_ADDR)
        .expect("account 2 should exist");

    let account_1_balance_actual = builder.get_purse_balance(account_1.main_purse());
    let account_2_balance_actual = builder.get_purse_balance(account_2.main_purse());

    assert_eq!(account_1_balance_actual, U512::from(ACCOUNT_1_BALANCE));
    assert_eq!(account_2_balance_actual, U512::from(ACCOUNT_2_BALANCE));

    let mint_contract_key =
        Key::addressable_entity_key(EntityKindTag::System, builder.get_mint_contract_hash());
    let handle_payment_contract_key = Key::addressable_entity_key(
        EntityKindTag::System,
        builder.get_handle_payment_contract_hash(),
    );

    let result = builder.query(None, mint_contract_key, &[]);
    if let Ok(StoredValue::AddressableEntity(_)) = result {
        // Contract exists at mint contract hash
    } else {
        panic!("contract not found at mint hash");
    }

    if let Ok(StoredValue::AddressableEntity(_)) =
        builder.query(None, handle_payment_contract_key, &[])
    {
        // Contract exists at handle payment contract hash
    } else {
        panic!("contract not found at handle payment hash");
    }
}

#[ignore]
#[test]
fn should_track_total_token_supply_in_mint() {
    let accounts = GENESIS_CUSTOM_ACCOUNTS.clone();
    let wasm_config = *DEFAULT_WASM_CONFIG;
    let system_config = *DEFAULT_SYSTEM_CONFIG;
    let protocol_version = *DEFAULT_PROTOCOL_VERSION;
    let validator_slots = DEFAULT_VALIDATOR_SLOTS;
    let auction_delay = DEFAULT_AUCTION_DELAY;
    let locked_funds_period = DEFAULT_LOCKED_FUNDS_PERIOD_MILLIS;
    let round_seigniorage_rate = DEFAULT_ROUND_SEIGNIORAGE_RATE;
    let unbonding_delay = DEFAULT_UNBONDING_DELAY;
    let genesis_timestamp = DEFAULT_GENESIS_TIMESTAMP_MILLIS;
    let config = GenesisConfigBuilder::default()
        .with_accounts(accounts.clone())
        .with_wasm_config(wasm_config)
        .with_system_config(system_config)
        .with_validator_slots(validator_slots)
        .with_auction_delay(auction_delay)
        .with_locked_funds_period_millis(locked_funds_period)
        .with_round_seigniorage_rate(round_seigniorage_rate)
        .with_unbonding_delay(unbonding_delay)
        .with_genesis_timestamp_millis(genesis_timestamp)
        .build();

    let genesis_request = GenesisRequest::new(
        GENESIS_CONFIG_HASH.into(),
        protocol_version,
        config,
        DEFAULT_CHAINSPEC_REGISTRY.clone(),
    );

    let mut builder = LmdbWasmTestBuilder::default();

    builder.run_genesis(genesis_request);

    let total_supply = builder.total_supply(None, protocol_version);

    let expected_balance: U512 = accounts.iter().map(|item| item.balance().value()).sum();
    let expected_staked_amount: U512 = accounts
        .iter()
        .map(|item| item.staked_amount().value())
        .sum();

    // check total supply against expected
    assert_eq!(
        total_supply,
        expected_balance + expected_staked_amount,
        "unexpected total supply"
    )
}<|MERGE_RESOLUTION|>--- conflicted
+++ resolved
@@ -7,16 +7,11 @@
     DEFAULT_ROUND_SEIGNIORAGE_RATE, DEFAULT_SYSTEM_CONFIG, DEFAULT_UNBONDING_DELAY,
     DEFAULT_VALIDATOR_SLOTS, DEFAULT_WASM_CONFIG,
 };
-use casper_execution_engine::engine_state::engine_config::DEFAULT_FEE_HANDLING;
 use casper_storage::data_access_layer::GenesisRequest;
 use casper_types::{
     account::AccountHash, addressable_entity::EntityKindTag, system::auction::DelegationRate,
     GenesisAccount, GenesisConfigBuilder, GenesisValidator, Key, Motes, ProtocolVersion, PublicKey,
-<<<<<<< HEAD
-    SecretKey, StoredValue, DEFAULT_REFUND_HANDLING, U512,
-=======
     SecretKey, StoredValue, U512,
->>>>>>> 67ad52e5
 };
 
 const GENESIS_CONFIG_HASH: [u8; 32] = [127; 32];
@@ -126,7 +121,7 @@
     let accounts = GENESIS_CUSTOM_ACCOUNTS.clone();
     let wasm_config = *DEFAULT_WASM_CONFIG;
     let system_config = *DEFAULT_SYSTEM_CONFIG;
-    let protocol_version = *DEFAULT_PROTOCOL_VERSION;
+    let protocol_version = DEFAULT_PROTOCOL_VERSION;
     let validator_slots = DEFAULT_VALIDATOR_SLOTS;
     let auction_delay = DEFAULT_AUCTION_DELAY;
     let locked_funds_period = DEFAULT_LOCKED_FUNDS_PERIOD_MILLIS;
