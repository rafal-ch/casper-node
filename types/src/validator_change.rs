--- conflicted
+++ resolved
@@ -1,21 +1,14 @@
-<<<<<<< HEAD
 use datasize::DataSize;
-=======
 use alloc::vec::Vec;
 #[cfg(feature = "json-schema")]
->>>>>>> dd4c8a38
 use schemars::JsonSchema;
 use serde::{Deserialize, Serialize};
 
 use crate::bytesrepr::{self, FromBytes, ToBytes};
 
 /// A change to a validator's status between two eras.
-<<<<<<< HEAD
-#[derive(Serialize, DataSize, Deserialize, Debug, JsonSchema, Eq, PartialEq, Ord, PartialOrd)]
-=======
-#[derive(Serialize, Deserialize, Debug, Eq, PartialEq, Ord, PartialOrd)]
+#[derive(Serialize, DataSize, Deserialize, Debug, Eq, PartialEq, Ord, PartialOrd)]
 #[cfg_attr(feature = "json-schema", derive(JsonSchema))]
->>>>>>> dd4c8a38
 pub enum ValidatorChange {
     /// The validator got newly added to the validator set.
     Added,
