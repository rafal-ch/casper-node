--- conflicted
+++ resolved
@@ -81,25 +81,6 @@
             return Err(Error::AsymmetricKey("too short".to_string()));
         }
 
-<<<<<<< HEAD
-        let (tag_hex, key_hex) = input.as_ref().split_at(2);
-        let mut tag = [0u8; 1];
-        hex::decode_to_slice(tag_hex, tag.as_mut())?;
-        let key_bytes = hex::decode(key_hex)?;
-
-        match tag[0] {
-            SYSTEM_TAG => {
-                if key_bytes.is_empty() {
-                    Ok(Self::system())
-                } else {
-                    Err(Error::AsymmetricKey(
-                        "failed to decode from hex: invalid system variant".to_string(),
-                    ))
-                }
-            }
-            ED25519_TAG => Self::ed25519_from_bytes(key_bytes),
-            SECP256K1_TAG => Self::secp256k1_from_bytes(key_bytes),
-=======
         let (tag_bytes, key_bytes) = input.as_ref().split_at(2);
 
         let tag = checksummed_hex::decode(&tag_bytes)?;
@@ -108,7 +89,6 @@
         match tag[0] {
             ED25519_TAG => Self::ed25519_from_bytes(&key_bytes),
             SECP256K1_TAG => Self::secp256k1_from_bytes(&key_bytes),
->>>>>>> c7960c65
             _ => Err(Error::AsymmetricKey(format!(
                 "failed to decode from hex: invalid tag.  Expected {}, {} or {}, got {}",
                 SYSTEM_TAG, ED25519_TAG, SECP256K1_TAG, tag[0]
