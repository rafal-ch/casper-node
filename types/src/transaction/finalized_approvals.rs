--- conflicted
+++ resolved
@@ -1,22 +1,18 @@
-<<<<<<< HEAD
+#[cfg(any(feature = "testing", test))]
+use alloc::collections::BTreeSet;
+
 use alloc::vec::Vec;
 
-=======
-#[cfg(any(all(feature = "std", feature = "testing"), test))]
-use crate::testing::TestRng;
-use alloc::vec::Vec;
->>>>>>> 2f3267a7
 #[cfg(feature = "datasize")]
 use datasize::DataSize;
 #[cfg(any(all(feature = "std", feature = "testing"), test))]
 use rand::Rng;
 use serde::{Deserialize, Serialize};
 
+#[cfg(any(all(feature = "std", feature = "testing"), test))]
+use crate::testing::TestRng;
 #[cfg(any(feature = "testing", test))]
 use crate::TransactionApproval;
-
-#[cfg(any(feature = "testing", test))]
-use alloc::collections::BTreeSet;
 
 use crate::{
     bytesrepr::{self, FromBytes, ToBytes, U8_SERIALIZED_LENGTH},
@@ -51,7 +47,6 @@
         }
     }
 
-<<<<<<< HEAD
     #[cfg(any(feature = "testing", test))]
     /// Returns the inner set of approvals.
     pub fn inner(&self) -> BTreeSet<TransactionApproval> {
@@ -64,7 +59,9 @@
             FinalizedApprovals::V1(v1) => {
                 v1.inner().iter().map(TransactionApproval::from).collect()
             }
-=======
+        }
+    }
+
     /// Returns a random FinalizedApprovals.
     #[cfg(any(all(feature = "std", feature = "testing"), test))]
     pub fn random(rng: &mut TestRng) -> Self {
@@ -72,7 +69,6 @@
             Self::Deploy(FinalizedDeployApprovals::random(rng))
         } else {
             Self::V1(FinalizedTransactionV1Approvals::random(rng))
->>>>>>> 2f3267a7
         }
     }
 }
