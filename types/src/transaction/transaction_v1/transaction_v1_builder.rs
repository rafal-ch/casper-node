--- conflicted
+++ resolved
@@ -19,11 +19,7 @@
 };
 #[cfg(any(feature = "testing", test))]
 use crate::{
-<<<<<<< HEAD
-    testing::TestRng, TransactionConfig, TransactionV1Approval, TransactionV1Category,
-=======
     testing::TestRng, transaction::Approval, TransactionCategory, TransactionConfig,
->>>>>>> 73ad1d79
     TransactionV1Hash,
 };
 pub use error::TransactionV1BuilderError;
@@ -323,41 +319,6 @@
         }
     }
 
-    /// Returns a new `TransactionV1Builder` which will build a random not expired transaction of
-    /// given category
-    ///
-    /// The transaction can be made invalid in the following ways:
-    ///   * unsigned by calling `with_no_secret_key`
-    ///   * given an invalid approval by calling `with_invalid_approval`
-    #[cfg(any(feature = "testing", test))]
-    pub fn new_random_with_category_and_timestamp_and_ttl(
-        rng: &mut TestRng,
-        category: &TransactionV1Category,
-        timestamp: Option<Timestamp>,
-        ttl: Option<TimeDiff>,
-    ) -> Self {
-        let secret_key = SecretKey::random(rng);
-        let ttl_millis = ttl.map_or(
-            rng.gen_range(60_000..TransactionConfig::default().max_ttl.millis()),
-            |ttl| ttl.millis(),
-        );
-        let body = TransactionV1Body::random_of_category(rng, category);
-        TransactionV1Builder {
-            chain_name: Some(rng.random_string(5..10)),
-            timestamp: timestamp.unwrap_or(Timestamp::now()),
-            ttl: TimeDiff::from_millis(ttl_millis),
-            body,
-            pricing_mode: PricingMode::random(rng),
-            payment_amount: Some(
-                rng.gen_range(2_500_000_000..=TransactionConfig::default().block_gas_limit),
-            ),
-            initiator_addr: Some(InitiatorAddr::PublicKey(PublicKey::from(&secret_key))),
-            secret_key: Some(secret_key),
-            _phantom_data: PhantomData,
-            invalid_approvals: vec![],
-        }
-    }
-
     /// Sets the `chain_name` in the transaction.
     ///
     /// Must be provided or building will fail.
