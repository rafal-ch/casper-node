--- conflicted
+++ resolved
@@ -47,11 +47,7 @@
     do_await_deploy_inclusion
     # 11. Run Health Checks
     # ... restarts=15: due to node being stopped and started
-<<<<<<< HEAD
-    # ... errors=ignore: ticket sre issue 77
-=======
     # ... crashes=5: expected in an emergency restart scenario?
->>>>>>> af68b9f3
     source "$NCTL"/sh/scenarios/common/health_checks.sh \
             errors='0' \
             equivocators=0 \
